--- conflicted
+++ resolved
@@ -659,8 +659,9 @@
 {
 	lru_add_drain_cpu(local_lock_cpu(swapvec_lock));
 	local_unlock_cpu(swapvec_lock);
-<<<<<<< HEAD
-}
+}
+
+#ifdef CONFIG_SMP
 
 #ifdef CONFIG_PREEMPT_RT_BASE
 static inline void remote_lru_add_drain(int cpu, struct cpumask *has_work)
@@ -672,24 +673,8 @@
 
 #else
 
-=======
-}
-
-#ifdef CONFIG_SMP
-
-#ifdef CONFIG_PREEMPT_RT_BASE
-static inline void remote_lru_add_drain(int cpu, struct cpumask *has_work)
-{
-	local_lock_on(swapvec_lock, cpu);
-	lru_add_drain_cpu(cpu);
-	local_unlock_on(swapvec_lock, cpu);
-}
-
-#else
-
 static DEFINE_PER_CPU(struct work_struct, lru_add_drain_work);
 
->>>>>>> 5591021e
 static void lru_add_drain_per_cpu(struct work_struct *dummy)
 {
 	lru_add_drain();
