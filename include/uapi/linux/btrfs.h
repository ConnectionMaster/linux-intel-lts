/*
 * Copyright (C) 2007 Oracle.  All rights reserved.
 *
 * This program is free software; you can redistribute it and/or
 * modify it under the terms of the GNU General Public
 * License v2 as published by the Free Software Foundation.
 *
 * This program is distributed in the hope that it will be useful,
 * but WITHOUT ANY WARRANTY; without even the implied warranty of
 * MERCHANTABILITY or FITNESS FOR A PARTICULAR PURPOSE.  See the GNU
 * General Public License for more details.
 *
 * You should have received a copy of the GNU General Public
 * License along with this program; if not, write to the
 * Free Software Foundation, Inc., 59 Temple Place - Suite 330,
 * Boston, MA 021110-1307, USA.
 */

#ifndef _UAPI_LINUX_BTRFS_H
#define _UAPI_LINUX_BTRFS_H
#include <linux/types.h>
#include <linux/ioctl.h>

#define BTRFS_IOCTL_MAGIC 0x94
#define BTRFS_VOL_NAME_MAX 255
#define BTRFS_LABEL_SIZE 256

/* this should be 4k */
#define BTRFS_PATH_NAME_MAX 4087
struct btrfs_ioctl_vol_args {
	__s64 fd;
	char name[BTRFS_PATH_NAME_MAX + 1];
};

#define BTRFS_DEVICE_PATH_NAME_MAX 1024

<<<<<<< HEAD
#define BTRFS_SUBVOL_CREATE_ASYNC	(1ULL << 0)
#define BTRFS_SUBVOL_RDONLY		(1ULL << 1)
#define BTRFS_SUBVOL_QGROUP_INHERIT	(1ULL << 2)
#define BTRFS_DEVICE_SPEC_BY_ID		(1ULL << 3)

#define BTRFS_VOL_ARG_V2_FLAGS_SUPPORTED		\
			(BTRFS_SUBVOL_CREATE_ASYNC |	\
			BTRFS_SUBVOL_RDONLY |		\
			BTRFS_SUBVOL_QGROUP_INHERIT |	\
			BTRFS_DEVICE_SPEC_BY_ID)

=======
>>>>>>> 14b05c51
#define BTRFS_FSID_SIZE 16
#define BTRFS_UUID_SIZE 16
#define BTRFS_UUID_UNPARSED_SIZE	37

/*
 * flags definition for qgroup limits
 *
 * Used by:
 * struct btrfs_qgroup_limit.flags
 * struct btrfs_qgroup_limit_item.flags
 */
#define BTRFS_QGROUP_LIMIT_MAX_RFER	(1ULL << 0)
#define BTRFS_QGROUP_LIMIT_MAX_EXCL	(1ULL << 1)
#define BTRFS_QGROUP_LIMIT_RSV_RFER	(1ULL << 2)
#define BTRFS_QGROUP_LIMIT_RSV_EXCL	(1ULL << 3)
#define BTRFS_QGROUP_LIMIT_RFER_CMPR	(1ULL << 4)
#define BTRFS_QGROUP_LIMIT_EXCL_CMPR	(1ULL << 5)

struct btrfs_qgroup_limit {
	__u64	flags;
	__u64	max_rfer;
	__u64	max_excl;
	__u64	rsv_rfer;
	__u64	rsv_excl;
};

/*
 * flags definition for qgroup inheritance
 *
 * Used by:
 * struct btrfs_qgroup_inherit.flags
 */
#define BTRFS_QGROUP_INHERIT_SET_LIMITS	(1ULL << 0)

struct btrfs_qgroup_inherit {
	__u64	flags;
	__u64	num_qgroups;
	__u64	num_ref_copies;
	__u64	num_excl_copies;
	struct btrfs_qgroup_limit lim;
	__u64	qgroups[0];
};

struct btrfs_ioctl_qgroup_limit_args {
	__u64	qgroupid;
	struct btrfs_qgroup_limit lim;
};

/*
 * flags for subvolumes
 *
 * Used by:
 * struct btrfs_ioctl_vol_args_v2.flags
 *
 * BTRFS_SUBVOL_RDONLY is also provided/consumed by the following ioctls:
 * - BTRFS_IOC_SUBVOL_GETFLAGS
 * - BTRFS_IOC_SUBVOL_SETFLAGS
 */
#define BTRFS_SUBVOL_CREATE_ASYNC	(1ULL << 0)
#define BTRFS_SUBVOL_RDONLY		(1ULL << 1)
#define BTRFS_SUBVOL_QGROUP_INHERIT	(1ULL << 2)

#define BTRFS_SUBVOL_NAME_MAX 4039
struct btrfs_ioctl_vol_args_v2 {
	__s64 fd;
	__u64 transid;
	__u64 flags;
	union {
		struct {
			__u64 size;
			struct btrfs_qgroup_inherit __user *qgroup_inherit;
		};
		__u64 unused[4];
	};
	union {
		char name[BTRFS_SUBVOL_NAME_MAX + 1];
		u64 devid;
	};
};

/*
 * structure to report errors and progress to userspace, either as a
 * result of a finished scrub, a canceled scrub or a progress inquiry
 */
struct btrfs_scrub_progress {
	__u64 data_extents_scrubbed;	/* # of data extents scrubbed */
	__u64 tree_extents_scrubbed;	/* # of tree extents scrubbed */
	__u64 data_bytes_scrubbed;	/* # of data bytes scrubbed */
	__u64 tree_bytes_scrubbed;	/* # of tree bytes scrubbed */
	__u64 read_errors;		/* # of read errors encountered (EIO) */
	__u64 csum_errors;		/* # of failed csum checks */
	__u64 verify_errors;		/* # of occurences, where the metadata
					 * of a tree block did not match the
					 * expected values, like generation or
					 * logical */
	__u64 no_csum;			/* # of 4k data block for which no csum
					 * is present, probably the result of
					 * data written with nodatasum */
	__u64 csum_discards;		/* # of csum for which no data was found
					 * in the extent tree. */
	__u64 super_errors;		/* # of bad super blocks encountered */
	__u64 malloc_errors;		/* # of internal kmalloc errors. These
					 * will likely cause an incomplete
					 * scrub */
	__u64 uncorrectable_errors;	/* # of errors where either no intact
					 * copy was found or the writeback
					 * failed */
	__u64 corrected_errors;		/* # of errors corrected */
	__u64 last_physical;		/* last physical address scrubbed. In
					 * case a scrub was aborted, this can
					 * be used to restart the scrub */
	__u64 unverified_errors;	/* # of occurences where a read for a
					 * full (64k) bio failed, but the re-
					 * check succeeded for each 4k piece.
					 * Intermittent error. */
};

#define BTRFS_SCRUB_READONLY	1
struct btrfs_ioctl_scrub_args {
	__u64 devid;				/* in */
	__u64 start;				/* in */
	__u64 end;				/* in */
	__u64 flags;				/* in */
	struct btrfs_scrub_progress progress;	/* out */
	/* pad to 1k */
	__u64 unused[(1024-32-sizeof(struct btrfs_scrub_progress))/8];
};

#define BTRFS_IOCTL_DEV_REPLACE_CONT_READING_FROM_SRCDEV_MODE_ALWAYS	0
#define BTRFS_IOCTL_DEV_REPLACE_CONT_READING_FROM_SRCDEV_MODE_AVOID	1
struct btrfs_ioctl_dev_replace_start_params {
	__u64 srcdevid;	/* in, if 0, use srcdev_name instead */
	__u64 cont_reading_from_srcdev_mode;	/* in, see #define
						 * above */
	__u8 srcdev_name[BTRFS_DEVICE_PATH_NAME_MAX + 1];	/* in */
	__u8 tgtdev_name[BTRFS_DEVICE_PATH_NAME_MAX + 1];	/* in */
};

#define BTRFS_IOCTL_DEV_REPLACE_STATE_NEVER_STARTED	0
#define BTRFS_IOCTL_DEV_REPLACE_STATE_STARTED		1
#define BTRFS_IOCTL_DEV_REPLACE_STATE_FINISHED		2
#define BTRFS_IOCTL_DEV_REPLACE_STATE_CANCELED		3
#define BTRFS_IOCTL_DEV_REPLACE_STATE_SUSPENDED		4
struct btrfs_ioctl_dev_replace_status_params {
	__u64 replace_state;	/* out, see #define above */
	__u64 progress_1000;	/* out, 0 <= x <= 1000 */
	__u64 time_started;	/* out, seconds since 1-Jan-1970 */
	__u64 time_stopped;	/* out, seconds since 1-Jan-1970 */
	__u64 num_write_errors;	/* out */
	__u64 num_uncorrectable_read_errors;	/* out */
};

#define BTRFS_IOCTL_DEV_REPLACE_CMD_START			0
#define BTRFS_IOCTL_DEV_REPLACE_CMD_STATUS			1
#define BTRFS_IOCTL_DEV_REPLACE_CMD_CANCEL			2
#define BTRFS_IOCTL_DEV_REPLACE_RESULT_NO_ERROR			0
#define BTRFS_IOCTL_DEV_REPLACE_RESULT_NOT_STARTED		1
#define BTRFS_IOCTL_DEV_REPLACE_RESULT_ALREADY_STARTED		2
#define BTRFS_IOCTL_DEV_REPLACE_RESULT_SCRUB_INPROGRESS		3
struct btrfs_ioctl_dev_replace_args {
	__u64 cmd;	/* in */
	__u64 result;	/* out */

	union {
		struct btrfs_ioctl_dev_replace_start_params start;
		struct btrfs_ioctl_dev_replace_status_params status;
	};	/* in/out */

	__u64 spare[64];
};

struct btrfs_ioctl_dev_info_args {
	__u64 devid;				/* in/out */
	__u8 uuid[BTRFS_UUID_SIZE];		/* in/out */
	__u64 bytes_used;			/* out */
	__u64 total_bytes;			/* out */
	__u64 unused[379];			/* pad to 4k */
	__u8 path[BTRFS_DEVICE_PATH_NAME_MAX];	/* out */
};

struct btrfs_ioctl_fs_info_args {
	__u64 max_id;				/* out */
	__u64 num_devices;			/* out */
	__u8 fsid[BTRFS_FSID_SIZE];		/* out */
	__u32 nodesize;				/* out */
	__u32 sectorsize;			/* out */
	__u32 clone_alignment;			/* out */
	__u32 reserved32;
	__u64 reserved[122];			/* pad to 1k */
};

/*
 * feature flags
 *
 * Used by:
 * struct btrfs_ioctl_feature_flags
 */
#define BTRFS_FEATURE_COMPAT_RO_FREE_SPACE_TREE	(1ULL << 0)

#define BTRFS_FEATURE_INCOMPAT_MIXED_BACKREF	(1ULL << 0)
#define BTRFS_FEATURE_INCOMPAT_DEFAULT_SUBVOL	(1ULL << 1)
#define BTRFS_FEATURE_INCOMPAT_MIXED_GROUPS	(1ULL << 2)
#define BTRFS_FEATURE_INCOMPAT_COMPRESS_LZO	(1ULL << 3)
/*
 * some patches floated around with a second compression method
 * lets save that incompat here for when they do get in
 * Note we don't actually support it, we're just reserving the
 * number
 */
#define BTRFS_FEATURE_INCOMPAT_COMPRESS_LZOv2	(1ULL << 4)

/*
 * older kernels tried to do bigger metadata blocks, but the
 * code was pretty buggy.  Lets not let them try anymore.
 */
#define BTRFS_FEATURE_INCOMPAT_BIG_METADATA	(1ULL << 5)

#define BTRFS_FEATURE_INCOMPAT_EXTENDED_IREF	(1ULL << 6)
#define BTRFS_FEATURE_INCOMPAT_RAID56		(1ULL << 7)
#define BTRFS_FEATURE_INCOMPAT_SKINNY_METADATA	(1ULL << 8)
#define BTRFS_FEATURE_INCOMPAT_NO_HOLES		(1ULL << 9)

struct btrfs_ioctl_feature_flags {
	__u64 compat_flags;
	__u64 compat_ro_flags;
	__u64 incompat_flags;
};

/* balance control ioctl modes */
#define BTRFS_BALANCE_CTL_PAUSE		1
#define BTRFS_BALANCE_CTL_CANCEL	2

/*
 * this is packed, because it should be exactly the same as its disk
 * byte order counterpart (struct btrfs_disk_balance_args)
 */
struct btrfs_balance_args {
	__u64 profiles;
	union {
		__le64 usage;
		struct {
			__le32 usage_min;
			__le32 usage_max;
		};
	};
	__u64 devid;
	__u64 pstart;
	__u64 pend;
	__u64 vstart;
	__u64 vend;

	__u64 target;

	__u64 flags;

	/*
	 * BTRFS_BALANCE_ARGS_LIMIT with value 'limit'
	 * BTRFS_BALANCE_ARGS_LIMIT_RANGE - the extend version can use minimum
	 * and maximum
	 */
	union {
		__u64 limit;		/* limit number of processed chunks */
		struct {
			__u32 limit_min;
			__u32 limit_max;
		};
	};

	/*
	 * Process chunks that cross stripes_min..stripes_max devices,
	 * BTRFS_BALANCE_ARGS_STRIPES_RANGE
	 */
	__le32 stripes_min;
	__le32 stripes_max;

	__u64 unused[6];
} __attribute__ ((__packed__));

/* report balance progress to userspace */
struct btrfs_balance_progress {
	__u64 expected;		/* estimated # of chunks that will be
				 * relocated to fulfill the request */
	__u64 considered;	/* # of chunks we have considered so far */
	__u64 completed;	/* # of chunks relocated so far */
};

/*
 * flags definition for balance
 *
 * Restriper's general type filter
 *
 * Used by:
 * btrfs_ioctl_balance_args.flags
 * btrfs_balance_control.flags (internal)
 */
#define BTRFS_BALANCE_DATA		(1ULL << 0)
#define BTRFS_BALANCE_SYSTEM		(1ULL << 1)
#define BTRFS_BALANCE_METADATA		(1ULL << 2)

#define BTRFS_BALANCE_TYPE_MASK		(BTRFS_BALANCE_DATA |	    \
					 BTRFS_BALANCE_SYSTEM |	    \
					 BTRFS_BALANCE_METADATA)

#define BTRFS_BALANCE_FORCE		(1ULL << 3)
#define BTRFS_BALANCE_RESUME		(1ULL << 4)

/*
 * flags definitions for per-type balance args
 *
 * Balance filters
 *
 * Used by:
 * struct btrfs_balance_args
 */
#define BTRFS_BALANCE_ARGS_PROFILES	(1ULL << 0)
#define BTRFS_BALANCE_ARGS_USAGE	(1ULL << 1)
#define BTRFS_BALANCE_ARGS_DEVID	(1ULL << 2)
#define BTRFS_BALANCE_ARGS_DRANGE	(1ULL << 3)
#define BTRFS_BALANCE_ARGS_VRANGE	(1ULL << 4)
#define BTRFS_BALANCE_ARGS_LIMIT	(1ULL << 5)
#define BTRFS_BALANCE_ARGS_LIMIT_RANGE	(1ULL << 6)
#define BTRFS_BALANCE_ARGS_STRIPES_RANGE (1ULL << 7)
#define BTRFS_BALANCE_ARGS_USAGE_RANGE	(1ULL << 10)

#define BTRFS_BALANCE_ARGS_MASK			\
	(BTRFS_BALANCE_ARGS_PROFILES |		\
	 BTRFS_BALANCE_ARGS_USAGE |		\
	 BTRFS_BALANCE_ARGS_DEVID | 		\
	 BTRFS_BALANCE_ARGS_DRANGE |		\
	 BTRFS_BALANCE_ARGS_VRANGE |		\
	 BTRFS_BALANCE_ARGS_LIMIT |		\
	 BTRFS_BALANCE_ARGS_LIMIT_RANGE |	\
	 BTRFS_BALANCE_ARGS_STRIPES_RANGE |	\
	 BTRFS_BALANCE_ARGS_USAGE_RANGE)

/*
 * Profile changing flags.  When SOFT is set we won't relocate chunk if
 * it already has the target profile (even though it may be
 * half-filled).
 */
#define BTRFS_BALANCE_ARGS_CONVERT	(1ULL << 8)
#define BTRFS_BALANCE_ARGS_SOFT		(1ULL << 9)


/*
 * flags definition for balance state
 *
 * Used by:
 * struct btrfs_ioctl_balance_args.state
 */
#define BTRFS_BALANCE_STATE_RUNNING	(1ULL << 0)
#define BTRFS_BALANCE_STATE_PAUSE_REQ	(1ULL << 1)
#define BTRFS_BALANCE_STATE_CANCEL_REQ	(1ULL << 2)

struct btrfs_ioctl_balance_args {
	__u64 flags;				/* in/out */
	__u64 state;				/* out */

	struct btrfs_balance_args data;		/* in/out */
	struct btrfs_balance_args meta;		/* in/out */
	struct btrfs_balance_args sys;		/* in/out */

	struct btrfs_balance_progress stat;	/* out */

	__u64 unused[72];			/* pad to 1k */
};

#define BTRFS_INO_LOOKUP_PATH_MAX 4080
struct btrfs_ioctl_ino_lookup_args {
	__u64 treeid;
	__u64 objectid;
	char name[BTRFS_INO_LOOKUP_PATH_MAX];
};

struct btrfs_ioctl_search_key {
	/* which root are we searching.  0 is the tree of tree roots */
	__u64 tree_id;

	/* keys returned will be >= min and <= max */
	__u64 min_objectid;
	__u64 max_objectid;

	/* keys returned will be >= min and <= max */
	__u64 min_offset;
	__u64 max_offset;

	/* max and min transids to search for */
	__u64 min_transid;
	__u64 max_transid;

	/* keys returned will be >= min and <= max */
	__u32 min_type;
	__u32 max_type;

	/*
	 * how many items did userland ask for, and how many are we
	 * returning
	 */
	__u32 nr_items;

	/* align to 64 bits */
	__u32 unused;

	/* some extra for later */
	__u64 unused1;
	__u64 unused2;
	__u64 unused3;
	__u64 unused4;
};

struct btrfs_ioctl_search_header {
	__u64 transid;
	__u64 objectid;
	__u64 offset;
	__u32 type;
	__u32 len;
};

#define BTRFS_SEARCH_ARGS_BUFSIZE (4096 - sizeof(struct btrfs_ioctl_search_key))
/*
 * the buf is an array of search headers where
 * each header is followed by the actual item
 * the type field is expanded to 32 bits for alignment
 */
struct btrfs_ioctl_search_args {
	struct btrfs_ioctl_search_key key;
	char buf[BTRFS_SEARCH_ARGS_BUFSIZE];
};

struct btrfs_ioctl_search_args_v2 {
	struct btrfs_ioctl_search_key key; /* in/out - search parameters */
	__u64 buf_size;		   /* in - size of buffer
					    * out - on EOVERFLOW: needed size
					    *       to store item */
	__u64 buf[0];                       /* out - found items */
};

struct btrfs_ioctl_clone_range_args {
  __s64 src_fd;
  __u64 src_offset, src_length;
  __u64 dest_offset;
};

/*
 * flags definition for the defrag range ioctl
 *
 * Used by:
 * struct btrfs_ioctl_defrag_range_args.flags
 */
#define BTRFS_DEFRAG_RANGE_COMPRESS 1
#define BTRFS_DEFRAG_RANGE_START_IO 2
struct btrfs_ioctl_defrag_range_args {
	/* start of the defrag operation */
	__u64 start;

	/* number of bytes to defrag, use (u64)-1 to say all */
	__u64 len;

	/*
	 * flags for the operation, which can include turning
	 * on compression for this one defrag
	 */
	__u64 flags;

	/*
	 * any extent bigger than this will be considered
	 * already defragged.  Use 0 to take the kernel default
	 * Use 1 to say every single extent must be rewritten
	 */
	__u32 extent_thresh;

	/*
	 * which compression method to use if turning on compression
	 * for this defrag operation.  If unspecified, zlib will
	 * be used
	 */
	__u32 compress_type;

	/* spare for later */
	__u32 unused[4];
};


#define BTRFS_SAME_DATA_DIFFERS	1
/* For extent-same ioctl */
struct btrfs_ioctl_same_extent_info {
	__s64 fd;		/* in - destination file */
	__u64 logical_offset;	/* in - start of extent in destination */
	__u64 bytes_deduped;	/* out - total # of bytes we were able
				 * to dedupe from this file */
	/* status of this dedupe operation:
	 * 0 if dedup succeeds
	 * < 0 for error
	 * == BTRFS_SAME_DATA_DIFFERS if data differs
	 */
	__s32 status;		/* out - see above description */
	__u32 reserved;
};

struct btrfs_ioctl_same_args {
	__u64 logical_offset;	/* in - start of extent in source */
	__u64 length;		/* in - length of extent */
	__u16 dest_count;	/* in - total elements in info array */
	__u16 reserved1;
	__u32 reserved2;
	struct btrfs_ioctl_same_extent_info info[0];
};

struct btrfs_ioctl_space_info {
	__u64 flags;
	__u64 total_bytes;
	__u64 used_bytes;
};

struct btrfs_ioctl_space_args {
	__u64 space_slots;
	__u64 total_spaces;
	struct btrfs_ioctl_space_info spaces[0];
};

struct btrfs_data_container {
	__u32	bytes_left;	/* out -- bytes not needed to deliver output */
	__u32	bytes_missing;	/* out -- additional bytes needed for result */
	__u32	elem_cnt;	/* out */
	__u32	elem_missed;	/* out */
	__u64	val[0];		/* out */
};

struct btrfs_ioctl_ino_path_args {
	__u64				inum;		/* in */
	__u64				size;		/* in */
	__u64				reserved[4];
	/* struct btrfs_data_container	*fspath;	   out */
	__u64				fspath;		/* out */
};

struct btrfs_ioctl_logical_ino_args {
	__u64				logical;	/* in */
	__u64				size;		/* in */
	__u64				reserved[4];
	/* struct btrfs_data_container	*inodes;	out   */
	__u64				inodes;
};

enum btrfs_dev_stat_values {
	/* disk I/O failure stats */
	BTRFS_DEV_STAT_WRITE_ERRS, /* EIO or EREMOTEIO from lower layers */
	BTRFS_DEV_STAT_READ_ERRS, /* EIO or EREMOTEIO from lower layers */
	BTRFS_DEV_STAT_FLUSH_ERRS, /* EIO or EREMOTEIO from lower layers */

	/* stats for indirect indications for I/O failures */
	BTRFS_DEV_STAT_CORRUPTION_ERRS, /* checksum error, bytenr error or
					 * contents is illegal: this is an
					 * indication that the block was damaged
					 * during read or write, or written to
					 * wrong location or read from wrong
					 * location */
	BTRFS_DEV_STAT_GENERATION_ERRS, /* an indication that blocks have not
					 * been written */

	BTRFS_DEV_STAT_VALUES_MAX
};

/* Reset statistics after reading; needs SYS_ADMIN capability */
#define	BTRFS_DEV_STATS_RESET		(1ULL << 0)

struct btrfs_ioctl_get_dev_stats {
	__u64 devid;				/* in */
	__u64 nr_items;				/* in/out */
	__u64 flags;				/* in/out */

	/* out values: */
	__u64 values[BTRFS_DEV_STAT_VALUES_MAX];

	__u64 unused[128 - 2 - BTRFS_DEV_STAT_VALUES_MAX]; /* pad to 1k */
};

#define BTRFS_QUOTA_CTL_ENABLE	1
#define BTRFS_QUOTA_CTL_DISABLE	2
#define BTRFS_QUOTA_CTL_RESCAN__NOTUSED	3
struct btrfs_ioctl_quota_ctl_args {
	__u64 cmd;
	__u64 status;
};

struct btrfs_ioctl_quota_rescan_args {
	__u64	flags;
	__u64   progress;
	__u64   reserved[6];
};

struct btrfs_ioctl_qgroup_assign_args {
	__u64 assign;
	__u64 src;
	__u64 dst;
};

struct btrfs_ioctl_qgroup_create_args {
	__u64 create;
	__u64 qgroupid;
};
struct btrfs_ioctl_timespec {
	__u64 sec;
	__u32 nsec;
};

struct btrfs_ioctl_received_subvol_args {
	char	uuid[BTRFS_UUID_SIZE];	/* in */
	__u64	stransid;		/* in */
	__u64	rtransid;		/* out */
	struct btrfs_ioctl_timespec stime; /* in */
	struct btrfs_ioctl_timespec rtime; /* out */
	__u64	flags;			/* in */
	__u64	reserved[16];		/* in */
};

/*
 * Caller doesn't want file data in the send stream, even if the
 * search of clone sources doesn't find an extent. UPDATE_EXTENT
 * commands will be sent instead of WRITE commands.
 */
#define BTRFS_SEND_FLAG_NO_FILE_DATA		0x1

/*
 * Do not add the leading stream header. Used when multiple snapshots
 * are sent back to back.
 */
#define BTRFS_SEND_FLAG_OMIT_STREAM_HEADER	0x2

/*
 * Omit the command at the end of the stream that indicated the end
 * of the stream. This option is used when multiple snapshots are
 * sent back to back.
 */
#define BTRFS_SEND_FLAG_OMIT_END_CMD		0x4

#define BTRFS_SEND_FLAG_MASK \
	(BTRFS_SEND_FLAG_NO_FILE_DATA | \
	 BTRFS_SEND_FLAG_OMIT_STREAM_HEADER | \
	 BTRFS_SEND_FLAG_OMIT_END_CMD)

struct btrfs_ioctl_send_args {
	__s64 send_fd;			/* in */
	__u64 clone_sources_count;	/* in */
	__u64 __user *clone_sources;	/* in */
	__u64 parent_root;		/* in */
	__u64 flags;			/* in */
	__u64 reserved[4];		/* in */
};

/* Error codes as returned by the kernel */
enum btrfs_err_code {
	BTRFS_ERROR_DEV_RAID1_MIN_NOT_MET = 1,
	BTRFS_ERROR_DEV_RAID10_MIN_NOT_MET,
	BTRFS_ERROR_DEV_RAID5_MIN_NOT_MET,
	BTRFS_ERROR_DEV_RAID6_MIN_NOT_MET,
	BTRFS_ERROR_DEV_TGT_REPLACE,
	BTRFS_ERROR_DEV_MISSING_NOT_FOUND,
	BTRFS_ERROR_DEV_ONLY_WRITABLE,
	BTRFS_ERROR_DEV_EXCL_RUN_IN_PROGRESS
};
/* An error code to error string mapping for the kernel
*  error codes
*/
static inline char *btrfs_err_str(enum btrfs_err_code err_code)
{
	switch (err_code) {
		case BTRFS_ERROR_DEV_RAID1_MIN_NOT_MET:
			return "unable to go below two devices on raid1";
		case BTRFS_ERROR_DEV_RAID10_MIN_NOT_MET:
			return "unable to go below four devices on raid10";
		case BTRFS_ERROR_DEV_RAID5_MIN_NOT_MET:
			return "unable to go below two devices on raid5";
		case BTRFS_ERROR_DEV_RAID6_MIN_NOT_MET:
			return "unable to go below three devices on raid6";
		case BTRFS_ERROR_DEV_TGT_REPLACE:
			return "unable to remove the dev_replace target dev";
		case BTRFS_ERROR_DEV_MISSING_NOT_FOUND:
			return "no missing devices found to remove";
		case BTRFS_ERROR_DEV_ONLY_WRITABLE:
			return "unable to remove the only writeable device";
		case BTRFS_ERROR_DEV_EXCL_RUN_IN_PROGRESS:
			return "add/delete/balance/replace/resize operation "\
				"in progress";
		default:
			return NULL;
	}
}

#define BTRFS_IOC_SNAP_CREATE _IOW(BTRFS_IOCTL_MAGIC, 1, \
				   struct btrfs_ioctl_vol_args)
#define BTRFS_IOC_DEFRAG _IOW(BTRFS_IOCTL_MAGIC, 2, \
				   struct btrfs_ioctl_vol_args)
#define BTRFS_IOC_RESIZE _IOW(BTRFS_IOCTL_MAGIC, 3, \
				   struct btrfs_ioctl_vol_args)
#define BTRFS_IOC_SCAN_DEV _IOW(BTRFS_IOCTL_MAGIC, 4, \
				   struct btrfs_ioctl_vol_args)
/* trans start and trans end are dangerous, and only for
 * use by applications that know how to avoid the
 * resulting deadlocks
 */
#define BTRFS_IOC_TRANS_START  _IO(BTRFS_IOCTL_MAGIC, 6)
#define BTRFS_IOC_TRANS_END    _IO(BTRFS_IOCTL_MAGIC, 7)
#define BTRFS_IOC_SYNC         _IO(BTRFS_IOCTL_MAGIC, 8)

#define BTRFS_IOC_CLONE        _IOW(BTRFS_IOCTL_MAGIC, 9, int)
#define BTRFS_IOC_ADD_DEV _IOW(BTRFS_IOCTL_MAGIC, 10, \
				   struct btrfs_ioctl_vol_args)
#define BTRFS_IOC_RM_DEV _IOW(BTRFS_IOCTL_MAGIC, 11, \
				   struct btrfs_ioctl_vol_args)
#define BTRFS_IOC_BALANCE _IOW(BTRFS_IOCTL_MAGIC, 12, \
				   struct btrfs_ioctl_vol_args)

#define BTRFS_IOC_CLONE_RANGE _IOW(BTRFS_IOCTL_MAGIC, 13, \
				  struct btrfs_ioctl_clone_range_args)

#define BTRFS_IOC_SUBVOL_CREATE _IOW(BTRFS_IOCTL_MAGIC, 14, \
				   struct btrfs_ioctl_vol_args)
#define BTRFS_IOC_SNAP_DESTROY _IOW(BTRFS_IOCTL_MAGIC, 15, \
				struct btrfs_ioctl_vol_args)
#define BTRFS_IOC_DEFRAG_RANGE _IOW(BTRFS_IOCTL_MAGIC, 16, \
				struct btrfs_ioctl_defrag_range_args)
#define BTRFS_IOC_TREE_SEARCH _IOWR(BTRFS_IOCTL_MAGIC, 17, \
				   struct btrfs_ioctl_search_args)
#define BTRFS_IOC_TREE_SEARCH_V2 _IOWR(BTRFS_IOCTL_MAGIC, 17, \
					   struct btrfs_ioctl_search_args_v2)
#define BTRFS_IOC_INO_LOOKUP _IOWR(BTRFS_IOCTL_MAGIC, 18, \
				   struct btrfs_ioctl_ino_lookup_args)
#define BTRFS_IOC_DEFAULT_SUBVOL _IOW(BTRFS_IOCTL_MAGIC, 19, __u64)
#define BTRFS_IOC_SPACE_INFO _IOWR(BTRFS_IOCTL_MAGIC, 20, \
				    struct btrfs_ioctl_space_args)
#define BTRFS_IOC_START_SYNC _IOR(BTRFS_IOCTL_MAGIC, 24, __u64)
#define BTRFS_IOC_WAIT_SYNC  _IOW(BTRFS_IOCTL_MAGIC, 22, __u64)
#define BTRFS_IOC_SNAP_CREATE_V2 _IOW(BTRFS_IOCTL_MAGIC, 23, \
				   struct btrfs_ioctl_vol_args_v2)
#define BTRFS_IOC_SUBVOL_CREATE_V2 _IOW(BTRFS_IOCTL_MAGIC, 24, \
				   struct btrfs_ioctl_vol_args_v2)
#define BTRFS_IOC_SUBVOL_GETFLAGS _IOR(BTRFS_IOCTL_MAGIC, 25, __u64)
#define BTRFS_IOC_SUBVOL_SETFLAGS _IOW(BTRFS_IOCTL_MAGIC, 26, __u64)
#define BTRFS_IOC_SCRUB _IOWR(BTRFS_IOCTL_MAGIC, 27, \
			      struct btrfs_ioctl_scrub_args)
#define BTRFS_IOC_SCRUB_CANCEL _IO(BTRFS_IOCTL_MAGIC, 28)
#define BTRFS_IOC_SCRUB_PROGRESS _IOWR(BTRFS_IOCTL_MAGIC, 29, \
				       struct btrfs_ioctl_scrub_args)
#define BTRFS_IOC_DEV_INFO _IOWR(BTRFS_IOCTL_MAGIC, 30, \
				 struct btrfs_ioctl_dev_info_args)
#define BTRFS_IOC_FS_INFO _IOR(BTRFS_IOCTL_MAGIC, 31, \
			       struct btrfs_ioctl_fs_info_args)
#define BTRFS_IOC_BALANCE_V2 _IOWR(BTRFS_IOCTL_MAGIC, 32, \
				   struct btrfs_ioctl_balance_args)
#define BTRFS_IOC_BALANCE_CTL _IOW(BTRFS_IOCTL_MAGIC, 33, int)
#define BTRFS_IOC_BALANCE_PROGRESS _IOR(BTRFS_IOCTL_MAGIC, 34, \
					struct btrfs_ioctl_balance_args)
#define BTRFS_IOC_INO_PATHS _IOWR(BTRFS_IOCTL_MAGIC, 35, \
					struct btrfs_ioctl_ino_path_args)
#define BTRFS_IOC_LOGICAL_INO _IOWR(BTRFS_IOCTL_MAGIC, 36, \
					struct btrfs_ioctl_ino_path_args)
#define BTRFS_IOC_SET_RECEIVED_SUBVOL _IOWR(BTRFS_IOCTL_MAGIC, 37, \
				struct btrfs_ioctl_received_subvol_args)
#define BTRFS_IOC_SEND _IOW(BTRFS_IOCTL_MAGIC, 38, struct btrfs_ioctl_send_args)
#define BTRFS_IOC_DEVICES_READY _IOR(BTRFS_IOCTL_MAGIC, 39, \
				     struct btrfs_ioctl_vol_args)
#define BTRFS_IOC_QUOTA_CTL _IOWR(BTRFS_IOCTL_MAGIC, 40, \
			       struct btrfs_ioctl_quota_ctl_args)
#define BTRFS_IOC_QGROUP_ASSIGN _IOW(BTRFS_IOCTL_MAGIC, 41, \
			       struct btrfs_ioctl_qgroup_assign_args)
#define BTRFS_IOC_QGROUP_CREATE _IOW(BTRFS_IOCTL_MAGIC, 42, \
			       struct btrfs_ioctl_qgroup_create_args)
#define BTRFS_IOC_QGROUP_LIMIT _IOR(BTRFS_IOCTL_MAGIC, 43, \
			       struct btrfs_ioctl_qgroup_limit_args)
#define BTRFS_IOC_QUOTA_RESCAN _IOW(BTRFS_IOCTL_MAGIC, 44, \
			       struct btrfs_ioctl_quota_rescan_args)
#define BTRFS_IOC_QUOTA_RESCAN_STATUS _IOR(BTRFS_IOCTL_MAGIC, 45, \
			       struct btrfs_ioctl_quota_rescan_args)
#define BTRFS_IOC_QUOTA_RESCAN_WAIT _IO(BTRFS_IOCTL_MAGIC, 46)
#define BTRFS_IOC_GET_FSLABEL _IOR(BTRFS_IOCTL_MAGIC, 49, \
				   char[BTRFS_LABEL_SIZE])
#define BTRFS_IOC_SET_FSLABEL _IOW(BTRFS_IOCTL_MAGIC, 50, \
				   char[BTRFS_LABEL_SIZE])
#define BTRFS_IOC_GET_DEV_STATS _IOWR(BTRFS_IOCTL_MAGIC, 52, \
				      struct btrfs_ioctl_get_dev_stats)
#define BTRFS_IOC_DEV_REPLACE _IOWR(BTRFS_IOCTL_MAGIC, 53, \
				    struct btrfs_ioctl_dev_replace_args)
#define BTRFS_IOC_FILE_EXTENT_SAME _IOWR(BTRFS_IOCTL_MAGIC, 54, \
					 struct btrfs_ioctl_same_args)
#define BTRFS_IOC_GET_FEATURES _IOR(BTRFS_IOCTL_MAGIC, 57, \
				   struct btrfs_ioctl_feature_flags)
#define BTRFS_IOC_SET_FEATURES _IOW(BTRFS_IOCTL_MAGIC, 57, \
				   struct btrfs_ioctl_feature_flags[2])
#define BTRFS_IOC_GET_SUPPORTED_FEATURES _IOR(BTRFS_IOCTL_MAGIC, 57, \
				   struct btrfs_ioctl_feature_flags[3])
#define BTRFS_IOC_RM_DEV_V2 _IOW(BTRFS_IOCTL_MAGIC, 58, \
				   struct btrfs_ioctl_vol_args_v2)

#endif /* _UAPI_LINUX_BTRFS_H */<|MERGE_RESOLUTION|>--- conflicted
+++ resolved
@@ -34,10 +34,6 @@
 
 #define BTRFS_DEVICE_PATH_NAME_MAX 1024
 
-<<<<<<< HEAD
-#define BTRFS_SUBVOL_CREATE_ASYNC	(1ULL << 0)
-#define BTRFS_SUBVOL_RDONLY		(1ULL << 1)
-#define BTRFS_SUBVOL_QGROUP_INHERIT	(1ULL << 2)
 #define BTRFS_DEVICE_SPEC_BY_ID		(1ULL << 3)
 
 #define BTRFS_VOL_ARG_V2_FLAGS_SUPPORTED		\
@@ -46,8 +42,6 @@
 			BTRFS_SUBVOL_QGROUP_INHERIT |	\
 			BTRFS_DEVICE_SPEC_BY_ID)
 
-=======
->>>>>>> 14b05c51
 #define BTRFS_FSID_SIZE 16
 #define BTRFS_UUID_SIZE 16
 #define BTRFS_UUID_UNPARSED_SIZE	37
