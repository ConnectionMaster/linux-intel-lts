/* SPDX-License-Identifier: GPL-2.0 */
#ifndef _LINUX_SCHED_MM_H
#define _LINUX_SCHED_MM_H

#include <linux/kernel.h>
#include <linux/atomic.h>
#include <linux/sched.h>
#include <linux/mm_types.h>
#include <linux/gfp.h>
#include <linux/sync_core.h>

/*
 * Routines for handling mm_structs
 */
extern struct mm_struct *mm_alloc(void);

/**
 * mmgrab() - Pin a &struct mm_struct.
 * @mm: The &struct mm_struct to pin.
 *
 * Make sure that @mm will not get freed even after the owning task
 * exits. This doesn't guarantee that the associated address space
 * will still exist later on and mmget_not_zero() has to be used before
 * accessing it.
 *
 * This is a preferred way to to pin @mm for a longer/unbounded amount
 * of time.
 *
 * Use mmdrop() to release the reference acquired by mmgrab().
 *
 * See also <Documentation/vm/active_mm.rst> for an in-depth explanation
 * of &mm_struct.mm_count vs &mm_struct.mm_users.
 */
static inline void mmgrab(struct mm_struct *mm)
{
	atomic_inc(&mm->mm_count);
}

extern void __mmdrop(struct mm_struct *mm);

static inline void mmdrop(struct mm_struct *mm)
{
	/*
	 * The implicit full barrier implied by atomic_dec_and_test() is
	 * required by the membarrier system call before returning to
	 * user-space, after storing to rq->curr.
	 */
	if (unlikely(atomic_dec_and_test(&mm->mm_count)))
		__mmdrop(mm);
}

#ifdef CONFIG_PREEMPT_RT_BASE
extern void __mmdrop_delayed(struct rcu_head *rhp);
static inline void mmdrop_delayed(struct mm_struct *mm)
{
	if (atomic_dec_and_test(&mm->mm_count))
		call_rcu(&mm->delayed_drop, __mmdrop_delayed);
}
#else
# define mmdrop_delayed(mm)	mmdrop(mm)
#endif

<<<<<<< HEAD
=======
/*
 * This has to be called after a get_task_mm()/mmget_not_zero()
 * followed by taking the mmap_sem for writing before modifying the
 * vmas or anything the coredump pretends not to change from under it.
 *
 * NOTE: find_extend_vma() called from GUP context is the only place
 * that can modify the "mm" (notably the vm_start/end) under mmap_sem
 * for reading and outside the context of the process, so it is also
 * the only case that holds the mmap_sem for reading that must call
 * this function. Generally if the mmap_sem is hold for reading
 * there's no need of this check after get_task_mm()/mmget_not_zero().
 *
 * This function can be obsoleted and the check can be removed, after
 * the coredump code will hold the mmap_sem for writing before
 * invoking the ->core_dump methods.
 */
static inline bool mmget_still_valid(struct mm_struct *mm)
{
	return likely(!mm->core_state);
}

>>>>>>> 63b2f12c
/**
 * mmget() - Pin the address space associated with a &struct mm_struct.
 * @mm: The address space to pin.
 *
 * Make sure that the address space of the given &struct mm_struct doesn't
 * go away. This does not protect against parts of the address space being
 * modified or freed, however.
 *
 * Never use this function to pin this address space for an
 * unbounded/indefinite amount of time.
 *
 * Use mmput() to release the reference acquired by mmget().
 *
 * See also <Documentation/vm/active_mm.rst> for an in-depth explanation
 * of &mm_struct.mm_count vs &mm_struct.mm_users.
 */
static inline void mmget(struct mm_struct *mm)
{
	atomic_inc(&mm->mm_users);
}

static inline bool mmget_not_zero(struct mm_struct *mm)
{
	return atomic_inc_not_zero(&mm->mm_users);
}

/* mmput gets rid of the mappings and all user-space */
extern void mmput(struct mm_struct *);
#ifdef CONFIG_MMU
/* same as above but performs the slow path from the async context. Can
 * be called from the atomic context as well
 */
void mmput_async(struct mm_struct *);
#endif

/* Grab a reference to a task's mm, if it is not already going away */
extern struct mm_struct *get_task_mm(struct task_struct *task);
/*
 * Grab a reference to a task's mm, if it is not already going away
 * and ptrace_may_access with the mode parameter passed to it
 * succeeds.
 */
extern struct mm_struct *mm_access(struct task_struct *task, unsigned int mode);
/* Remove the current tasks stale references to the old mm_struct */
extern void mm_release(struct task_struct *, struct mm_struct *);

#ifdef CONFIG_MEMCG
extern void mm_update_next_owner(struct mm_struct *mm);
#else
static inline void mm_update_next_owner(struct mm_struct *mm)
{
}
#endif /* CONFIG_MEMCG */

#ifdef CONFIG_MMU
extern void arch_pick_mmap_layout(struct mm_struct *mm,
				  struct rlimit *rlim_stack);
extern unsigned long
arch_get_unmapped_area(struct file *, unsigned long, unsigned long,
		       unsigned long, unsigned long);
extern unsigned long
arch_get_unmapped_area_topdown(struct file *filp, unsigned long addr,
			  unsigned long len, unsigned long pgoff,
			  unsigned long flags);
#else
static inline void arch_pick_mmap_layout(struct mm_struct *mm,
					 struct rlimit *rlim_stack) {}
#endif

static inline bool in_vfork(struct task_struct *tsk)
{
	bool ret;

	/*
	 * need RCU to access ->real_parent if CLONE_VM was used along with
	 * CLONE_PARENT.
	 *
	 * We check real_parent->mm == tsk->mm because CLONE_VFORK does not
	 * imply CLONE_VM
	 *
	 * CLONE_VFORK can be used with CLONE_PARENT/CLONE_THREAD and thus
	 * ->real_parent is not necessarily the task doing vfork(), so in
	 * theory we can't rely on task_lock() if we want to dereference it.
	 *
	 * And in this case we can't trust the real_parent->mm == tsk->mm
	 * check, it can be false negative. But we do not care, if init or
	 * another oom-unkillable task does this it should blame itself.
	 */
	rcu_read_lock();
	ret = tsk->vfork_done && tsk->real_parent->mm == tsk->mm;
	rcu_read_unlock();

	return ret;
}

/*
 * Applies per-task gfp context to the given allocation flags.
 * PF_MEMALLOC_NOIO implies GFP_NOIO
 * PF_MEMALLOC_NOFS implies GFP_NOFS
 */
static inline gfp_t current_gfp_context(gfp_t flags)
{
	/*
	 * NOIO implies both NOIO and NOFS and it is a weaker context
	 * so always make sure it makes precendence
	 */
	if (unlikely(current->flags & PF_MEMALLOC_NOIO))
		flags &= ~(__GFP_IO | __GFP_FS);
	else if (unlikely(current->flags & PF_MEMALLOC_NOFS))
		flags &= ~__GFP_FS;
	return flags;
}

#ifdef CONFIG_LOCKDEP
extern void __fs_reclaim_acquire(void);
extern void __fs_reclaim_release(void);
extern void fs_reclaim_acquire(gfp_t gfp_mask);
extern void fs_reclaim_release(gfp_t gfp_mask);
#else
static inline void __fs_reclaim_acquire(void) { }
static inline void __fs_reclaim_release(void) { }
static inline void fs_reclaim_acquire(gfp_t gfp_mask) { }
static inline void fs_reclaim_release(gfp_t gfp_mask) { }
#endif

/**
 * memalloc_noio_save - Marks implicit GFP_NOIO allocation scope.
 *
 * This functions marks the beginning of the GFP_NOIO allocation scope.
 * All further allocations will implicitly drop __GFP_IO flag and so
 * they are safe for the IO critical section from the allocation recursion
 * point of view. Use memalloc_noio_restore to end the scope with flags
 * returned by this function.
 *
 * This function is safe to be used from any context.
 */
static inline unsigned int memalloc_noio_save(void)
{
	unsigned int flags = current->flags & PF_MEMALLOC_NOIO;
	current->flags |= PF_MEMALLOC_NOIO;
	return flags;
}

/**
 * memalloc_noio_restore - Ends the implicit GFP_NOIO scope.
 * @flags: Flags to restore.
 *
 * Ends the implicit GFP_NOIO scope started by memalloc_noio_save function.
 * Always make sure that that the given flags is the return value from the
 * pairing memalloc_noio_save call.
 */
static inline void memalloc_noio_restore(unsigned int flags)
{
	current->flags = (current->flags & ~PF_MEMALLOC_NOIO) | flags;
}

/**
 * memalloc_nofs_save - Marks implicit GFP_NOFS allocation scope.
 *
 * This functions marks the beginning of the GFP_NOFS allocation scope.
 * All further allocations will implicitly drop __GFP_FS flag and so
 * they are safe for the FS critical section from the allocation recursion
 * point of view. Use memalloc_nofs_restore to end the scope with flags
 * returned by this function.
 *
 * This function is safe to be used from any context.
 */
static inline unsigned int memalloc_nofs_save(void)
{
	unsigned int flags = current->flags & PF_MEMALLOC_NOFS;
	current->flags |= PF_MEMALLOC_NOFS;
	return flags;
}

/**
 * memalloc_nofs_restore - Ends the implicit GFP_NOFS scope.
 * @flags: Flags to restore.
 *
 * Ends the implicit GFP_NOFS scope started by memalloc_nofs_save function.
 * Always make sure that that the given flags is the return value from the
 * pairing memalloc_nofs_save call.
 */
static inline void memalloc_nofs_restore(unsigned int flags)
{
	current->flags = (current->flags & ~PF_MEMALLOC_NOFS) | flags;
}

static inline unsigned int memalloc_noreclaim_save(void)
{
	unsigned int flags = current->flags & PF_MEMALLOC;
	current->flags |= PF_MEMALLOC;
	return flags;
}

static inline void memalloc_noreclaim_restore(unsigned int flags)
{
	current->flags = (current->flags & ~PF_MEMALLOC) | flags;
}

#ifdef CONFIG_MEMCG
/**
 * memalloc_use_memcg - Starts the remote memcg charging scope.
 * @memcg: memcg to charge.
 *
 * This function marks the beginning of the remote memcg charging scope. All the
 * __GFP_ACCOUNT allocations till the end of the scope will be charged to the
 * given memcg.
 *
 * NOTE: This function is not nesting safe.
 */
static inline void memalloc_use_memcg(struct mem_cgroup *memcg)
{
	WARN_ON_ONCE(current->active_memcg);
	current->active_memcg = memcg;
}

/**
 * memalloc_unuse_memcg - Ends the remote memcg charging scope.
 *
 * This function marks the end of the remote memcg charging scope started by
 * memalloc_use_memcg().
 */
static inline void memalloc_unuse_memcg(void)
{
	current->active_memcg = NULL;
}
#else
static inline void memalloc_use_memcg(struct mem_cgroup *memcg)
{
}

static inline void memalloc_unuse_memcg(void)
{
}
#endif

#ifdef CONFIG_MEMBARRIER
enum {
	MEMBARRIER_STATE_PRIVATE_EXPEDITED_READY		= (1U << 0),
	MEMBARRIER_STATE_PRIVATE_EXPEDITED			= (1U << 1),
	MEMBARRIER_STATE_GLOBAL_EXPEDITED_READY			= (1U << 2),
	MEMBARRIER_STATE_GLOBAL_EXPEDITED			= (1U << 3),
	MEMBARRIER_STATE_PRIVATE_EXPEDITED_SYNC_CORE_READY	= (1U << 4),
	MEMBARRIER_STATE_PRIVATE_EXPEDITED_SYNC_CORE		= (1U << 5),
};

enum {
	MEMBARRIER_FLAG_SYNC_CORE	= (1U << 0),
};

#ifdef CONFIG_ARCH_HAS_MEMBARRIER_CALLBACKS
#include <asm/membarrier.h>
#endif

static inline void membarrier_mm_sync_core_before_usermode(struct mm_struct *mm)
{
	if (likely(!(atomic_read(&mm->membarrier_state) &
		     MEMBARRIER_STATE_PRIVATE_EXPEDITED_SYNC_CORE)))
		return;
	sync_core_before_usermode();
}

static inline void membarrier_execve(struct task_struct *t)
{
	atomic_set(&t->mm->membarrier_state, 0);
}
#else
#ifdef CONFIG_ARCH_HAS_MEMBARRIER_CALLBACKS
static inline void membarrier_arch_switch_mm(struct mm_struct *prev,
					     struct mm_struct *next,
					     struct task_struct *tsk)
{
}
#endif
static inline void membarrier_execve(struct task_struct *t)
{
}
static inline void membarrier_mm_sync_core_before_usermode(struct mm_struct *mm)
{
}
#endif

#endif /* _LINUX_SCHED_MM_H */<|MERGE_RESOLUTION|>--- conflicted
+++ resolved
@@ -60,8 +60,6 @@
 # define mmdrop_delayed(mm)	mmdrop(mm)
 #endif
 
-<<<<<<< HEAD
-=======
 /*
  * This has to be called after a get_task_mm()/mmget_not_zero()
  * followed by taking the mmap_sem for writing before modifying the
@@ -83,7 +81,6 @@
 	return likely(!mm->core_state);
 }
 
->>>>>>> 63b2f12c
 /**
  * mmget() - Pin the address space associated with a &struct mm_struct.
  * @mm: The address space to pin.
