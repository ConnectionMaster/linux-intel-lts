/*
 * common definition
 *
 * This file is provided under a dual BSD/GPLv2 license.  When using or
 * redistributing this file, you may do so under either license.
 *
 * GPL LICENSE SUMMARY
 *
 * Copyright (c) 2017 Intel Corporation. All rights reserved.
 *
 * This program is free software; you can redistribute it and/or modify
 * it under the terms of version 2 of the GNU General Public License as
 * published by the Free Software Foundation.
 *
 * This program is distributed in the hope that it will be useful, but
 * WITHOUT ANY WARRANTY; without even the implied warranty of
 * MERCHANTABILITY or FITNESS FOR A PARTICULAR PURPOSE.  See the GNU
 * General Public License for more details.
 *
 * BSD LICENSE
 *
 * Copyright (C) 2017 Intel Corporation. All rights reserved.
 *
 * Redistribution and use in source and binary forms, with or without
 * modification, are permitted provided that the following conditions
 * are met:
 *
 *   * Redistributions of source code must retain the above copyright
 *     notice, this list of conditions and the following disclaimer.
 *   * Redistributions in binary form must reproduce the above copyright
 *     notice, this list of conditions and the following disclaimer in
 *     the documentation and/or other materials provided with the
 *     distribution.
 *   * Neither the name of Intel Corporation nor the names of its
 *     contributors may be used to endorse or promote products derived
 *     from this software without specific prior written permission.
 *
 * THIS SOFTWARE IS PROVIDED BY THE COPYRIGHT HOLDERS AND CONTRIBUTORS
 * "AS IS" AND ANY EXPRESS OR IMPLIED WARRANTIES, INCLUDING, BUT NOT
 * LIMITED TO, THE IMPLIED WARRANTIES OF MERCHANTABILITY AND FITNESS FOR
 * A PARTICULAR PURPOSE ARE DISCLAIMED. IN NO EVENT SHALL THE COPYRIGHT
 * OWNER OR CONTRIBUTORS BE LIABLE FOR ANY DIRECT, INDIRECT, INCIDENTAL,
 * SPECIAL, EXEMPLARY, OR CONSEQUENTIAL DAMAGES (INCLUDING, BUT NOT
 * LIMITED TO, PROCUREMENT OF SUBSTITUTE GOODS OR SERVICES; LOSS OF USE,
 * DATA, OR PROFITS; OR BUSINESS INTERRUPTION) HOWEVER CAUSED AND ON ANY
 * THEORY OF LIABILITY, WHETHER IN CONTRACT, STRICT LIABILITY, OR TORT
 * (INCLUDING NEGLIGENCE OR OTHERWISE) ARISING IN ANY WAY OUT OF THE USE
 * OF THIS SOFTWARE, EVEN IF ADVISED OF THE POSSIBILITY OF SUCH DAMAGE.
 *
 */

#ifndef __ACRN_COMMON_H__
#define __ACRN_COMMON_H__

#include <linux/atomic.h>

/*
 * Common structures for ACRN/VHM/DM
 */

/*
 * IO request
 */
#define VHM_REQUEST_MAX 16

#define REQ_STATE_PENDING	0
#define REQ_STATE_COMPLETE	1
#define REQ_STATE_PROCESSING	2
#define REQ_STATE_FREE		3

#define REQ_PORTIO	0
#define REQ_MMIO	1
#define REQ_PCICFG	2
#define REQ_WP		3

#define REQUEST_READ	0
#define REQUEST_WRITE	1

/* Generic VM flags from guest OS */
#define SECURE_WORLD_ENABLED    (1UL<<0)  /* Whether secure world is enabled */

/**
 * @brief Hypercall
 *
 * @addtogroup acrn_hypercall ACRN Hypercall
 * @{
 */

struct mmio_request {
	uint32_t direction;
	uint32_t reserved;
	uint64_t address;
	uint64_t size;
	uint64_t value;
} __attribute__((aligned(8)));

struct pio_request {
	uint32_t direction;
	uint32_t reserved;
	uint64_t address;
	uint64_t size;
	uint32_t value;
} __attribute__((aligned(8)));

struct pci_request {
	uint32_t direction;
	uint32_t reserved[3];/* need keep same header fields with pio_request */
	int64_t size;
	int32_t value;
	int32_t bus;
	int32_t dev;
	int32_t func;
	int32_t reg;
} __attribute__((aligned(8)));

/**
 * struct vhm_request - 256-byte VHM request
 *
 * The state transitions of a VHM request are:
 *
 *    FREE -> PENDING -> PROCESSING -> COMPLETE -> FREE -> ...
 *                                \              /
 *                                 +--> FAILED -+
 *
 * When a request is in COMPLETE or FREE state, the request is owned by the
 * hypervisor. SOS (VHM or DM) shall not read or write the internals of the
 * request except the state.
 *
 * When a request is in PENDING or PROCESSING state, the request is owned by
 * SOS. The hypervisor shall not read or write the request other than the state.
 *
 * Based on the rules above, a typical VHM request lifecycle should looks like
 * the following.
 *
 *                     (assume the initial state is FREE)
 *
 *       SOS vCPU 0                SOS vCPU x                    UOS vCPU y
 *
 *                                                 hypervisor:
 *                                                     fill in type, addr, etc.
 *                                                     pause UOS vcpu y
 *                                                     set state to PENDING (a)
 *                                                     fire upcall to SOS vCPU 0
 *
 *  VHM:
 *      scan for pending requests
 *      set state to PROCESSING (b)
 *      assign requests to clients (c)
 *
 *                            client:
 *                                scan for assigned requests
 *                                handle the requests (d)
 *                                set state to COMPLETE
 *                                notify the hypervisor
 *
 *                            hypervisor:
 *                                resume UOS vcpu y (e)
 *
 *                                                 hypervisor:
 *                                                     post-work (f)
 *                                                     set state to FREE
 *
 * Note that the following shall hold.
 *
 *   1. (a) happens before (b)
 *   2. (c) happens before (d)
 *   3. (e) happens before (f)
 *   4. One vCPU cannot trigger another I/O request before the previous one has
 *      completed (i.e. the state switched to FREE)
 *
 * Accesses to the state of a vhm_request shall be atomic and proper barriers
 * are needed to ensure that:
 *
 *   1. Setting state to PENDING is the last operation when issuing a request in
 *      the hypervisor, as the hypervisor shall not access the request any more.
 *
 *   2. Due to similar reasons, setting state to COMPLETE is the last operation
 *      of request handling in VHM or clients in SOS.
 */
struct vhm_request {
<<<<<<< HEAD
	/* offset: 0bytes - 63bytes */
	uint32_t type;
	uint32_t reserved0[15];

	/* offset: 64bytes-127bytes */
=======
	/**
	 * @type: Type of this request. Byte offset: 0.
	 */
	uint32_t type;

	/**
	 * @reserved0: Reserved fields. Byte offset: 4.
	 */
	uint32_t reserved0[15];

	/**
	 * @reqs: Details about this request.
	 *
	 * For REQ_PORTIO, this has type pio_request. For REQ_MMIO and REQ_WP,
	 * this has type mmio_request. For REQ_PCICFG, this has type
	 * pci_request. Byte offset: 64.
	 */
>>>>>>> 0647d75f
	union {
		struct pio_request pio_request;
		struct pci_request pci_request;
		struct mmio_request mmio_request;
		uint64_t reserved1[8];
	} reqs;

	/**
	 * @reserved1: Reserved fields. Byte offset: 128.
	 */
	uint32_t reserved1;

	/**
	 * @client: The client which is distributed to handle this request.
	 *
	 * Accessed by VHM only. Byte offset: 132.
	 */
	int32_t client;

	/**
	 * @processed: The status of this request.
	 *
	 * Take REQ_STATE_xxx as values. Byte offset: 136.
	 */
	atomic_t processed;
} __attribute__((aligned(256)));

struct vhm_request_buffer {
	union {
		struct vhm_request req_queue[VHM_REQUEST_MAX];
		uint8_t reserved[4096];
	};
} __attribute__((aligned(4096)));

/**
 * @brief Info to create a VM, the parameter for HC_CREATE_VM hypercall
 */
struct acrn_create_vm {
	/** created vmid return to VHM. Keep it first field */
	uint16_t vmid;

	/** Reserved */
	uint16_t reserved0;

	/** VCPU numbers this VM want to create */
	uint16_t vcpu_num;

	/** Reserved */
	uint16_t reserved1;

	/** the GUID of this VM */
	uint8_t	 GUID[16];

	/* VM flag bits from Guest OS, now used
	 *  SECURE_WORLD_ENABLED          (1UL<<0)
	 */
	uint64_t vm_flag;

	/** guest physical address of VM request_buffer */
	uint64_t req_buf;

	/** Reserved for future use*/
<<<<<<< HEAD
	uint8_t  reserved2[24];
=======
	uint8_t  reserved2[16];
>>>>>>> 0647d75f
} __attribute__((aligned(8)));

/**
 * @brief Info to create a VCPU
 *
 * the parameter for HC_CREATE_VCPU hypercall
 */
struct acrn_create_vcpu {
	/** the virtual CPU ID for the VCPU created */
	uint16_t vcpu_id;

	/** the physical CPU ID for the VCPU created */
	uint16_t pcpu_id;
} __attribute__((aligned(8)));

/**
 * @brief Info to set ioreq buffer for a created VM
 *
 * the parameter for HC_SET_IOREQ_BUFFER hypercall
 */
struct acrn_set_ioreq_buffer {
	/** guest physical address of VM request_buffer */
	uint64_t req_buf;
} __attribute__((aligned(8)));

/** Interrupt type for acrn_irqline: inject interrupt to IOAPIC */
#define	ACRN_INTR_TYPE_ISA	0

/** Interrupt type for acrn_irqline: inject interrupt to both PIC and IOAPIC */
#define	ACRN_INTR_TYPE_IOAPIC	1

/**
 * @brief Info to assert/deassert/pulse a virtual IRQ line for a VM
 *
 * the parameter for HC_ASSERT_IRQLINE/HC_DEASSERT_IRQLINE/HC_PULSE_IRQLINE
 * hypercall
 */
struct acrn_irqline {
	/** interrupt type which could be IOAPIC or ISA */
	uint32_t intr_type;

	/** reserved for alignment padding */
	uint32_t reserved;

	/** pic IRQ for ISA type */
	uint32_t pic_irq;

	/** Reserved */
	uint32_t reserved0;

	/** ioapic IRQ for IOAPIC & ISA TYPE,
	 *  if ~0U then this IRQ will not be injected
	 */
	uint32_t ioapic_irq;

	/** Reserved */
	uint32_t reserved1;
} __attribute__((aligned(8)));

/**
 * @brief Info to inject a MSI interrupt to VM
 *
 * the parameter for HC_INJECT_MSI hypercall
 */
struct acrn_msi_entry {
	/** MSI addr[19:12] with dest VCPU ID */
	uint64_t msi_addr;

	/** MSI data[7:0] with vector */
	uint64_t msi_data;
} __attribute__((aligned(8)));

/**
 * @brief Info to inject a NMI interrupt for a VM
 */
struct acrn_nmi_entry {
	/** virtual CPU ID to inject */
	uint16_t vcpu_id;

	/** Reserved */
	uint16_t reserved[3];
} __attribute__((aligned(8)));

/**
 * @brief Info to remap pass-through PCI MSI for a VM
 *
 * the parameter for HC_VM_PCI_MSIX_REMAP hypercall
 */
struct acrn_vm_pci_msix_remap {
	/** pass-through PCI device virtual BDF# */
	uint16_t virt_bdf;

	/** pass-through PCI device physical BDF# */
	uint16_t phys_bdf;

	/** pass-through PCI device MSI/MSI-X cap control data */
	uint16_t msi_ctl;

	/** reserved for alignment padding */
	uint16_t reserved;

	/** pass-through PCI device MSI address to remap, which will
	 * return the caller after remapping
	 */
	uint64_t msi_addr;		/* IN/OUT: msi address to fix */

	/** pass-through PCI device MSI data to remap, which will
	 * return the caller after remapping
	 */
	uint32_t msi_data;

	/** pass-through PCI device is MSI or MSI-X
	 *  0 - MSI, 1 - MSI-X
	 */
	int32_t msix;

	/** if the pass-through PCI device is MSI-X, this field contains
	 *  the MSI-X entry table index
	 */
	uint32_t msix_entry_index;

	/** if the pass-through PCI device is MSI-X, this field contains
	 *  Vector Control for MSI-X Entry, field defined in MSI-X spec
	 */
	uint32_t vector_ctl;
} __attribute__((aligned(8)));

/**
 * @brief The guest config pointer offset.
 *
 * It's designed to support passing DM config data pointer, based on it,
 * hypervisor would parse then pass DM defined configuration to GUEST VCPU
 * when booting guest VM.
 * the address 0xd0000 here is designed by DM, as it arranged all memory
 * layout below 1M, DM should make sure there is no overlap for the address
 * 0xd0000 usage.
 */
#define GUEST_CFG_OFFSET 	0xd0000

/**
 * @brief Info The power state data of a VCPU.
 *
 */

#define SPACE_SYSTEM_MEMORY     0
#define SPACE_SYSTEM_IO         1
#define SPACE_PCI_CONFIG        2
#define SPACE_Embedded_Control  3
#define SPACE_SMBUS             4
#define SPACE_PLATFORM_COMM     10
#define SPACE_FFixedHW          0x7F

struct acpi_generic_address {
	uint8_t 	space_id;
	uint8_t 	bit_width;
	uint8_t 	bit_offset;
	uint8_t 	access_size;
	uint64_t	address;
} __attribute__((aligned(8)));

struct cpu_cx_data {
	struct acpi_generic_address cx_reg;
	uint8_t 	type;
	uint32_t	latency;
	uint64_t	power;
} __attribute__((aligned(8)));

struct cpu_px_data {
	uint64_t core_frequency;	/* megahertz */
	uint64_t power;			/* milliWatts */
	uint64_t transition_latency;	/* microseconds */
	uint64_t bus_master_latency;	/* microseconds */
	uint64_t control;		/* control value */
	uint64_t status;		/* success indicator */
} __attribute__((aligned(8)));

struct acpi_sstate_pkg {
	uint8_t		val_pm1a;
	uint8_t		val_pm1b;
	uint16_t	reserved;
} __attribute__((aligned(8)));

struct acpi_sstate_data {
	struct acpi_generic_address pm1a_evt;
	struct acpi_generic_address pm1b_evt;
	struct acpi_generic_address pm1a_cnt;
	struct acpi_generic_address pm1b_cnt;
	struct acpi_sstate_pkg s3_pkg;
	struct acpi_sstate_pkg s5_pkg;
	uint32_t *wake_vector_32;
	uint64_t *wake_vector_64;
}__attribute__((aligned(8)));

/**
 * @brief Info PM command from DM/VHM.
 *
 * The command would specify request type(e.g. get px count or data) for
 * specific VM and specific VCPU with specific state number.
 * For Px, PMCMD_STATE_NUM means Px number from 0 to (MAX_PSTATE - 1),
 * For Cx, PMCMD_STATE_NUM means Cx entry index from 1 to MAX_CX_ENTRY.
 */
#define PMCMD_VMID_MASK		0xff000000
#define PMCMD_VCPUID_MASK	0x00ff0000
#define PMCMD_STATE_NUM_MASK	0x0000ff00
#define PMCMD_TYPE_MASK		0x000000ff

#define PMCMD_VMID_SHIFT	24
#define PMCMD_VCPUID_SHIFT	16
#define PMCMD_STATE_NUM_SHIFT	8

enum pm_cmd_type {
	PMCMD_GET_PX_CNT,
	PMCMD_GET_PX_DATA,
	PMCMD_GET_CX_CNT,
	PMCMD_GET_CX_DATA,
};

/**
 * @}
 */
#endif /* __ACRN_COMMON_H__ */<|MERGE_RESOLUTION|>--- conflicted
+++ resolved
@@ -178,13 +178,6 @@
  *      of request handling in VHM or clients in SOS.
  */
 struct vhm_request {
-<<<<<<< HEAD
-	/* offset: 0bytes - 63bytes */
-	uint32_t type;
-	uint32_t reserved0[15];
-
-	/* offset: 64bytes-127bytes */
-=======
 	/**
 	 * @type: Type of this request. Byte offset: 0.
 	 */
@@ -202,7 +195,6 @@
 	 * this has type mmio_request. For REQ_PCICFG, this has type
 	 * pci_request. Byte offset: 64.
 	 */
->>>>>>> 0647d75f
 	union {
 		struct pio_request pio_request;
 		struct pci_request pci_request;
@@ -265,11 +257,7 @@
 	uint64_t req_buf;
 
 	/** Reserved for future use*/
-<<<<<<< HEAD
-	uint8_t  reserved2[24];
-=======
 	uint8_t  reserved2[16];
->>>>>>> 0647d75f
 } __attribute__((aligned(8)));
 
 /**
