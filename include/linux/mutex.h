--- conflicted
+++ resolved
@@ -19,17 +19,6 @@
 #include <asm/processor.h>
 #include <linux/osq_lock.h>
 #include <linux/debug_locks.h>
-
-#ifdef CONFIG_DEBUG_LOCK_ALLOC
-# define __DEP_MAP_MUTEX_INITIALIZER(lockname) \
-	, .dep_map = { .name = #lockname }
-#else
-# define __DEP_MAP_MUTEX_INITIALIZER(lockname)
-#endif
-
-#ifdef CONFIG_PREEMPT_RT_FULL
-# include <linux/mutex_rt.h>
-#else
 
 #ifdef CONFIG_DEBUG_LOCK_ALLOC
 # define __DEP_MAP_MUTEX_INITIALIZER(lockname) \
@@ -131,11 +120,6 @@
 									\
 	__mutex_init((mutex), #mutex, &__key);				\
 } while (0)
-<<<<<<< HEAD
-=======
-static inline void mutex_destroy(struct mutex *lock) {}
-#endif
->>>>>>> 2402acb2
 
 #define __MUTEX_INITIALIZER(lockname) \
 		{ .owner = ATOMIC_LONG_INIT(0) \
@@ -221,7 +205,6 @@
 	MUTEX_TRYLOCK_RECURSIVE,
 };
 
-#ifndef CONFIG_PREEMPT_RT_FULL
 /**
  * mutex_trylock_recursive - trylock variant that allows recursive locking
  * @lock: mutex to be locked
@@ -242,6 +225,5 @@
 
 	return mutex_trylock(lock);
 }
-#endif
 
 #endif /* __LINUX_MUTEX_H */