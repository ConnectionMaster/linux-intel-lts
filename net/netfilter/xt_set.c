/* Copyright (C) 2000-2002 Joakim Axelsson <gozem@linux.nu>
 *                         Patrick Schaaf <bof@bof.de>
 *                         Martin Josefsson <gandalf@wlug.westbo.se>
 * Copyright (C) 2003-2013 Jozsef Kadlecsik <kadlec@blackhole.kfki.hu>
 *
 * This program is free software; you can redistribute it and/or modify
 * it under the terms of the GNU General Public License version 2 as
 * published by the Free Software Foundation.
 */

/* Kernel module which implements the set match and SET target
 * for netfilter/iptables. */

#include <linux/module.h>
#include <linux/skbuff.h>

#include <linux/netfilter/x_tables.h>
#include <linux/netfilter/xt_set.h>
#include <linux/netfilter/ipset/ip_set_timeout.h>

MODULE_LICENSE("GPL");
MODULE_AUTHOR("Jozsef Kadlecsik <kadlec@blackhole.kfki.hu>");
MODULE_DESCRIPTION("Xtables: IP set match and target module");
MODULE_ALIAS("xt_SET");
MODULE_ALIAS("ipt_set");
MODULE_ALIAS("ip6t_set");
MODULE_ALIAS("ipt_SET");
MODULE_ALIAS("ip6t_SET");

static inline int
match_set(ip_set_id_t index, const struct sk_buff *skb,
	  const struct xt_action_param *par,
	  struct ip_set_adt_opt *opt, int inv)
{
	if (ip_set_test(index, skb, par, opt))
		inv = !inv;
	return inv;
}

#define ADT_OPT(n, f, d, fs, cfs, t)	\
struct ip_set_adt_opt n = {		\
	.family	= f,			\
	.dim = d,			\
	.flags = fs,			\
	.cmdflags = cfs,		\
	.ext.timeout = t,		\
}

/* Revision 0 interface: backward compatible with netfilter/iptables */

static bool
set_match_v0(const struct sk_buff *skb, struct xt_action_param *par)
{
	const struct xt_set_info_match_v0 *info = par->matchinfo;
	ADT_OPT(opt, par->family, info->match_set.u.compat.dim,
		info->match_set.u.compat.flags, 0, UINT_MAX);

	return match_set(info->match_set.index, skb, par, &opt,
			 info->match_set.u.compat.flags & IPSET_INV_MATCH);
}

static void
compat_flags(struct xt_set_info_v0 *info)
{
	u_int8_t i;

	/* Fill out compatibility data according to enum ip_set_kopt */
	info->u.compat.dim = IPSET_DIM_ZERO;
	if (info->u.flags[0] & IPSET_MATCH_INV)
		info->u.compat.flags |= IPSET_INV_MATCH;
	for (i = 0; i < IPSET_DIM_MAX-1 && info->u.flags[i]; i++) {
		info->u.compat.dim++;
		if (info->u.flags[i] & IPSET_SRC)
			info->u.compat.flags |= (1<<info->u.compat.dim);
	}
}

static int
set_match_v0_checkentry(const struct xt_mtchk_param *par)
{
	struct xt_set_info_match_v0 *info = par->matchinfo;
	ip_set_id_t index;

	index = ip_set_nfnl_get_byindex(par->net, info->match_set.index);

	if (index == IPSET_INVALID_ID) {
		pr_warning("Cannot find set identified by id %u to match\n",
			   info->match_set.index);
		return -ENOENT;
	}
	if (info->match_set.u.flags[IPSET_DIM_MAX-1] != 0) {
		pr_warning("Protocol error: set match dimension "
			   "is over the limit!\n");
		ip_set_nfnl_put(par->net, info->match_set.index);
		return -ERANGE;
	}

	/* Fill out compatibility data */
	compat_flags(&info->match_set);

	return 0;
}

static void
set_match_v0_destroy(const struct xt_mtdtor_param *par)
{
	struct xt_set_info_match_v0 *info = par->matchinfo;

	ip_set_nfnl_put(par->net, info->match_set.index);
}

/* Revision 1 match */

static bool
set_match_v1(const struct sk_buff *skb, struct xt_action_param *par)
{
	const struct xt_set_info_match_v1 *info = par->matchinfo;
	ADT_OPT(opt, par->family, info->match_set.dim,
		info->match_set.flags, 0, UINT_MAX);

	if (opt.flags & IPSET_RETURN_NOMATCH)
		opt.cmdflags |= IPSET_FLAG_RETURN_NOMATCH;

	return match_set(info->match_set.index, skb, par, &opt,
			 info->match_set.flags & IPSET_INV_MATCH);
}

static int
set_match_v1_checkentry(const struct xt_mtchk_param *par)
{
	struct xt_set_info_match_v1 *info = par->matchinfo;
	ip_set_id_t index;

	index = ip_set_nfnl_get_byindex(par->net, info->match_set.index);

	if (index == IPSET_INVALID_ID) {
		pr_warning("Cannot find set indentified by id %u to match\n",
			   info->match_set.index);
		return -ENOENT;
	}
	if (info->match_set.dim > IPSET_DIM_MAX) {
		pr_warning("Protocol error: set match dimension "
			   "is over the limit!\n");
		ip_set_nfnl_put(par->net, info->match_set.index);
		return -ERANGE;
	}

	return 0;
}

static void
set_match_v1_destroy(const struct xt_mtdtor_param *par)
{
	struct xt_set_info_match_v1 *info = par->matchinfo;

	ip_set_nfnl_put(par->net, info->match_set.index);
}

/* Revision 3 match */

static bool
match_counter(u64 counter, const struct ip_set_counter_match *info)
{
	switch (info->op) {
	case IPSET_COUNTER_NONE:
		return true;
	case IPSET_COUNTER_EQ:
		return counter == info->value;
	case IPSET_COUNTER_NE:
		return counter != info->value;
	case IPSET_COUNTER_LT:
		return counter < info->value;
	case IPSET_COUNTER_GT:
		return counter > info->value;
	}
	return false;
}

static bool
set_match_v3(const struct sk_buff *skb, struct xt_action_param *par)
{
	const struct xt_set_info_match_v3 *info = par->matchinfo;
	ADT_OPT(opt, par->family, info->match_set.dim,
		info->match_set.flags, info->flags, UINT_MAX);
	int ret;

	if (info->packets.op != IPSET_COUNTER_NONE ||
	    info->bytes.op != IPSET_COUNTER_NONE)
		opt.cmdflags |= IPSET_FLAG_MATCH_COUNTERS;

	ret = match_set(info->match_set.index, skb, par, &opt,
			info->match_set.flags & IPSET_INV_MATCH);

	if (!(ret && opt.cmdflags & IPSET_FLAG_MATCH_COUNTERS))
		return ret;

	if (!match_counter(opt.ext.packets, &info->packets))
		return 0;
	return match_counter(opt.ext.bytes, &info->bytes);
}

#define set_match_v3_checkentry	set_match_v1_checkentry
#define set_match_v3_destroy	set_match_v1_destroy

/* Revision 0 interface: backward compatible with netfilter/iptables */

static unsigned int
set_target_v0(struct sk_buff *skb, const struct xt_action_param *par)
{
	const struct xt_set_info_target_v0 *info = par->targinfo;
	ADT_OPT(add_opt, par->family, info->add_set.u.compat.dim,
		info->add_set.u.compat.flags, 0, UINT_MAX);
	ADT_OPT(del_opt, par->family, info->del_set.u.compat.dim,
		info->del_set.u.compat.flags, 0, UINT_MAX);

	if (info->add_set.index != IPSET_INVALID_ID)
		ip_set_add(info->add_set.index, skb, par, &add_opt);
	if (info->del_set.index != IPSET_INVALID_ID)
		ip_set_del(info->del_set.index, skb, par, &del_opt);

	return XT_CONTINUE;
}

static int
set_target_v0_checkentry(const struct xt_tgchk_param *par)
{
	struct xt_set_info_target_v0 *info = par->targinfo;
	ip_set_id_t index;

	if (info->add_set.index != IPSET_INVALID_ID) {
		index = ip_set_nfnl_get_byindex(par->net, info->add_set.index);
		if (index == IPSET_INVALID_ID) {
			pr_warning("Cannot find add_set index %u as target\n",
				   info->add_set.index);
			return -ENOENT;
		}
	}

	if (info->del_set.index != IPSET_INVALID_ID) {
		index = ip_set_nfnl_get_byindex(par->net, info->del_set.index);
		if (index == IPSET_INVALID_ID) {
			pr_warning("Cannot find del_set index %u as target\n",
				   info->del_set.index);
			if (info->add_set.index != IPSET_INVALID_ID)
				ip_set_nfnl_put(par->net, info->add_set.index);
			return -ENOENT;
		}
	}
	if (info->add_set.u.flags[IPSET_DIM_MAX-1] != 0 ||
	    info->del_set.u.flags[IPSET_DIM_MAX-1] != 0) {
		pr_warning("Protocol error: SET target dimension "
			   "is over the limit!\n");
		if (info->add_set.index != IPSET_INVALID_ID)
			ip_set_nfnl_put(par->net, info->add_set.index);
		if (info->del_set.index != IPSET_INVALID_ID)
			ip_set_nfnl_put(par->net, info->del_set.index);
		return -ERANGE;
	}

	/* Fill out compatibility data */
	compat_flags(&info->add_set);
	compat_flags(&info->del_set);

	return 0;
}

static void
set_target_v0_destroy(const struct xt_tgdtor_param *par)
{
	const struct xt_set_info_target_v0 *info = par->targinfo;

	if (info->add_set.index != IPSET_INVALID_ID)
		ip_set_nfnl_put(par->net, info->add_set.index);
	if (info->del_set.index != IPSET_INVALID_ID)
		ip_set_nfnl_put(par->net, info->del_set.index);
}

<<<<<<< HEAD
/* Revision 1 target */
=======
/* Revision 1 match and target */

static bool
set_match_v1(const struct sk_buff *skb, struct xt_action_param *par)
{
	const struct xt_set_info_match_v1 *info = par->matchinfo;
	ADT_OPT(opt, par->family, info->match_set.dim,
		info->match_set.flags, 0, UINT_MAX);

	if (opt.flags & IPSET_RETURN_NOMATCH)
		opt.cmdflags |= IPSET_FLAG_RETURN_NOMATCH;

	return match_set(info->match_set.index, skb, par, &opt,
			 info->match_set.flags & IPSET_INV_MATCH);
}

static int
set_match_v1_checkentry(const struct xt_mtchk_param *par)
{
	struct xt_set_info_match_v1 *info = par->matchinfo;
	ip_set_id_t index;

	index = ip_set_nfnl_get_byindex(info->match_set.index);

	if (index == IPSET_INVALID_ID) {
		pr_warning("Cannot find set identified by id %u to match\n",
			   info->match_set.index);
		return -ENOENT;
	}
	if (info->match_set.dim > IPSET_DIM_MAX) {
		pr_warning("Protocol error: set match dimension "
			   "is over the limit!\n");
		ip_set_nfnl_put(info->match_set.index);
		return -ERANGE;
	}

	return 0;
}

static void
set_match_v1_destroy(const struct xt_mtdtor_param *par)
{
	struct xt_set_info_match_v1 *info = par->matchinfo;

	ip_set_nfnl_put(info->match_set.index);
}
>>>>>>> 2bb9936b

static unsigned int
set_target_v1(struct sk_buff *skb, const struct xt_action_param *par)
{
	const struct xt_set_info_target_v1 *info = par->targinfo;
	ADT_OPT(add_opt, par->family, info->add_set.dim,
		info->add_set.flags, 0, UINT_MAX);
	ADT_OPT(del_opt, par->family, info->del_set.dim,
		info->del_set.flags, 0, UINT_MAX);

	if (info->add_set.index != IPSET_INVALID_ID)
		ip_set_add(info->add_set.index, skb, par, &add_opt);
	if (info->del_set.index != IPSET_INVALID_ID)
		ip_set_del(info->del_set.index, skb, par, &del_opt);

	return XT_CONTINUE;
}

static int
set_target_v1_checkentry(const struct xt_tgchk_param *par)
{
	const struct xt_set_info_target_v1 *info = par->targinfo;
	ip_set_id_t index;

	if (info->add_set.index != IPSET_INVALID_ID) {
		index = ip_set_nfnl_get_byindex(par->net, info->add_set.index);
		if (index == IPSET_INVALID_ID) {
			pr_warning("Cannot find add_set index %u as target\n",
				   info->add_set.index);
			return -ENOENT;
		}
	}

	if (info->del_set.index != IPSET_INVALID_ID) {
		index = ip_set_nfnl_get_byindex(par->net, info->del_set.index);
		if (index == IPSET_INVALID_ID) {
			pr_warning("Cannot find del_set index %u as target\n",
				   info->del_set.index);
			if (info->add_set.index != IPSET_INVALID_ID)
				ip_set_nfnl_put(par->net, info->add_set.index);
			return -ENOENT;
		}
	}
	if (info->add_set.dim > IPSET_DIM_MAX ||
	    info->del_set.dim > IPSET_DIM_MAX) {
		pr_warning("Protocol error: SET target dimension "
			   "is over the limit!\n");
		if (info->add_set.index != IPSET_INVALID_ID)
			ip_set_nfnl_put(par->net, info->add_set.index);
		if (info->del_set.index != IPSET_INVALID_ID)
			ip_set_nfnl_put(par->net, info->del_set.index);
		return -ERANGE;
	}

	return 0;
}

static void
set_target_v1_destroy(const struct xt_tgdtor_param *par)
{
	const struct xt_set_info_target_v1 *info = par->targinfo;

	if (info->add_set.index != IPSET_INVALID_ID)
		ip_set_nfnl_put(par->net, info->add_set.index);
	if (info->del_set.index != IPSET_INVALID_ID)
		ip_set_nfnl_put(par->net, info->del_set.index);
}

/* Revision 2 target */

static unsigned int
set_target_v2(struct sk_buff *skb, const struct xt_action_param *par)
{
	const struct xt_set_info_target_v2 *info = par->targinfo;
	ADT_OPT(add_opt, par->family, info->add_set.dim,
		info->add_set.flags, info->flags, info->timeout);
	ADT_OPT(del_opt, par->family, info->del_set.dim,
		info->del_set.flags, 0, UINT_MAX);

	/* Normalize to fit into jiffies */
	if (add_opt.ext.timeout != IPSET_NO_TIMEOUT &&
	    add_opt.ext.timeout > UINT_MAX/MSEC_PER_SEC)
		add_opt.ext.timeout = UINT_MAX/MSEC_PER_SEC;
	if (info->add_set.index != IPSET_INVALID_ID)
		ip_set_add(info->add_set.index, skb, par, &add_opt);
	if (info->del_set.index != IPSET_INVALID_ID)
		ip_set_del(info->del_set.index, skb, par, &del_opt);

	return XT_CONTINUE;
}

#define set_target_v2_checkentry	set_target_v1_checkentry
#define set_target_v2_destroy		set_target_v1_destroy

static struct xt_match set_matches[] __read_mostly = {
	{
		.name		= "set",
		.family		= NFPROTO_IPV4,
		.revision	= 0,
		.match		= set_match_v0,
		.matchsize	= sizeof(struct xt_set_info_match_v0),
		.checkentry	= set_match_v0_checkentry,
		.destroy	= set_match_v0_destroy,
		.me		= THIS_MODULE
	},
	{
		.name		= "set",
		.family		= NFPROTO_IPV4,
		.revision	= 1,
		.match		= set_match_v1,
		.matchsize	= sizeof(struct xt_set_info_match_v1),
		.checkentry	= set_match_v1_checkentry,
		.destroy	= set_match_v1_destroy,
		.me		= THIS_MODULE
	},
	{
		.name		= "set",
		.family		= NFPROTO_IPV6,
		.revision	= 1,
		.match		= set_match_v1,
		.matchsize	= sizeof(struct xt_set_info_match_v1),
		.checkentry	= set_match_v1_checkentry,
		.destroy	= set_match_v1_destroy,
		.me		= THIS_MODULE
	},
	/* --return-nomatch flag support */
	{
		.name		= "set",
		.family		= NFPROTO_IPV4,
		.revision	= 2,
		.match		= set_match_v1,
		.matchsize	= sizeof(struct xt_set_info_match_v1),
		.checkentry	= set_match_v1_checkentry,
		.destroy	= set_match_v1_destroy,
		.me		= THIS_MODULE
	},
	{
		.name		= "set",
		.family		= NFPROTO_IPV6,
		.revision	= 2,
		.match		= set_match_v1,
		.matchsize	= sizeof(struct xt_set_info_match_v1),
		.checkentry	= set_match_v1_checkentry,
		.destroy	= set_match_v1_destroy,
		.me		= THIS_MODULE
	},
	/* counters support: update, match */
	{
		.name		= "set",
		.family		= NFPROTO_IPV4,
		.revision	= 3,
		.match		= set_match_v3,
		.matchsize	= sizeof(struct xt_set_info_match_v3),
		.checkentry	= set_match_v3_checkentry,
		.destroy	= set_match_v3_destroy,
		.me		= THIS_MODULE
	},
	{
		.name		= "set",
		.family		= NFPROTO_IPV6,
		.revision	= 3,
		.match		= set_match_v3,
		.matchsize	= sizeof(struct xt_set_info_match_v3),
		.checkentry	= set_match_v3_checkentry,
		.destroy	= set_match_v3_destroy,
		.me		= THIS_MODULE
	},
};

static struct xt_target set_targets[] __read_mostly = {
	{
		.name		= "SET",
		.revision	= 0,
		.family		= NFPROTO_IPV4,
		.target		= set_target_v0,
		.targetsize	= sizeof(struct xt_set_info_target_v0),
		.checkentry	= set_target_v0_checkentry,
		.destroy	= set_target_v0_destroy,
		.me		= THIS_MODULE
	},
	{
		.name		= "SET",
		.revision	= 1,
		.family		= NFPROTO_IPV4,
		.target		= set_target_v1,
		.targetsize	= sizeof(struct xt_set_info_target_v1),
		.checkentry	= set_target_v1_checkentry,
		.destroy	= set_target_v1_destroy,
		.me		= THIS_MODULE
	},
	{
		.name		= "SET",
		.revision	= 1,
		.family		= NFPROTO_IPV6,
		.target		= set_target_v1,
		.targetsize	= sizeof(struct xt_set_info_target_v1),
		.checkentry	= set_target_v1_checkentry,
		.destroy	= set_target_v1_destroy,
		.me		= THIS_MODULE
	},
	/* --timeout and --exist flags support */
	{
		.name		= "SET",
		.revision	= 2,
		.family		= NFPROTO_IPV4,
		.target		= set_target_v2,
		.targetsize	= sizeof(struct xt_set_info_target_v2),
		.checkentry	= set_target_v2_checkentry,
		.destroy	= set_target_v2_destroy,
		.me		= THIS_MODULE
	},
	{
		.name		= "SET",
		.revision	= 2,
		.family		= NFPROTO_IPV6,
		.target		= set_target_v2,
		.targetsize	= sizeof(struct xt_set_info_target_v2),
		.checkentry	= set_target_v2_checkentry,
		.destroy	= set_target_v2_destroy,
		.me		= THIS_MODULE
	},
};

static int __init xt_set_init(void)
{
	int ret = xt_register_matches(set_matches, ARRAY_SIZE(set_matches));

	if (!ret) {
		ret = xt_register_targets(set_targets,
					  ARRAY_SIZE(set_targets));
		if (ret)
			xt_unregister_matches(set_matches,
					      ARRAY_SIZE(set_matches));
	}
	return ret;
}

static void __exit xt_set_fini(void)
{
	xt_unregister_matches(set_matches, ARRAY_SIZE(set_matches));
	xt_unregister_targets(set_targets, ARRAY_SIZE(set_targets));
}

module_init(xt_set_init);
module_exit(xt_set_fini);<|MERGE_RESOLUTION|>--- conflicted
+++ resolved
@@ -134,7 +134,7 @@
 	index = ip_set_nfnl_get_byindex(par->net, info->match_set.index);
 
 	if (index == IPSET_INVALID_ID) {
-		pr_warning("Cannot find set indentified by id %u to match\n",
+		pr_warning("Cannot find set identified by id %u to match\n",
 			   info->match_set.index);
 		return -ENOENT;
 	}
@@ -275,56 +275,7 @@
 		ip_set_nfnl_put(par->net, info->del_set.index);
 }
 
-<<<<<<< HEAD
 /* Revision 1 target */
-=======
-/* Revision 1 match and target */
-
-static bool
-set_match_v1(const struct sk_buff *skb, struct xt_action_param *par)
-{
-	const struct xt_set_info_match_v1 *info = par->matchinfo;
-	ADT_OPT(opt, par->family, info->match_set.dim,
-		info->match_set.flags, 0, UINT_MAX);
-
-	if (opt.flags & IPSET_RETURN_NOMATCH)
-		opt.cmdflags |= IPSET_FLAG_RETURN_NOMATCH;
-
-	return match_set(info->match_set.index, skb, par, &opt,
-			 info->match_set.flags & IPSET_INV_MATCH);
-}
-
-static int
-set_match_v1_checkentry(const struct xt_mtchk_param *par)
-{
-	struct xt_set_info_match_v1 *info = par->matchinfo;
-	ip_set_id_t index;
-
-	index = ip_set_nfnl_get_byindex(info->match_set.index);
-
-	if (index == IPSET_INVALID_ID) {
-		pr_warning("Cannot find set identified by id %u to match\n",
-			   info->match_set.index);
-		return -ENOENT;
-	}
-	if (info->match_set.dim > IPSET_DIM_MAX) {
-		pr_warning("Protocol error: set match dimension "
-			   "is over the limit!\n");
-		ip_set_nfnl_put(info->match_set.index);
-		return -ERANGE;
-	}
-
-	return 0;
-}
-
-static void
-set_match_v1_destroy(const struct xt_mtdtor_param *par)
-{
-	struct xt_set_info_match_v1 *info = par->matchinfo;
-
-	ip_set_nfnl_put(info->match_set.index);
-}
->>>>>>> 2bb9936b
 
 static unsigned int
 set_target_v1(struct sk_buff *skb, const struct xt_action_param *par)
