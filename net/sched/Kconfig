#
# Traffic control configuration.
# 

menuconfig NET_SCHED
	bool "QoS and/or fair queueing"
	select NET_SCH_FIFO
	---help---
	  When the kernel has several packets to send out over a network
	  device, it has to decide which ones to send first, which ones to
	  delay, and which ones to drop. This is the job of the queueing
	  disciplines, several different algorithms for how to do this
	  "fairly" have been proposed.

	  If you say N here, you will get the standard packet scheduler, which
	  is a FIFO (first come, first served). If you say Y here, you will be
	  able to choose from among several alternative algorithms which can
	  then be attached to different network devices. This is useful for
	  example if some of your network devices are real time devices that
	  need a certain minimum data flow rate, or if you need to limit the
	  maximum data flow rate for traffic which matches specified criteria.
	  This code is considered to be experimental.

	  To administer these schedulers, you'll need the user-level utilities
	  from the package iproute2+tc at
	  <https://www.kernel.org/pub/linux/utils/net/iproute2/>.  That package
	  also contains some documentation; for more, check out
	  <http://www.linuxfoundation.org/collaborate/workgroups/networking/iproute2>.

	  This Quality of Service (QoS) support will enable you to use
	  Differentiated Services (diffserv) and Resource Reservation Protocol
	  (RSVP) on your Linux router if you also say Y to the corresponding
	  classifiers below.  Documentation and software is at
	  <http://diffserv.sourceforge.net/>.

	  If you say Y here and to "/proc file system" below, you will be able
	  to read status information about packet schedulers from the file
	  /proc/net/psched.

	  The available schedulers are listed in the following questions; you
	  can say Y to as many as you like. If unsure, say N now.

if NET_SCHED

comment "Queueing/Scheduling"

config NET_SCH_CBQ
	tristate "Class Based Queueing (CBQ)"
	---help---
	  Say Y here if you want to use the Class-Based Queueing (CBQ) packet
	  scheduling algorithm. This algorithm classifies the waiting packets
	  into a tree-like hierarchy of classes; the leaves of this tree are
	  in turn scheduled by separate algorithms.

	  See the top of <file:net/sched/sch_cbq.c> for more details.

	  CBQ is a commonly used scheduler, so if you're unsure, you should
	  say Y here. Then say Y to all the queueing algorithms below that you
	  want to use as leaf disciplines.

	  To compile this code as a module, choose M here: the
	  module will be called sch_cbq.

config NET_SCH_HTB
	tristate "Hierarchical Token Bucket (HTB)"
	---help---
	  Say Y here if you want to use the Hierarchical Token Buckets (HTB)
	  packet scheduling algorithm. See
	  <http://luxik.cdi.cz/~devik/qos/htb/> for complete manual and
	  in-depth articles.

	  HTB is very similar to CBQ regarding its goals however is has
	  different properties and different algorithm.

	  To compile this code as a module, choose M here: the
	  module will be called sch_htb.

config NET_SCH_HFSC
	tristate "Hierarchical Fair Service Curve (HFSC)"
	---help---
	  Say Y here if you want to use the Hierarchical Fair Service Curve
	  (HFSC) packet scheduling algorithm.

	  To compile this code as a module, choose M here: the
	  module will be called sch_hfsc.

config NET_SCH_ATM
	tristate "ATM Virtual Circuits (ATM)"
	depends on ATM
	---help---
	  Say Y here if you want to use the ATM pseudo-scheduler.  This
	  provides a framework for invoking classifiers, which in turn
	  select classes of this queuing discipline.  Each class maps
	  the flow(s) it is handling to a given virtual circuit.

	  See the top of <file:net/sched/sch_atm.c> for more details.

	  To compile this code as a module, choose M here: the
	  module will be called sch_atm.

config NET_SCH_PRIO
	tristate "Multi Band Priority Queueing (PRIO)"
	---help---
	  Say Y here if you want to use an n-band priority queue packet
	  scheduler.

	  To compile this code as a module, choose M here: the
	  module will be called sch_prio.

config NET_SCH_MULTIQ
	tristate "Hardware Multiqueue-aware Multi Band Queuing (MULTIQ)"
	---help---
	  Say Y here if you want to use an n-band queue packet scheduler
	  to support devices that have multiple hardware transmit queues.

	  To compile this code as a module, choose M here: the
	  module will be called sch_multiq.

config NET_SCH_RED
	tristate "Random Early Detection (RED)"
	---help---
	  Say Y here if you want to use the Random Early Detection (RED)
	  packet scheduling algorithm.

	  See the top of <file:net/sched/sch_red.c> for more details.

	  To compile this code as a module, choose M here: the
	  module will be called sch_red.

config NET_SCH_SFB
	tristate "Stochastic Fair Blue (SFB)"
	---help---
	  Say Y here if you want to use the Stochastic Fair Blue (SFB)
	  packet scheduling algorithm.

	  See the top of <file:net/sched/sch_sfb.c> for more details.

	  To compile this code as a module, choose M here: the
	  module will be called sch_sfb.

config NET_SCH_SFQ
	tristate "Stochastic Fairness Queueing (SFQ)"
	---help---
	  Say Y here if you want to use the Stochastic Fairness Queueing (SFQ)
	  packet scheduling algorithm.

	  See the top of <file:net/sched/sch_sfq.c> for more details.

	  To compile this code as a module, choose M here: the
	  module will be called sch_sfq.

config NET_SCH_TEQL
	tristate "True Link Equalizer (TEQL)"
	---help---
	  Say Y here if you want to use the True Link Equalizer (TLE) packet
	  scheduling algorithm. This queueing discipline allows the combination
	  of several physical devices into one virtual device.

	  See the top of <file:net/sched/sch_teql.c> for more details.

	  To compile this code as a module, choose M here: the
	  module will be called sch_teql.

config NET_SCH_TBF
	tristate "Token Bucket Filter (TBF)"
	---help---
	  Say Y here if you want to use the Token Bucket Filter (TBF) packet
	  scheduling algorithm.

	  See the top of <file:net/sched/sch_tbf.c> for more details.

	  To compile this code as a module, choose M here: the
	  module will be called sch_tbf.

config NET_SCH_CBS
	tristate "Credit Based Shaper (CBS)"
	---help---
	  Say Y here if you want to use the Credit Based Shaper (CBS) packet
	  scheduling algorithm.

	  See the top of <file:net/sched/sch_cbs.c> for more details.

	  To compile this code as a module, choose M here: the
	  module will be called sch_cbs.

config NET_SCH_ETF
	tristate "Earliest TxTime First (ETF)"
	help
	  Say Y here if you want to use the Earliest TxTime First (ETF) packet
	  scheduling algorithm.

	  See the top of <file:net/sched/sch_etf.c> for more details.

	  To compile this code as a module, choose M here: the
	  module will be called sch_etf.

<<<<<<< HEAD
=======
config NET_SCH_TAPRIO
	tristate "Time Aware Priority (taprio) Scheduler"
	help
	  Say Y here if you want to use the Time Aware Priority (taprio) packet
	  scheduling algorithm.

	  See the top of <file:net/sched/sch_taprio.c> for more details.

	  To compile this code as a module, choose M here: the
	  module will be called sch_taprio.

>>>>>>> b9e169ee
config NET_SCH_GRED
	tristate "Generic Random Early Detection (GRED)"
	---help---
	  Say Y here if you want to use the Generic Random Early Detection
	  (GRED) packet scheduling algorithm for some of your network devices
	  (see the top of <file:net/sched/sch_red.c> for details and
	  references about the algorithm).

	  To compile this code as a module, choose M here: the
	  module will be called sch_gred.

config NET_SCH_DSMARK
	tristate "Differentiated Services marker (DSMARK)"
	---help---
	  Say Y if you want to schedule packets according to the
	  Differentiated Services architecture proposed in RFC 2475.
	  Technical information on this method, with pointers to associated
	  RFCs, is available at <http://www.gta.ufrj.br/diffserv/>.

	  To compile this code as a module, choose M here: the
	  module will be called sch_dsmark.

config NET_SCH_NETEM
	tristate "Network emulator (NETEM)"
	---help---
	  Say Y if you want to emulate network delay, loss, and packet
	  re-ordering. This is often useful to simulate networks when
	  testing applications or protocols.

	  To compile this driver as a module, choose M here: the module
	  will be called sch_netem.

	  If unsure, say N.

config NET_SCH_DRR
	tristate "Deficit Round Robin scheduler (DRR)"
	help
	  Say Y here if you want to use the Deficit Round Robin (DRR) packet
	  scheduling algorithm.

	  To compile this driver as a module, choose M here: the module
	  will be called sch_drr.

	  If unsure, say N.

config NET_SCH_MQPRIO
	tristate "Multi-queue priority scheduler (MQPRIO)"
	help
	  Say Y here if you want to use the Multi-queue Priority scheduler.
	  This scheduler allows QOS to be offloaded on NICs that have support
	  for offloading QOS schedulers.

	  To compile this driver as a module, choose M here: the module will
	  be called sch_mqprio.

	  If unsure, say N.

config NET_SCH_CHOKE
	tristate "CHOose and Keep responsive flow scheduler (CHOKE)"
	help
	  Say Y here if you want to use the CHOKe packet scheduler (CHOose
	  and Keep for responsive flows, CHOose and Kill for unresponsive
	  flows). This is a variation of RED which trys to penalize flows
	  that monopolize the queue.

	  To compile this code as a module, choose M here: the
	  module will be called sch_choke.

config NET_SCH_QFQ
	tristate "Quick Fair Queueing scheduler (QFQ)"
	help
	  Say Y here if you want to use the Quick Fair Queueing Scheduler (QFQ)
	  packet scheduling algorithm.

	  To compile this driver as a module, choose M here: the module
	  will be called sch_qfq.

	  If unsure, say N.

config NET_SCH_CODEL
	tristate "Controlled Delay AQM (CODEL)"
	help
	  Say Y here if you want to use the Controlled Delay (CODEL)
	  packet scheduling algorithm.

	  To compile this driver as a module, choose M here: the module
	  will be called sch_codel.

	  If unsure, say N.

config NET_SCH_FQ_CODEL
	tristate "Fair Queue Controlled Delay AQM (FQ_CODEL)"
	help
	  Say Y here if you want to use the FQ Controlled Delay (FQ_CODEL)
	  packet scheduling algorithm.

	  To compile this driver as a module, choose M here: the module
	  will be called sch_fq_codel.

	  If unsure, say N.

config NET_SCH_FQ
	tristate "Fair Queue"
	help
	  Say Y here if you want to use the FQ packet scheduling algorithm.

	  FQ does flow separation, and is able to respect pacing requirements
	  set by TCP stack into sk->sk_pacing_rate (for localy generated
	  traffic)

	  To compile this driver as a module, choose M here: the module
	  will be called sch_fq.

	  If unsure, say N.

config NET_SCH_HHF
	tristate "Heavy-Hitter Filter (HHF)"
	help
	  Say Y here if you want to use the Heavy-Hitter Filter (HHF)
	  packet scheduling algorithm.

	  To compile this driver as a module, choose M here: the module
	  will be called sch_hhf.

config NET_SCH_PIE
	tristate "Proportional Integral controller Enhanced (PIE) scheduler"
	help
	  Say Y here if you want to use the Proportional Integral controller
	  Enhanced scheduler packet scheduling algorithm.
	  For more information, please see
	  http://tools.ietf.org/html/draft-pan-tsvwg-pie-00

	  To compile this driver as a module, choose M here: the module
	  will be called sch_pie.

	  If unsure, say N.

config NET_SCH_INGRESS
	tristate "Ingress/classifier-action Qdisc"
	depends on NET_CLS_ACT
	select NET_INGRESS
	select NET_EGRESS
	---help---
	  Say Y here if you want to use classifiers for incoming and/or outgoing
	  packets. This qdisc doesn't do anything else besides running classifiers,
	  which can also have actions attached to them. In case of outgoing packets,
	  classifiers that this qdisc holds are executed in the transmit path
	  before real enqueuing to an egress qdisc happens.

	  If unsure, say Y.

	  To compile this code as a module, choose M here: the module will be
	  called sch_ingress with alias of sch_clsact.

config NET_SCH_PLUG
	tristate "Plug network traffic until release (PLUG)"
	---help---

	  This queuing discipline allows userspace to plug/unplug a network
	  output queue, using the netlink interface.  When it receives an
	  enqueue command it inserts a plug into the outbound queue that
	  causes following packets to enqueue until a dequeue command arrives
	  over netlink, causing the plug to be removed and resuming the normal
	  packet flow.

	  This module also provides a generic "network output buffering"
	  functionality (aka output commit), wherein upon arrival of a dequeue
	  command, only packets up to the first plug are released for delivery.
	  The Remus HA project uses this module to enable speculative execution
	  of virtual machines by allowing the generated network output to be rolled
	  back if needed.

	  For more information, please refer to <http://wiki.xenproject.org/wiki/Remus>

	  Say Y here if you are using this kernel for Xen dom0 and
	  want to protect Xen guests with Remus.

	  To compile this code as a module, choose M here: the
	  module will be called sch_plug.

menuconfig NET_SCH_DEFAULT
	bool "Allow override default queue discipline"
	---help---
	  Support for selection of default queuing discipline.

	  Nearly all users can safely say no here, and the default
	  of pfifo_fast will be used. Many distributions already set
	  the default value via /proc/sys/net/core/default_qdisc.

	  If unsure, say N.

if NET_SCH_DEFAULT

choice
	prompt "Default queuing discipline"
	default DEFAULT_PFIFO_FAST
	help
	  Select the queueing discipline that will be used by default
	  for all network devices.

	config DEFAULT_FQ
		bool "Fair Queue" if NET_SCH_FQ

	config DEFAULT_CODEL
		bool "Controlled Delay" if NET_SCH_CODEL

	config DEFAULT_FQ_CODEL
		bool "Fair Queue Controlled Delay" if NET_SCH_FQ_CODEL

	config DEFAULT_SFQ
		bool "Stochastic Fair Queue" if NET_SCH_SFQ

	config DEFAULT_PFIFO_FAST
		bool "Priority FIFO Fast"
endchoice

config DEFAULT_NET_SCH
	string
	default "pfifo_fast" if DEFAULT_PFIFO_FAST
	default "fq" if DEFAULT_FQ
	default "fq_codel" if DEFAULT_FQ_CODEL
	default "sfq" if DEFAULT_SFQ
	default "pfifo_fast"
endif

comment "Classification"

config NET_CLS
	bool

config NET_CLS_BASIC
	tristate "Elementary classification (BASIC)"
	select NET_CLS
	---help---
	  Say Y here if you want to be able to classify packets using
	  only extended matches and actions.

	  To compile this code as a module, choose M here: the
	  module will be called cls_basic.

config NET_CLS_TCINDEX
	tristate "Traffic-Control Index (TCINDEX)"
	select NET_CLS
	---help---
	  Say Y here if you want to be able to classify packets based on
	  traffic control indices. You will want this feature if you want
	  to implement Differentiated Services together with DSMARK.

	  To compile this code as a module, choose M here: the
	  module will be called cls_tcindex.

config NET_CLS_ROUTE4
	tristate "Routing decision (ROUTE)"
	depends on INET
	select IP_ROUTE_CLASSID
	select NET_CLS
	---help---
	  If you say Y here, you will be able to classify packets
	  according to the route table entry they matched.

	  To compile this code as a module, choose M here: the
	  module will be called cls_route.

config NET_CLS_FW
	tristate "Netfilter mark (FW)"
	select NET_CLS
	---help---
	  If you say Y here, you will be able to classify packets
	  according to netfilter/firewall marks.

	  To compile this code as a module, choose M here: the
	  module will be called cls_fw.

config NET_CLS_U32
	tristate "Universal 32bit comparisons w/ hashing (U32)"
	select NET_CLS
	---help---
	  Say Y here to be able to classify packets using a universal
	  32bit pieces based comparison scheme.

	  To compile this code as a module, choose M here: the
	  module will be called cls_u32.

config CLS_U32_PERF
	bool "Performance counters support"
	depends on NET_CLS_U32
	---help---
	  Say Y here to make u32 gather additional statistics useful for
	  fine tuning u32 classifiers.

config CLS_U32_MARK
	bool "Netfilter marks support"
	depends on NET_CLS_U32
	---help---
	  Say Y here to be able to use netfilter marks as u32 key.

config NET_CLS_RSVP
	tristate "IPv4 Resource Reservation Protocol (RSVP)"
	select NET_CLS
	---help---
	  The Resource Reservation Protocol (RSVP) permits end systems to
	  request a minimum and maximum data flow rate for a connection; this
	  is important for real time data such as streaming sound or video.

	  Say Y here if you want to be able to classify outgoing packets based
	  on their RSVP requests.

	  To compile this code as a module, choose M here: the
	  module will be called cls_rsvp.

config NET_CLS_RSVP6
	tristate "IPv6 Resource Reservation Protocol (RSVP6)"
	select NET_CLS
	---help---
	  The Resource Reservation Protocol (RSVP) permits end systems to
	  request a minimum and maximum data flow rate for a connection; this
	  is important for real time data such as streaming sound or video.

	  Say Y here if you want to be able to classify outgoing packets based
	  on their RSVP requests and you are using the IPv6 protocol.

	  To compile this code as a module, choose M here: the
	  module will be called cls_rsvp6.

config NET_CLS_FLOW
	tristate "Flow classifier"
	select NET_CLS
	---help---
	  If you say Y here, you will be able to classify packets based on
	  a configurable combination of packet keys. This is mostly useful
	  in combination with SFQ.

	  To compile this code as a module, choose M here: the
	  module will be called cls_flow.

config NET_CLS_CGROUP
	tristate "Control Group Classifier"
	select NET_CLS
	select CGROUP_NET_CLASSID
	depends on CGROUPS
	---help---
	  Say Y here if you want to classify packets based on the control
	  cgroup of their process.

	  To compile this code as a module, choose M here: the
	  module will be called cls_cgroup.

config NET_CLS_BPF
	tristate "BPF-based classifier"
	select NET_CLS
	---help---
	  If you say Y here, you will be able to classify packets based on
	  programmable BPF (JIT'ed) filters as an alternative to ematches.

	  To compile this code as a module, choose M here: the module will
	  be called cls_bpf.

config NET_CLS_FLOWER
	tristate "Flower classifier"
	select NET_CLS
	---help---
	  If you say Y here, you will be able to classify packets based on
	  a configurable combination of packet keys and masks.

	  To compile this code as a module, choose M here: the module will
	  be called cls_flower.

config NET_CLS_MATCHALL
	tristate "Match-all classifier"
	select NET_CLS
	---help---
	  If you say Y here, you will be able to classify packets based on
	  nothing. Every packet will match.

	  To compile this code as a module, choose M here: the module will
	  be called cls_matchall.

config NET_EMATCH
	bool "Extended Matches"
	select NET_CLS
	---help---
	  Say Y here if you want to use extended matches on top of classifiers
	  and select the extended matches below.

	  Extended matches are small classification helpers not worth writing
	  a separate classifier for.

	  A recent version of the iproute2 package is required to use
	  extended matches.

config NET_EMATCH_STACK
	int "Stack size"
	depends on NET_EMATCH
	default "32"
	---help---
	  Size of the local stack variable used while evaluating the tree of
	  ematches. Limits the depth of the tree, i.e. the number of
	  encapsulated precedences. Every level requires 4 bytes of additional
	  stack space.

config NET_EMATCH_CMP
	tristate "Simple packet data comparison"
	depends on NET_EMATCH
	---help---
	  Say Y here if you want to be able to classify packets based on
	  simple packet data comparisons for 8, 16, and 32bit values.

	  To compile this code as a module, choose M here: the
	  module will be called em_cmp.

config NET_EMATCH_NBYTE
	tristate "Multi byte comparison"
	depends on NET_EMATCH
	---help---
	  Say Y here if you want to be able to classify packets based on
	  multiple byte comparisons mainly useful for IPv6 address comparisons.

	  To compile this code as a module, choose M here: the
	  module will be called em_nbyte.

config NET_EMATCH_U32
	tristate "U32 key"
	depends on NET_EMATCH
	---help---
	  Say Y here if you want to be able to classify packets using
	  the famous u32 key in combination with logic relations.

	  To compile this code as a module, choose M here: the
	  module will be called em_u32.

config NET_EMATCH_META
	tristate "Metadata"
	depends on NET_EMATCH
	---help---
	  Say Y here if you want to be able to classify packets based on
	  metadata such as load average, netfilter attributes, socket
	  attributes and routing decisions.

	  To compile this code as a module, choose M here: the
	  module will be called em_meta.

config NET_EMATCH_TEXT
	tristate "Textsearch"
	depends on NET_EMATCH
	select TEXTSEARCH
	select TEXTSEARCH_KMP
	select TEXTSEARCH_BM
	select TEXTSEARCH_FSM
	---help---
	  Say Y here if you want to be able to classify packets based on
	  textsearch comparisons.

	  To compile this code as a module, choose M here: the
	  module will be called em_text.

config NET_EMATCH_CANID
	tristate "CAN Identifier"
	depends on NET_EMATCH && (CAN=y || CAN=m)
	---help---
	  Say Y here if you want to be able to classify CAN frames based
	  on CAN Identifier.

	  To compile this code as a module, choose M here: the
	  module will be called em_canid.

config NET_EMATCH_IPSET
	tristate "IPset"
	depends on NET_EMATCH && IP_SET
	---help---
	  Say Y here if you want to be able to classify packets based on
	  ipset membership.

	  To compile this code as a module, choose M here: the
	  module will be called em_ipset.

config NET_CLS_ACT
	bool "Actions"
	select NET_CLS
	---help---
	  Say Y here if you want to use traffic control actions. Actions
	  get attached to classifiers and are invoked after a successful
	  classification. They are used to overwrite the classification
	  result, instantly drop or redirect packets, etc.

	  A recent version of the iproute2 package is required to use
	  extended matches.

config NET_ACT_POLICE
	tristate "Traffic Policing"
        depends on NET_CLS_ACT 
        ---help---
	  Say Y here if you want to do traffic policing, i.e. strict
	  bandwidth limiting. This action replaces the existing policing
	  module.

	  To compile this code as a module, choose M here: the
	  module will be called act_police.

config NET_ACT_GACT
        tristate "Generic actions"
        depends on NET_CLS_ACT
        ---help---
	  Say Y here to take generic actions such as dropping and
	  accepting packets.

	  To compile this code as a module, choose M here: the
	  module will be called act_gact.

config GACT_PROB
        bool "Probability support"
        depends on NET_ACT_GACT
        ---help---
	  Say Y here to use the generic action randomly or deterministically.

config NET_ACT_MIRRED
        tristate "Redirecting and Mirroring"
        depends on NET_CLS_ACT
        ---help---
	  Say Y here to allow packets to be mirrored or redirected to
	  other devices.

	  To compile this code as a module, choose M here: the
	  module will be called act_mirred.

config NET_ACT_SAMPLE
        tristate "Traffic Sampling"
        depends on NET_CLS_ACT
        select PSAMPLE
        ---help---
	  Say Y here to allow packet sampling tc action. The packet sample
	  action consists of statistically choosing packets and sampling
	  them using the psample module.

	  To compile this code as a module, choose M here: the
	  module will be called act_sample.

config NET_ACT_IPT
        tristate "IPtables targets"
        depends on NET_CLS_ACT && NETFILTER && IP_NF_IPTABLES
        ---help---
	  Say Y here to be able to invoke iptables targets after successful
	  classification.

	  To compile this code as a module, choose M here: the
	  module will be called act_ipt.

config NET_ACT_NAT
        tristate "Stateless NAT"
        depends on NET_CLS_ACT
        ---help---
	  Say Y here to do stateless NAT on IPv4 packets.  You should use
	  netfilter for NAT unless you know what you are doing.

	  To compile this code as a module, choose M here: the
	  module will be called act_nat.

config NET_ACT_PEDIT
        tristate "Packet Editing"
        depends on NET_CLS_ACT
        ---help---
	  Say Y here if you want to mangle the content of packets.

	  To compile this code as a module, choose M here: the
	  module will be called act_pedit.

config NET_ACT_SIMP
        tristate "Simple Example (Debug)"
        depends on NET_CLS_ACT
        ---help---
	  Say Y here to add a simple action for demonstration purposes.
	  It is meant as an example and for debugging purposes. It will
	  print a configured policy string followed by the packet count
	  to the console for every packet that passes by.

	  If unsure, say N.

	  To compile this code as a module, choose M here: the
	  module will be called act_simple.

config NET_ACT_SKBEDIT
        tristate "SKB Editing"
        depends on NET_CLS_ACT
        ---help---
	  Say Y here to change skb priority or queue_mapping settings.

	  If unsure, say N.

	  To compile this code as a module, choose M here: the
	  module will be called act_skbedit.

config NET_ACT_CSUM
        tristate "Checksum Updating"
        depends on NET_CLS_ACT && INET
        select LIBCRC32C
        ---help---
	  Say Y here to update some common checksum after some direct
	  packet alterations.

	  To compile this code as a module, choose M here: the
	  module will be called act_csum.

config NET_ACT_VLAN
        tristate "Vlan manipulation"
        depends on NET_CLS_ACT
        ---help---
	  Say Y here to push or pop vlan headers.

	  If unsure, say N.

	  To compile this code as a module, choose M here: the
	  module will be called act_vlan.

config NET_ACT_BPF
        tristate "BPF based action"
        depends on NET_CLS_ACT
        ---help---
	  Say Y here to execute BPF code on packets. The BPF code will decide
	  if the packet should be dropped or not.

	  If unsure, say N.

	  To compile this code as a module, choose M here: the
	  module will be called act_bpf.

config NET_ACT_CONNMARK
        tristate "Netfilter Connection Mark Retriever"
        depends on NET_CLS_ACT && NETFILTER && IP_NF_IPTABLES
        depends on NF_CONNTRACK && NF_CONNTRACK_MARK
        ---help---
	  Say Y here to allow retrieving of conn mark

	  If unsure, say N.

	  To compile this code as a module, choose M here: the
	  module will be called act_connmark.

config NET_ACT_SKBMOD
        tristate "skb data modification action"
        depends on NET_CLS_ACT
        ---help---
         Say Y here to allow modification of skb data

         If unsure, say N.

         To compile this code as a module, choose M here: the
         module will be called act_skbmod.

config NET_ACT_IFE
        tristate "Inter-FE action based on IETF ForCES InterFE LFB"
        depends on NET_CLS_ACT
        select NET_IFE
        ---help---
	  Say Y here to allow for sourcing and terminating metadata
	  For details refer to netdev01 paper:
	  "Distributing Linux Traffic Control Classifier-Action Subsystem"
	   Authors: Jamal Hadi Salim and Damascene M. Joachimpillai

	  To compile this code as a module, choose M here: the
	  module will be called act_ife.

config NET_ACT_TUNNEL_KEY
        tristate "IP tunnel metadata manipulation"
        depends on NET_CLS_ACT
        ---help---
	  Say Y here to set/release ip tunnel metadata.

	  If unsure, say N.

	  To compile this code as a module, choose M here: the
	  module will be called act_tunnel_key.

config NET_IFE_SKBMARK
        tristate "Support to encoding decoding skb mark on IFE action"
        depends on NET_ACT_IFE
        ---help---

config NET_IFE_SKBPRIO
        tristate "Support to encoding decoding skb prio on IFE action"
        depends on NET_ACT_IFE
        ---help---

config NET_IFE_SKBTCINDEX
        tristate "Support to encoding decoding skb tcindex on IFE action"
        depends on NET_ACT_IFE
        ---help---

config NET_CLS_IND
	bool "Incoming device classification"
	depends on NET_CLS_U32 || NET_CLS_FW
	---help---
	  Say Y here to extend the u32 and fw classifier to support
	  classification based on the incoming device. This option is
	  likely to disappear in favour of the metadata ematch.

endif # NET_SCHED

config NET_SCH_FIFO
	bool<|MERGE_RESOLUTION|>--- conflicted
+++ resolved
@@ -194,8 +194,6 @@
 	  To compile this code as a module, choose M here: the
 	  module will be called sch_etf.
 
-<<<<<<< HEAD
-=======
 config NET_SCH_TAPRIO
 	tristate "Time Aware Priority (taprio) Scheduler"
 	help
@@ -207,7 +205,6 @@
 	  To compile this code as a module, choose M here: the
 	  module will be called sch_taprio.
 
->>>>>>> b9e169ee
 config NET_SCH_GRED
 	tristate "Generic Random Early Detection (GRED)"
 	---help---
