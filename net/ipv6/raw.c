--- conflicted
+++ resolved
@@ -650,12 +650,9 @@
 	skb->protocol = htons(ETH_P_IPV6);
 	skb->priority = sk->sk_priority;
 	skb->mark = sk->sk_mark;
-<<<<<<< HEAD
 	skb->tstamp = sockc->transmit_time;
 	skb_dst_set(skb, &rt->dst);
 	*dstp = NULL;
-=======
->>>>>>> 8263087b
 
 	skb_put(skb, length);
 	skb_reset_network_header(skb);
