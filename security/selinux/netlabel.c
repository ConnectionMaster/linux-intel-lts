--- conflicted
+++ resolved
@@ -289,10 +289,6 @@
 	int rc;
 	struct netlbl_lsm_secattr secattr;
 	struct sk_security_struct *sksec = selinux_sock(ep->base.sk);
-<<<<<<< HEAD
-	struct sockaddr *addr;
-=======
->>>>>>> ed39fbc3
 	struct sockaddr_in addr4;
 	struct sockaddr_in6 addr6;
 
