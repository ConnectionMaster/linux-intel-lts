--- conflicted
+++ resolved
@@ -750,11 +750,7 @@
 		 * The slot id we used was probably retired. Try again
 		 * using a different slot id.
 		 */
-<<<<<<< HEAD
-		if (slot->seq_nr < slot->table->target_highest_slotid)
-=======
 		if (slot->slot_nr < slot->table->target_highest_slotid)
->>>>>>> 4d7a71a7
 			goto session_recover;
 		goto retry_nowait;
 	case -NFS4ERR_SEQ_MISORDERED:
