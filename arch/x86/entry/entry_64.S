--- conflicted
+++ resolved
@@ -636,7 +636,6 @@
 	jnc	1f
 0:	cmpl	$0, PER_CPU_VAR(__preempt_count)
 #ifndef CONFIG_PREEMPT_LAZY
-<<<<<<< HEAD
 	jnz	1f
 #else
 	jz	do_preempt_schedule_irq
@@ -644,15 +643,6 @@
 	# atleast preempt count == 0 ?
 	cmpl $_PREEMPT_ENABLED,PER_CPU_VAR(__preempt_count)
 	jnz	1f
-=======
-	jnz	1f
-#else
-	jz	do_preempt_schedule_irq
-
-	# atleast preempt count == 0 ?
-	cmpl $_PREEMPT_ENABLED,PER_CPU_VAR(__preempt_count)
-	jnz	1f
->>>>>>> 4dd1ede9
 
 	movq	PER_CPU_VAR(current_task), %rcx
 	cmpl	$0, TASK_TI_preempt_lazy_count(%rcx)
