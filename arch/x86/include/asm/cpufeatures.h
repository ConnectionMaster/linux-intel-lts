/* SPDX-License-Identifier: GPL-2.0 */
#ifndef _ASM_X86_CPUFEATURES_H
#define _ASM_X86_CPUFEATURES_H

#ifndef _ASM_X86_REQUIRED_FEATURES_H
#include <asm/required-features.h>
#endif

#ifndef _ASM_X86_DISABLED_FEATURES_H
#include <asm/disabled-features.h>
#endif

/*
 * Defines x86 CPU feature bits
 */
#define NCAPINTS			18	   /* N 32-bit words worth of info */
#define NBUGINTS			1	   /* N 32-bit bug flags */

/*
 * Note: If the comment begins with a quoted string, that string is used
 * in /proc/cpuinfo instead of the macro name.  If the string is "",
 * this feature bit is not displayed in /proc/cpuinfo at all.
 *
 * When adding new features here that depend on other features,
 * please update the table in kernel/cpu/cpuid-deps.c as well.
 */

/* Intel-defined CPU features, CPUID level 0x00000001 (EDX), word 0 */
#define X86_FEATURE_FPU			( 0*32+ 0) /* Onboard FPU */
#define X86_FEATURE_VME			( 0*32+ 1) /* Virtual Mode Extensions */
#define X86_FEATURE_DE			( 0*32+ 2) /* Debugging Extensions */
#define X86_FEATURE_PSE			( 0*32+ 3) /* Page Size Extensions */
#define X86_FEATURE_TSC			( 0*32+ 4) /* Time Stamp Counter */
#define X86_FEATURE_MSR			( 0*32+ 5) /* Model-Specific Registers */
#define X86_FEATURE_PAE			( 0*32+ 6) /* Physical Address Extensions */
#define X86_FEATURE_MCE			( 0*32+ 7) /* Machine Check Exception */
#define X86_FEATURE_CX8			( 0*32+ 8) /* CMPXCHG8 instruction */
#define X86_FEATURE_APIC		( 0*32+ 9) /* Onboard APIC */
#define X86_FEATURE_SEP			( 0*32+11) /* SYSENTER/SYSEXIT */
#define X86_FEATURE_MTRR		( 0*32+12) /* Memory Type Range Registers */
#define X86_FEATURE_PGE			( 0*32+13) /* Page Global Enable */
#define X86_FEATURE_MCA			( 0*32+14) /* Machine Check Architecture */
#define X86_FEATURE_CMOV		( 0*32+15) /* CMOV instructions (plus FCMOVcc, FCOMI with FPU) */
#define X86_FEATURE_PAT			( 0*32+16) /* Page Attribute Table */
#define X86_FEATURE_PSE36		( 0*32+17) /* 36-bit PSEs */
#define X86_FEATURE_PN			( 0*32+18) /* Processor serial number */
#define X86_FEATURE_CLFLUSH		( 0*32+19) /* CLFLUSH instruction */
#define X86_FEATURE_DS			( 0*32+21) /* "dts" Debug Store */
#define X86_FEATURE_ACPI		( 0*32+22) /* ACPI via MSR */
#define X86_FEATURE_MMX			( 0*32+23) /* Multimedia Extensions */
#define X86_FEATURE_FXSR		( 0*32+24) /* FXSAVE/FXRSTOR, CR4.OSFXSR */
#define X86_FEATURE_XMM			( 0*32+25) /* "sse" */
#define X86_FEATURE_XMM2		( 0*32+26) /* "sse2" */
#define X86_FEATURE_SELFSNOOP		( 0*32+27) /* "ss" CPU self snoop */
#define X86_FEATURE_HT			( 0*32+28) /* Hyper-Threading */
#define X86_FEATURE_ACC			( 0*32+29) /* "tm" Automatic clock control */
#define X86_FEATURE_IA64		( 0*32+30) /* IA-64 processor */
#define X86_FEATURE_PBE			( 0*32+31) /* Pending Break Enable */

/* AMD-defined CPU features, CPUID level 0x80000001, word 1 */
/* Don't duplicate feature flags which are redundant with Intel! */
#define X86_FEATURE_SYSCALL		( 1*32+11) /* SYSCALL/SYSRET */
#define X86_FEATURE_MP			( 1*32+19) /* MP Capable */
#define X86_FEATURE_NX			( 1*32+20) /* Execute Disable */
#define X86_FEATURE_MMXEXT		( 1*32+22) /* AMD MMX extensions */
#define X86_FEATURE_FXSR_OPT		( 1*32+25) /* FXSAVE/FXRSTOR optimizations */
#define X86_FEATURE_GBPAGES		( 1*32+26) /* "pdpe1gb" GB pages */
#define X86_FEATURE_RDTSCP		( 1*32+27) /* RDTSCP */
#define X86_FEATURE_LM			( 1*32+29) /* Long Mode (x86-64, 64-bit support) */
#define X86_FEATURE_3DNOWEXT		( 1*32+30) /* AMD 3DNow extensions */
#define X86_FEATURE_3DNOW		( 1*32+31) /* 3DNow */

/* Transmeta-defined CPU features, CPUID level 0x80860001, word 2 */
#define X86_FEATURE_RECOVERY		( 2*32+ 0) /* CPU in recovery mode */
#define X86_FEATURE_LONGRUN		( 2*32+ 1) /* Longrun power control */
#define X86_FEATURE_LRTI		( 2*32+ 3) /* LongRun table interface */

/* Other features, Linux-defined mapping, word 3 */
/* This range is used for feature bits which conflict or are synthesized */
#define X86_FEATURE_CXMMX		( 3*32+ 0) /* Cyrix MMX extensions */
#define X86_FEATURE_K6_MTRR		( 3*32+ 1) /* AMD K6 nonstandard MTRRs */
#define X86_FEATURE_CYRIX_ARR		( 3*32+ 2) /* Cyrix ARRs (= MTRRs) */
#define X86_FEATURE_CENTAUR_MCR		( 3*32+ 3) /* Centaur MCRs (= MTRRs) */

/* CPU types for specific tunings: */
#define X86_FEATURE_K8			( 3*32+ 4) /* "" Opteron, Athlon64 */
#define X86_FEATURE_K7			( 3*32+ 5) /* "" Athlon */
#define X86_FEATURE_P3			( 3*32+ 6) /* "" P3 */
#define X86_FEATURE_P4			( 3*32+ 7) /* "" P4 */
#define X86_FEATURE_CONSTANT_TSC	( 3*32+ 8) /* TSC ticks at a constant rate */
#define X86_FEATURE_UP			( 3*32+ 9) /* SMP kernel running on UP */
#define X86_FEATURE_ART			( 3*32+10) /* Always running timer (ART) */
#define X86_FEATURE_ARCH_PERFMON	( 3*32+11) /* Intel Architectural PerfMon */
#define X86_FEATURE_PEBS		( 3*32+12) /* Precise-Event Based Sampling */
#define X86_FEATURE_BTS			( 3*32+13) /* Branch Trace Store */
#define X86_FEATURE_SYSCALL32		( 3*32+14) /* "" syscall in IA32 userspace */
#define X86_FEATURE_SYSENTER32		( 3*32+15) /* "" sysenter in IA32 userspace */
#define X86_FEATURE_REP_GOOD		( 3*32+16) /* REP microcode works well */
#define X86_FEATURE_MFENCE_RDTSC	( 3*32+17) /* "" MFENCE synchronizes RDTSC */
#define X86_FEATURE_LFENCE_RDTSC	( 3*32+18) /* "" LFENCE synchronizes RDTSC */
#define X86_FEATURE_ACC_POWER		( 3*32+19) /* AMD Accumulated Power Mechanism */
#define X86_FEATURE_NOPL		( 3*32+20) /* The NOPL (0F 1F) instructions */
#define X86_FEATURE_ALWAYS		( 3*32+21) /* "" Always-present feature */
#define X86_FEATURE_XTOPOLOGY		( 3*32+22) /* CPU topology enum extensions */
#define X86_FEATURE_TSC_RELIABLE	( 3*32+23) /* TSC is known to be reliable */
#define X86_FEATURE_NONSTOP_TSC		( 3*32+24) /* TSC does not stop in C states */
#define X86_FEATURE_CPUID		( 3*32+25) /* CPU has CPUID instruction itself */
#define X86_FEATURE_EXTD_APICID		( 3*32+26) /* Extended APICID (8 bits) */
#define X86_FEATURE_AMD_DCM		( 3*32+27) /* AMD multi-node processor */
#define X86_FEATURE_APERFMPERF		( 3*32+28) /* P-State hardware coordination feedback capability (APERF/MPERF MSRs) */
#define X86_FEATURE_NONSTOP_TSC_S3	( 3*32+30) /* TSC doesn't stop in S3 state */
#define X86_FEATURE_TSC_KNOWN_FREQ	( 3*32+31) /* TSC has known frequency */

/* Intel-defined CPU features, CPUID level 0x00000001 (ECX), word 4 */
#define X86_FEATURE_XMM3		( 4*32+ 0) /* "pni" SSE-3 */
#define X86_FEATURE_PCLMULQDQ		( 4*32+ 1) /* PCLMULQDQ instruction */
#define X86_FEATURE_DTES64		( 4*32+ 2) /* 64-bit Debug Store */
#define X86_FEATURE_MWAIT		( 4*32+ 3) /* "monitor" MONITOR/MWAIT support */
#define X86_FEATURE_DSCPL		( 4*32+ 4) /* "ds_cpl" CPL-qualified (filtered) Debug Store */
#define X86_FEATURE_VMX			( 4*32+ 5) /* Hardware virtualization */
#define X86_FEATURE_SMX			( 4*32+ 6) /* Safer Mode eXtensions */
#define X86_FEATURE_EST			( 4*32+ 7) /* Enhanced SpeedStep */
#define X86_FEATURE_TM2			( 4*32+ 8) /* Thermal Monitor 2 */
#define X86_FEATURE_SSSE3		( 4*32+ 9) /* Supplemental SSE-3 */
#define X86_FEATURE_CID			( 4*32+10) /* Context ID */
#define X86_FEATURE_SDBG		( 4*32+11) /* Silicon Debug */
#define X86_FEATURE_FMA			( 4*32+12) /* Fused multiply-add */
#define X86_FEATURE_CX16		( 4*32+13) /* CMPXCHG16B instruction */
#define X86_FEATURE_XTPR		( 4*32+14) /* Send Task Priority Messages */
#define X86_FEATURE_PDCM		( 4*32+15) /* Perf/Debug Capabilities MSR */
#define X86_FEATURE_PCID		( 4*32+17) /* Process Context Identifiers */
#define X86_FEATURE_DCA			( 4*32+18) /* Direct Cache Access */
#define X86_FEATURE_XMM4_1		( 4*32+19) /* "sse4_1" SSE-4.1 */
#define X86_FEATURE_XMM4_2		( 4*32+20) /* "sse4_2" SSE-4.2 */
#define X86_FEATURE_X2APIC		( 4*32+21) /* X2APIC */
#define X86_FEATURE_MOVBE		( 4*32+22) /* MOVBE instruction */
#define X86_FEATURE_POPCNT		( 4*32+23) /* POPCNT instruction */
#define X86_FEATURE_TSC_DEADLINE_TIMER	( 4*32+24) /* TSC deadline timer */
#define X86_FEATURE_AES			( 4*32+25) /* AES instructions */
#define X86_FEATURE_XSAVE		( 4*32+26) /* XSAVE/XRSTOR/XSETBV/XGETBV instructions */
#define X86_FEATURE_OSXSAVE		( 4*32+27) /* "" XSAVE instruction enabled in the OS */
#define X86_FEATURE_AVX			( 4*32+28) /* Advanced Vector Extensions */
#define X86_FEATURE_F16C		( 4*32+29) /* 16-bit FP conversions */
#define X86_FEATURE_RDRAND		( 4*32+30) /* RDRAND instruction */
#define X86_FEATURE_HYPERVISOR		( 4*32+31) /* Running on a hypervisor */

/* VIA/Cyrix/Centaur-defined CPU features, CPUID level 0xC0000001, word 5 */
#define X86_FEATURE_XSTORE		( 5*32+ 2) /* "rng" RNG present (xstore) */
#define X86_FEATURE_XSTORE_EN		( 5*32+ 3) /* "rng_en" RNG enabled */
#define X86_FEATURE_XCRYPT		( 5*32+ 6) /* "ace" on-CPU crypto (xcrypt) */
#define X86_FEATURE_XCRYPT_EN		( 5*32+ 7) /* "ace_en" on-CPU crypto enabled */
#define X86_FEATURE_ACE2		( 5*32+ 8) /* Advanced Cryptography Engine v2 */
#define X86_FEATURE_ACE2_EN		( 5*32+ 9) /* ACE v2 enabled */
#define X86_FEATURE_PHE			( 5*32+10) /* PadLock Hash Engine */
#define X86_FEATURE_PHE_EN		( 5*32+11) /* PHE enabled */
#define X86_FEATURE_PMM			( 5*32+12) /* PadLock Montgomery Multiplier */
#define X86_FEATURE_PMM_EN		( 5*32+13) /* PMM enabled */

/* More extended AMD flags: CPUID level 0x80000001, ECX, word 6 */
#define X86_FEATURE_LAHF_LM		( 6*32+ 0) /* LAHF/SAHF in long mode */
#define X86_FEATURE_CMP_LEGACY		( 6*32+ 1) /* If yes HyperThreading not valid */
#define X86_FEATURE_SVM			( 6*32+ 2) /* Secure Virtual Machine */
#define X86_FEATURE_EXTAPIC		( 6*32+ 3) /* Extended APIC space */
#define X86_FEATURE_CR8_LEGACY		( 6*32+ 4) /* CR8 in 32-bit mode */
#define X86_FEATURE_ABM			( 6*32+ 5) /* Advanced bit manipulation */
#define X86_FEATURE_SSE4A		( 6*32+ 6) /* SSE-4A */
#define X86_FEATURE_MISALIGNSSE		( 6*32+ 7) /* Misaligned SSE mode */
#define X86_FEATURE_3DNOWPREFETCH	( 6*32+ 8) /* 3DNow prefetch instructions */
#define X86_FEATURE_OSVW		( 6*32+ 9) /* OS Visible Workaround */
#define X86_FEATURE_IBS			( 6*32+10) /* Instruction Based Sampling */
#define X86_FEATURE_XOP			( 6*32+11) /* extended AVX instructions */
#define X86_FEATURE_SKINIT		( 6*32+12) /* SKINIT/STGI instructions */
#define X86_FEATURE_WDT			( 6*32+13) /* Watchdog timer */
#define X86_FEATURE_LWP			( 6*32+15) /* Light Weight Profiling */
#define X86_FEATURE_FMA4		( 6*32+16) /* 4 operands MAC instructions */
#define X86_FEATURE_TCE			( 6*32+17) /* Translation Cache Extension */
#define X86_FEATURE_NODEID_MSR		( 6*32+19) /* NodeId MSR */
#define X86_FEATURE_TBM			( 6*32+21) /* Trailing Bit Manipulations */
#define X86_FEATURE_TOPOEXT		( 6*32+22) /* Topology extensions CPUID leafs */
#define X86_FEATURE_PERFCTR_CORE	( 6*32+23) /* Core performance counter extensions */
#define X86_FEATURE_PERFCTR_NB		( 6*32+24) /* NB performance counter extensions */
#define X86_FEATURE_BPEXT		( 6*32+26) /* Data breakpoint extension */
#define X86_FEATURE_PTSC		( 6*32+27) /* Performance time-stamp counter */
#define X86_FEATURE_PERFCTR_LLC		( 6*32+28) /* Last Level Cache performance counter extensions */
#define X86_FEATURE_MWAITX		( 6*32+29) /* MWAIT extension (MONITORX/MWAITX instructions) */

/*
 * Auxiliary flags: Linux defined - For features scattered in various
 * CPUID levels like 0x6, 0xA etc, word 7.
 *
 * Reuse free bits when adding new feature flags!
 */
#define X86_FEATURE_RING3MWAIT		( 7*32+ 0) /* Ring 3 MONITOR/MWAIT instructions */
#define X86_FEATURE_CPUID_FAULT		( 7*32+ 1) /* Intel CPUID faulting */
#define X86_FEATURE_CPB			( 7*32+ 2) /* AMD Core Performance Boost */
#define X86_FEATURE_EPB			( 7*32+ 3) /* IA32_ENERGY_PERF_BIAS support */
#define X86_FEATURE_CAT_L3		( 7*32+ 4) /* Cache Allocation Technology L3 */
#define X86_FEATURE_CAT_L2		( 7*32+ 5) /* Cache Allocation Technology L2 */
#define X86_FEATURE_CDP_L3		( 7*32+ 6) /* Code and Data Prioritization L3 */
#define X86_FEATURE_INVPCID_SINGLE	( 7*32+ 7) /* Effectively INVPCID && CR4.PCIDE=1 */

#define X86_FEATURE_HW_PSTATE		( 7*32+ 8) /* AMD HW-PState */
#define X86_FEATURE_PROC_FEEDBACK	( 7*32+ 9) /* AMD ProcFeedbackInterface */
#define X86_FEATURE_SME			( 7*32+10) /* AMD Secure Memory Encryption */
#define X86_FEATURE_PTI			( 7*32+11) /* Kernel Page Table Isolation enabled */
#define X86_FEATURE_INTEL_PPIN		( 7*32+14) /* Intel Processor Inventory Number */
#define X86_FEATURE_INTEL_PT		( 7*32+15) /* Intel Processor Trace */
#define X86_FEATURE_AVX512_4VNNIW	( 7*32+16) /* AVX-512 Neural Network Instructions */
#define X86_FEATURE_AVX512_4FMAPS	( 7*32+17) /* AVX-512 Multiply Accumulation Single precision */

#define X86_FEATURE_MBA			( 7*32+18) /* Memory Bandwidth Allocation */

/* Virtualization flags: Linux defined, word 8 */
#define X86_FEATURE_TPR_SHADOW		( 8*32+ 0) /* Intel TPR Shadow */
#define X86_FEATURE_VNMI		( 8*32+ 1) /* Intel Virtual NMI */
#define X86_FEATURE_FLEXPRIORITY	( 8*32+ 2) /* Intel FlexPriority */
#define X86_FEATURE_EPT			( 8*32+ 3) /* Intel Extended Page Table */
#define X86_FEATURE_VPID		( 8*32+ 4) /* Intel Virtual Processor ID */

#define X86_FEATURE_VMMCALL		( 8*32+15) /* Prefer VMMCALL to VMCALL */
#define X86_FEATURE_XENPV		( 8*32+16) /* "" Xen paravirtual guest */


/* Intel-defined CPU features, CPUID level 0x00000007:0 (EBX), word 9 */
#define X86_FEATURE_FSGSBASE		( 9*32+ 0) /* RDFSBASE, WRFSBASE, RDGSBASE, WRGSBASE instructions*/
#define X86_FEATURE_TSC_ADJUST		( 9*32+ 1) /* TSC adjustment MSR 0x3B */
#define X86_FEATURE_BMI1		( 9*32+ 3) /* 1st group bit manipulation extensions */
#define X86_FEATURE_HLE			( 9*32+ 4) /* Hardware Lock Elision */
#define X86_FEATURE_AVX2		( 9*32+ 5) /* AVX2 instructions */
#define X86_FEATURE_SMEP		( 9*32+ 7) /* Supervisor Mode Execution Protection */
#define X86_FEATURE_BMI2		( 9*32+ 8) /* 2nd group bit manipulation extensions */
#define X86_FEATURE_ERMS		( 9*32+ 9) /* Enhanced REP MOVSB/STOSB instructions */
#define X86_FEATURE_INVPCID		( 9*32+10) /* Invalidate Processor Context ID */
#define X86_FEATURE_RTM			( 9*32+11) /* Restricted Transactional Memory */
#define X86_FEATURE_CQM			( 9*32+12) /* Cache QoS Monitoring */
#define X86_FEATURE_MPX			( 9*32+14) /* Memory Protection Extension */
#define X86_FEATURE_RDT_A		( 9*32+15) /* Resource Director Technology Allocation */
#define X86_FEATURE_AVX512F		( 9*32+16) /* AVX-512 Foundation */
#define X86_FEATURE_AVX512DQ		( 9*32+17) /* AVX-512 DQ (Double/Quad granular) Instructions */
#define X86_FEATURE_RDSEED		( 9*32+18) /* RDSEED instruction */
#define X86_FEATURE_ADX			( 9*32+19) /* ADCX and ADOX instructions */
#define X86_FEATURE_SMAP		( 9*32+20) /* Supervisor Mode Access Prevention */
#define X86_FEATURE_AVX512IFMA		( 9*32+21) /* AVX-512 Integer Fused Multiply-Add instructions */
#define X86_FEATURE_CLFLUSHOPT		( 9*32+23) /* CLFLUSHOPT instruction */
#define X86_FEATURE_CLWB		( 9*32+24) /* CLWB instruction */
#define X86_FEATURE_AVX512PF		( 9*32+26) /* AVX-512 Prefetch */
#define X86_FEATURE_AVX512ER		( 9*32+27) /* AVX-512 Exponential and Reciprocal */
#define X86_FEATURE_AVX512CD		( 9*32+28) /* AVX-512 Conflict Detection */
#define X86_FEATURE_SHA_NI		( 9*32+29) /* SHA1/SHA256 Instruction Extensions */
#define X86_FEATURE_AVX512BW		( 9*32+30) /* AVX-512 BW (Byte/Word granular) Instructions */
#define X86_FEATURE_AVX512VL		( 9*32+31) /* AVX-512 VL (128/256 Vector Length) Extensions */

/* Extended state features, CPUID level 0x0000000d:1 (EAX), word 10 */
#define X86_FEATURE_XSAVEOPT		(10*32+ 0) /* XSAVEOPT instruction */
#define X86_FEATURE_XSAVEC		(10*32+ 1) /* XSAVEC instruction */
#define X86_FEATURE_XGETBV1		(10*32+ 2) /* XGETBV with ECX = 1 instruction */
#define X86_FEATURE_XSAVES		(10*32+ 3) /* XSAVES/XRSTORS instructions */

/* Intel-defined CPU QoS Sub-leaf, CPUID level 0x0000000F:0 (EDX), word 11 */
#define X86_FEATURE_CQM_LLC		(11*32+ 1) /* LLC QoS if 1 */

/* Intel-defined CPU QoS Sub-leaf, CPUID level 0x0000000F:1 (EDX), word 12 */
#define X86_FEATURE_CQM_OCCUP_LLC	(12*32+ 0) /* LLC occupancy monitoring */
#define X86_FEATURE_CQM_MBM_TOTAL	(12*32+ 1) /* LLC Total MBM monitoring */
#define X86_FEATURE_CQM_MBM_LOCAL	(12*32+ 2) /* LLC Local MBM monitoring */

/* AMD-defined CPU features, CPUID level 0x80000008 (EBX), word 13 */
#define X86_FEATURE_CLZERO		(13*32+ 0) /* CLZERO instruction */
#define X86_FEATURE_IRPERF		(13*32+ 1) /* Instructions Retired Count */
#define X86_FEATURE_XSAVEERPTR		(13*32+ 2) /* Always save/restore FP error pointers */

/* Thermal and Power Management Leaf, CPUID level 0x00000006 (EAX), word 14 */
#define X86_FEATURE_DTHERM		(14*32+ 0) /* Digital Thermal Sensor */
#define X86_FEATURE_IDA			(14*32+ 1) /* Intel Dynamic Acceleration */
#define X86_FEATURE_ARAT		(14*32+ 2) /* Always Running APIC Timer */
#define X86_FEATURE_PLN			(14*32+ 4) /* Intel Power Limit Notification */
#define X86_FEATURE_PTS			(14*32+ 6) /* Intel Package Thermal Status */
#define X86_FEATURE_HWP			(14*32+ 7) /* Intel Hardware P-states */
#define X86_FEATURE_HWP_NOTIFY		(14*32+ 8) /* HWP Notification */
#define X86_FEATURE_HWP_ACT_WINDOW	(14*32+ 9) /* HWP Activity Window */
#define X86_FEATURE_HWP_EPP		(14*32+10) /* HWP Energy Perf. Preference */
#define X86_FEATURE_HWP_PKG_REQ		(14*32+11) /* HWP Package Level Request */

/* AMD SVM Feature Identification, CPUID level 0x8000000a (EDX), word 15 */
#define X86_FEATURE_NPT			(15*32+ 0) /* Nested Page Table support */
#define X86_FEATURE_LBRV		(15*32+ 1) /* LBR Virtualization support */
#define X86_FEATURE_SVML		(15*32+ 2) /* "svm_lock" SVM locking MSR */
#define X86_FEATURE_NRIPS		(15*32+ 3) /* "nrip_save" SVM next_rip save */
#define X86_FEATURE_TSCRATEMSR		(15*32+ 4) /* "tsc_scale" TSC scaling support */
#define X86_FEATURE_VMCBCLEAN		(15*32+ 5) /* "vmcb_clean" VMCB clean bits support */
#define X86_FEATURE_FLUSHBYASID		(15*32+ 6) /* flush-by-ASID support */
#define X86_FEATURE_DECODEASSISTS	(15*32+ 7) /* Decode Assists support */
#define X86_FEATURE_PAUSEFILTER		(15*32+10) /* filtered pause intercept */
#define X86_FEATURE_PFTHRESHOLD		(15*32+12) /* pause filter threshold */
#define X86_FEATURE_AVIC		(15*32+13) /* Virtual Interrupt Controller */
#define X86_FEATURE_V_VMSAVE_VMLOAD	(15*32+15) /* Virtual VMSAVE VMLOAD */
#define X86_FEATURE_VGIF		(15*32+16) /* Virtual GIF */

<<<<<<< HEAD
/* Intel-defined CPU features, CPUID level 0x00000007:0 (ecx), word 16 */
#define X86_FEATURE_AVX512VBMI  (16*32+ 1) /* AVX512 Vector Bit Manipulation instructions*/
#define X86_FEATURE_UMIP	(16*32+ 2) /* User Mode Instruction Protection */
#define X86_FEATURE_PKU		(16*32+ 3) /* Protection Keys for Userspace */
#define X86_FEATURE_OSPKE	(16*32+ 4) /* OS Protection Keys Enable */
#define X86_FEATURE_AVX512VBMI2	(16*32+ 6) /* Additional AVX512 Vector Bit Manipulation Instructions*/
#define X86_FEATURE_GFNI	(16*32+ 8) /* Galois Field New Instructions */
#define X86_FEATURE_VAES	(16*32+ 9) /* Vector AES */
#define X86_FEATURE_AVX512VNNI  (16*32+ 11) /* Vector Neural Network Instructions */
#define X86_FEATURE_AVX512_BITALG (16*32+12) /* Support for VPOPCNT[B,W] and VPSHUF-BITQMB */
#define X86_FEATURE_AVX512_VPOPCNTDQ (16*32+14) /* POPCNT for vectors of DW/QW */
#define X86_FEATURE_LA57	(16*32+16) /* 5-level page tables */
#define X86_FEATURE_RDPID	(16*32+22) /* RDPID instruction */
=======
/* Intel-defined CPU features, CPUID level 0x00000007:0 (ECX), word 16 */
#define X86_FEATURE_AVX512VBMI		(16*32+ 1) /* AVX512 Vector Bit Manipulation instructions*/
#define X86_FEATURE_UMIP		(16*32+ 2) /* User Mode Instruction Protection */
#define X86_FEATURE_PKU			(16*32+ 3) /* Protection Keys for Userspace */
#define X86_FEATURE_OSPKE		(16*32+ 4) /* OS Protection Keys Enable */
#define X86_FEATURE_AVX512_VBMI2	(16*32+ 6) /* Additional AVX512 Vector Bit Manipulation Instructions */
#define X86_FEATURE_GFNI		(16*32+ 8) /* Galois Field New Instructions */
#define X86_FEATURE_VAES		(16*32+ 9) /* Vector AES */
#define X86_FEATURE_VPCLMULQDQ		(16*32+10) /* Carry-Less Multiplication Double Quadword */
#define X86_FEATURE_AVX512_VNNI		(16*32+11) /* Vector Neural Network Instructions */
#define X86_FEATURE_AVX512_BITALG	(16*32+12) /* Support for VPOPCNT[B,W] and VPSHUF-BITQMB instructions */
#define X86_FEATURE_AVX512_VPOPCNTDQ	(16*32+14) /* POPCNT for vectors of DW/QW */
#define X86_FEATURE_LA57		(16*32+16) /* 5-level page tables */
#define X86_FEATURE_RDPID		(16*32+22) /* RDPID instruction */
>>>>>>> 8d577afd

/* AMD-defined CPU features, CPUID level 0x80000007 (EBX), word 17 */
#define X86_FEATURE_OVERFLOW_RECOV	(17*32+ 0) /* MCA overflow recovery support */
#define X86_FEATURE_SUCCOR		(17*32+ 1) /* Uncorrectable error containment and recovery */
#define X86_FEATURE_SMCA		(17*32+ 3) /* Scalable MCA */

/*
 * BUG word(s)
 */
#define X86_BUG(x)			(NCAPINTS*32 + (x))

#define X86_BUG_F00F			X86_BUG(0) /* Intel F00F */
#define X86_BUG_FDIV			X86_BUG(1) /* FPU FDIV */
#define X86_BUG_COMA			X86_BUG(2) /* Cyrix 6x86 coma */
#define X86_BUG_AMD_TLB_MMATCH		X86_BUG(3) /* "tlb_mmatch" AMD Erratum 383 */
#define X86_BUG_AMD_APIC_C1E		X86_BUG(4) /* "apic_c1e" AMD Erratum 400 */
#define X86_BUG_11AP			X86_BUG(5) /* Bad local APIC aka 11AP */
#define X86_BUG_FXSAVE_LEAK		X86_BUG(6) /* FXSAVE leaks FOP/FIP/FOP */
#define X86_BUG_CLFLUSH_MONITOR		X86_BUG(7) /* AAI65, CLFLUSH required before MONITOR */
#define X86_BUG_SYSRET_SS_ATTRS		X86_BUG(8) /* SYSRET doesn't fix up SS attrs */
#ifdef CONFIG_X86_32
/*
 * 64-bit kernels don't use X86_BUG_ESPFIX.  Make the define conditional
 * to avoid confusion.
 */
#define X86_BUG_ESPFIX			X86_BUG(9) /* "" IRET to 16-bit SS corrupts ESP/RSP high bits */
#endif
#define X86_BUG_NULL_SEG		X86_BUG(10) /* Nulling a selector preserves the base */
#define X86_BUG_SWAPGS_FENCE		X86_BUG(11) /* SWAPGS without input dep on GS */
#define X86_BUG_MONITOR			X86_BUG(12) /* IPI required to wake up remote CPU */
#define X86_BUG_AMD_E400		X86_BUG(13) /* CPU is among the affected by Erratum 400 */
#define X86_BUG_CPU_INSECURE		X86_BUG(14) /* CPU is insecure and needs kernel page table isolation */

#endif /* _ASM_X86_CPUFEATURES_H */<|MERGE_RESOLUTION|>--- conflicted
+++ resolved
@@ -296,21 +296,6 @@
 #define X86_FEATURE_V_VMSAVE_VMLOAD	(15*32+15) /* Virtual VMSAVE VMLOAD */
 #define X86_FEATURE_VGIF		(15*32+16) /* Virtual GIF */
 
-<<<<<<< HEAD
-/* Intel-defined CPU features, CPUID level 0x00000007:0 (ecx), word 16 */
-#define X86_FEATURE_AVX512VBMI  (16*32+ 1) /* AVX512 Vector Bit Manipulation instructions*/
-#define X86_FEATURE_UMIP	(16*32+ 2) /* User Mode Instruction Protection */
-#define X86_FEATURE_PKU		(16*32+ 3) /* Protection Keys for Userspace */
-#define X86_FEATURE_OSPKE	(16*32+ 4) /* OS Protection Keys Enable */
-#define X86_FEATURE_AVX512VBMI2	(16*32+ 6) /* Additional AVX512 Vector Bit Manipulation Instructions*/
-#define X86_FEATURE_GFNI	(16*32+ 8) /* Galois Field New Instructions */
-#define X86_FEATURE_VAES	(16*32+ 9) /* Vector AES */
-#define X86_FEATURE_AVX512VNNI  (16*32+ 11) /* Vector Neural Network Instructions */
-#define X86_FEATURE_AVX512_BITALG (16*32+12) /* Support for VPOPCNT[B,W] and VPSHUF-BITQMB */
-#define X86_FEATURE_AVX512_VPOPCNTDQ (16*32+14) /* POPCNT for vectors of DW/QW */
-#define X86_FEATURE_LA57	(16*32+16) /* 5-level page tables */
-#define X86_FEATURE_RDPID	(16*32+22) /* RDPID instruction */
-=======
 /* Intel-defined CPU features, CPUID level 0x00000007:0 (ECX), word 16 */
 #define X86_FEATURE_AVX512VBMI		(16*32+ 1) /* AVX512 Vector Bit Manipulation instructions*/
 #define X86_FEATURE_UMIP		(16*32+ 2) /* User Mode Instruction Protection */
@@ -325,7 +310,6 @@
 #define X86_FEATURE_AVX512_VPOPCNTDQ	(16*32+14) /* POPCNT for vectors of DW/QW */
 #define X86_FEATURE_LA57		(16*32+16) /* 5-level page tables */
 #define X86_FEATURE_RDPID		(16*32+22) /* RDPID instruction */
->>>>>>> 8d577afd
 
 /* AMD-defined CPU features, CPUID level 0x80000007 (EBX), word 17 */
 #define X86_FEATURE_OVERFLOW_RECOV	(17*32+ 0) /* MCA overflow recovery support */
