comment "Processor Type"

# Select CPU types depending on the architecture selected.  This selects
# which CPUs we support in the kernel image, and the compiler instruction
# optimiser behaviour.

# ARM610
config CPU_ARM610
	bool "Support ARM610 processor" if ARCH_RPC
	select CPU_32v3
	select CPU_CACHE_V3
	select CPU_CACHE_VIVT
	select CPU_CP15_MMU
	select CPU_COPY_V3 if MMU
	select CPU_TLB_V3 if MMU
	select CPU_PABRT_LEGACY
	help
	  The ARM610 is the successor to the ARM3 processor
	  and was produced by VLSI Technology Inc.

	  Say Y if you want support for the ARM610 processor.
	  Otherwise, say N.

# ARM7TDMI
config CPU_ARM7TDMI
	bool "Support ARM7TDMI processor"
	depends on !MMU
	select CPU_32v4T
	select CPU_ABRT_LV4T
	select CPU_PABRT_LEGACY
	select CPU_CACHE_V4
	help
	  A 32-bit RISC microprocessor based on the ARM7 processor core
	  which has no memory control unit and cache.

	  Say Y if you want support for the ARM7TDMI processor.
	  Otherwise, say N.

# ARM710
config CPU_ARM710
	bool "Support ARM710 processor" if ARCH_RPC
	select CPU_32v3
	select CPU_CACHE_V3
	select CPU_CACHE_VIVT
	select CPU_CP15_MMU
	select CPU_COPY_V3 if MMU
	select CPU_TLB_V3 if MMU
	select CPU_PABRT_LEGACY
	help
	  A 32-bit RISC microprocessor based on the ARM7 processor core
	  designed by Advanced RISC Machines Ltd. The ARM710 is the
	  successor to the ARM610 processor. It was released in
	  July 1994 by VLSI Technology Inc.

	  Say Y if you want support for the ARM710 processor.
	  Otherwise, say N.

# ARM720T
config CPU_ARM720T
	bool "Support ARM720T processor" if ARCH_INTEGRATOR
	select CPU_32v4T
	select CPU_ABRT_LV4T
	select CPU_PABRT_LEGACY
	select CPU_CACHE_V4
	select CPU_CACHE_VIVT
	select CPU_CP15_MMU
	select CPU_COPY_V4WT if MMU
	select CPU_TLB_V4WT if MMU
	help
	  A 32-bit RISC processor with 8kByte Cache, Write Buffer and
	  MMU built around an ARM7TDMI core.

	  Say Y if you want support for the ARM720T processor.
	  Otherwise, say N.

# ARM740T
config CPU_ARM740T
	bool "Support ARM740T processor" if ARCH_INTEGRATOR
	depends on !MMU
	select CPU_32v4T
	select CPU_ABRT_LV4T
	select CPU_PABRT_LEGACY
	select CPU_CACHE_V3	# although the core is v4t
	select CPU_CP15_MPU
	help
	  A 32-bit RISC processor with 8KB cache or 4KB variants,
	  write buffer and MPU(Protection Unit) built around
	  an ARM7TDMI core.

	  Say Y if you want support for the ARM740T processor.
	  Otherwise, say N.

# ARM9TDMI
config CPU_ARM9TDMI
	bool "Support ARM9TDMI processor"
	depends on !MMU
	select CPU_32v4T
	select CPU_ABRT_NOMMU
	select CPU_PABRT_LEGACY
	select CPU_CACHE_V4
	help
	  A 32-bit RISC microprocessor based on the ARM9 processor core
	  which has no memory control unit and cache.

	  Say Y if you want support for the ARM9TDMI processor.
	  Otherwise, say N.

# ARM920T
config CPU_ARM920T
	bool "Support ARM920T processor" if ARCH_INTEGRATOR
	select CPU_32v4T
	select CPU_ABRT_EV4T
	select CPU_PABRT_LEGACY
	select CPU_CACHE_V4WT
	select CPU_CACHE_VIVT
	select CPU_CP15_MMU
	select CPU_COPY_V4WB if MMU
	select CPU_TLB_V4WBI if MMU
	help
	  The ARM920T is licensed to be produced by numerous vendors,
	  and is used in the Cirrus EP93xx and the Samsung S3C2410.

	  Say Y if you want support for the ARM920T processor.
	  Otherwise, say N.

# ARM922T
config CPU_ARM922T
	bool "Support ARM922T processor" if ARCH_INTEGRATOR
	select CPU_32v4T
	select CPU_ABRT_EV4T
	select CPU_PABRT_LEGACY
	select CPU_CACHE_V4WT
	select CPU_CACHE_VIVT
	select CPU_CP15_MMU
	select CPU_COPY_V4WB if MMU
	select CPU_TLB_V4WBI if MMU
	help
	  The ARM922T is a version of the ARM920T, but with smaller
	  instruction and data caches. It is used in Altera's
	  Excalibur XA device family and Micrel's KS8695 Centaur.

	  Say Y if you want support for the ARM922T processor.
	  Otherwise, say N.

# ARM925T
config CPU_ARM925T
 	bool "Support ARM925T processor" if ARCH_OMAP1
	select CPU_32v4T
	select CPU_ABRT_EV4T
	select CPU_PABRT_LEGACY
	select CPU_CACHE_V4WT
	select CPU_CACHE_VIVT
	select CPU_CP15_MMU
	select CPU_COPY_V4WB if MMU
	select CPU_TLB_V4WBI if MMU
 	help
 	  The ARM925T is a mix between the ARM920T and ARM926T, but with
	  different instruction and data caches. It is used in TI's OMAP
 	  device family.

 	  Say Y if you want support for the ARM925T processor.
 	  Otherwise, say N.

# ARM926T
config CPU_ARM926T
	bool "Support ARM926T processor" if ARCH_INTEGRATOR || MACH_REALVIEW_EB
	select CPU_32v5
	select CPU_ABRT_EV5TJ
	select CPU_PABRT_LEGACY
	select CPU_CACHE_VIVT
	select CPU_CP15_MMU
	select CPU_COPY_V4WB if MMU
	select CPU_TLB_V4WBI if MMU
	help
	  This is a variant of the ARM920.  It has slightly different
	  instruction sequences for cache and TLB operations.  Curiously,
	  there is no documentation on it at the ARM corporate website.

	  Say Y if you want support for the ARM926T processor.
	  Otherwise, say N.

# FA526
config CPU_FA526
	bool
	select CPU_32v4
	select CPU_ABRT_EV4
	select CPU_PABRT_LEGACY
	select CPU_CACHE_VIVT
	select CPU_CP15_MMU
	select CPU_CACHE_FA
	select CPU_COPY_FA if MMU
	select CPU_TLB_FA if MMU
	help
	  The FA526 is a version of the ARMv4 compatible processor with
	  Branch Target Buffer, Unified TLB and cache line size 16.

	  Say Y if you want support for the FA526 processor.
	  Otherwise, say N.

# ARM940T
config CPU_ARM940T
	bool "Support ARM940T processor" if ARCH_INTEGRATOR
	depends on !MMU
	select CPU_32v4T
	select CPU_ABRT_NOMMU
	select CPU_PABRT_LEGACY
	select CPU_CACHE_VIVT
	select CPU_CP15_MPU
	help
	  ARM940T is a member of the ARM9TDMI family of general-
	  purpose microprocessors with MPU and separate 4KB
	  instruction and 4KB data cases, each with a 4-word line
	  length.

	  Say Y if you want support for the ARM940T processor.
	  Otherwise, say N.

# ARM946E-S
config CPU_ARM946E
	bool "Support ARM946E-S processor" if ARCH_INTEGRATOR
	depends on !MMU
	select CPU_32v5
	select CPU_ABRT_NOMMU
	select CPU_PABRT_LEGACY
	select CPU_CACHE_VIVT
	select CPU_CP15_MPU
	help
	  ARM946E-S is a member of the ARM9E-S family of high-
	  performance, 32-bit system-on-chip processor solutions.
	  The TCM and ARMv5TE 32-bit instruction set is supported.

	  Say Y if you want support for the ARM946E-S processor.
	  Otherwise, say N.

# ARM1020 - needs validating
config CPU_ARM1020
	bool "Support ARM1020T (rev 0) processor" if ARCH_INTEGRATOR
	select CPU_32v5
	select CPU_ABRT_EV4T
	select CPU_PABRT_LEGACY
	select CPU_CACHE_V4WT
	select CPU_CACHE_VIVT
	select CPU_CP15_MMU
	select CPU_COPY_V4WB if MMU
	select CPU_TLB_V4WBI if MMU
	help
	  The ARM1020 is the 32K cached version of the ARM10 processor,
	  with an addition of a floating-point unit.

	  Say Y if you want support for the ARM1020 processor.
	  Otherwise, say N.

# ARM1020E - needs validating
config CPU_ARM1020E
	bool "Support ARM1020E processor" if ARCH_INTEGRATOR
	select CPU_32v5
	select CPU_ABRT_EV4T
	select CPU_PABRT_LEGACY
	select CPU_CACHE_V4WT
	select CPU_CACHE_VIVT
	select CPU_CP15_MMU
	select CPU_COPY_V4WB if MMU
	select CPU_TLB_V4WBI if MMU
	depends on n

# ARM1022E
config CPU_ARM1022
	bool "Support ARM1022E processor" if ARCH_INTEGRATOR
	select CPU_32v5
	select CPU_ABRT_EV4T
	select CPU_PABRT_LEGACY
	select CPU_CACHE_VIVT
	select CPU_CP15_MMU
	select CPU_COPY_V4WB if MMU # can probably do better
	select CPU_TLB_V4WBI if MMU
	help
	  The ARM1022E is an implementation of the ARMv5TE architecture
	  based upon the ARM10 integer core with a 16KiB L1 Harvard cache,
	  embedded trace macrocell, and a floating-point unit.

	  Say Y if you want support for the ARM1022E processor.
	  Otherwise, say N.

# ARM1026EJ-S
config CPU_ARM1026
	bool "Support ARM1026EJ-S processor" if ARCH_INTEGRATOR
	select CPU_32v5
	select CPU_ABRT_EV5T # But need Jazelle, but EV5TJ ignores bit 10
	select CPU_PABRT_LEGACY
	select CPU_CACHE_VIVT
	select CPU_CP15_MMU
	select CPU_COPY_V4WB if MMU # can probably do better
	select CPU_TLB_V4WBI if MMU
	help
	  The ARM1026EJ-S is an implementation of the ARMv5TEJ architecture
	  based upon the ARM10 integer core.

	  Say Y if you want support for the ARM1026EJ-S processor.
	  Otherwise, say N.

# SA110
config CPU_SA110
	bool "Support StrongARM(R) SA-110 processor" if ARCH_RPC
	select CPU_32v3 if ARCH_RPC
	select CPU_32v4 if !ARCH_RPC
	select CPU_ABRT_EV4
	select CPU_PABRT_LEGACY
	select CPU_CACHE_V4WB
	select CPU_CACHE_VIVT
	select CPU_CP15_MMU
	select CPU_COPY_V4WB if MMU
	select CPU_TLB_V4WB if MMU
	help
	  The Intel StrongARM(R) SA-110 is a 32-bit microprocessor and
	  is available at five speeds ranging from 100 MHz to 233 MHz.
	  More information is available at
	  <http://developer.intel.com/design/strong/sa110.htm>.

	  Say Y if you want support for the SA-110 processor.
	  Otherwise, say N.

# SA1100
config CPU_SA1100
	bool
	select CPU_32v4
	select CPU_ABRT_EV4
	select CPU_PABRT_LEGACY
	select CPU_CACHE_V4WB
	select CPU_CACHE_VIVT
	select CPU_CP15_MMU
	select CPU_TLB_V4WB if MMU

# XScale
config CPU_XSCALE
	bool
	select CPU_32v5
	select CPU_ABRT_EV5T
	select CPU_PABRT_LEGACY
	select CPU_CACHE_VIVT
	select CPU_CP15_MMU
	select CPU_TLB_V4WBI if MMU

# XScale Core Version 3
config CPU_XSC3
	bool
	select CPU_32v5
	select CPU_ABRT_EV5T
	select CPU_PABRT_LEGACY
	select CPU_CACHE_VIVT
	select CPU_CP15_MMU
	select CPU_TLB_V4WBI if MMU
	select IO_36

# Marvell PJ1 (Mohawk)
config CPU_MOHAWK
	bool
	select CPU_32v5
	select CPU_ABRT_EV5T
	select CPU_PABRT_LEGACY
	select CPU_CACHE_VIVT
	select CPU_CP15_MMU
	select CPU_TLB_V4WBI if MMU
	select CPU_COPY_V4WB if MMU

# Feroceon
config CPU_FEROCEON
	bool
	select CPU_32v5
	select CPU_ABRT_EV5T
	select CPU_PABRT_LEGACY
	select CPU_CACHE_VIVT
	select CPU_CP15_MMU
	select CPU_COPY_FEROCEON if MMU
	select CPU_TLB_FEROCEON if MMU

config CPU_FEROCEON_OLD_ID
	bool "Accept early Feroceon cores with an ARM926 ID"
	depends on CPU_FEROCEON && !CPU_ARM926T
	default y
	help
	  This enables the usage of some old Feroceon cores
	  for which the CPU ID is equal to the ARM926 ID.
	  Relevant for Feroceon-1850 and early Feroceon-2850.

# Marvell PJ4
config CPU_PJ4
	bool
	select CPU_V7
	select ARM_THUMBEE

# ARMv6
config CPU_V6
	bool "Support ARM V6 processor" if ARCH_INTEGRATOR || MACH_REALVIEW_EB || MACH_REALVIEW_PBX || ARCH_DOVE
	select CPU_32v6
	select CPU_ABRT_EV6
	select CPU_PABRT_V6
	select CPU_CACHE_V6
	select CPU_CACHE_VIPT
	select CPU_CP15_MMU
	select CPU_HAS_ASID if MMU
	select CPU_COPY_V6 if MMU
	select CPU_TLB_V6 if MMU

# ARMv6k
config CPU_32v6K
	bool "Support ARM V6K processor extensions" if !SMP
	depends on CPU_V6 || CPU_V7
	default y if SMP
	help
	  Say Y here if your ARMv6 processor supports the 'K' extension.
	  This enables the kernel to use some instructions not present
	  on previous processors, and as such a kernel build with this
	  enabled will not boot on processors with do not support these
	  instructions.

# ARMv7
config CPU_V7
	bool "Support ARM V7 processor" if ARCH_INTEGRATOR || MACH_REALVIEW_EB || MACH_REALVIEW_PBX
	select CPU_32v6K
	select CPU_32v7
	select CPU_ABRT_EV7
	select CPU_PABRT_V7
	select CPU_CACHE_V7
	select CPU_CACHE_VIPT
	select CPU_CP15_MMU
	select CPU_HAS_ASID if MMU
	select CPU_COPY_V6 if MMU
	select CPU_TLB_V7 if MMU

# Figure out what processor architecture version we should be using.
# This defines the compiler instruction set which depends on the machine type.
config CPU_32v3
	bool
	select TLS_REG_EMUL if SMP || !MMU
	select NEEDS_SYSCALL_FOR_CMPXCHG if SMP

config CPU_32v4
	bool
	select TLS_REG_EMUL if SMP || !MMU
	select NEEDS_SYSCALL_FOR_CMPXCHG if SMP

config CPU_32v4T
	bool
	select TLS_REG_EMUL if SMP || !MMU
	select NEEDS_SYSCALL_FOR_CMPXCHG if SMP

config CPU_32v5
	bool
	select TLS_REG_EMUL if SMP || !MMU
	select NEEDS_SYSCALL_FOR_CMPXCHG if SMP

config CPU_32v6
	bool
	select TLS_REG_EMUL if !CPU_32v6K && !MMU

config CPU_32v7
	bool

# The abort model
config CPU_ABRT_NOMMU
	bool

config CPU_ABRT_EV4
	bool

config CPU_ABRT_EV4T
	bool

config CPU_ABRT_LV4T
	bool

config CPU_ABRT_EV5T
	bool

config CPU_ABRT_EV5TJ
	bool

config CPU_ABRT_EV6
	bool

config CPU_ABRT_EV7
	bool

config CPU_PABRT_LEGACY
	bool

config CPU_PABRT_V6
	bool

config CPU_PABRT_V7
	bool

# The cache model
config CPU_CACHE_V3
	bool

config CPU_CACHE_V4
	bool

config CPU_CACHE_V4WT
	bool

config CPU_CACHE_V4WB
	bool

config CPU_CACHE_V6
	bool

config CPU_CACHE_V7
	bool

config CPU_CACHE_VIVT
	bool

config CPU_CACHE_VIPT
	bool

config CPU_CACHE_FA
	bool

if MMU
# The copy-page model
config CPU_COPY_V3
	bool

config CPU_COPY_V4WT
	bool

config CPU_COPY_V4WB
	bool

config CPU_COPY_FEROCEON
	bool

config CPU_COPY_FA
	bool

config CPU_COPY_V6
	bool

# This selects the TLB model
config CPU_TLB_V3
	bool
	help
	  ARM Architecture Version 3 TLB.

config CPU_TLB_V4WT
	bool
	help
	  ARM Architecture Version 4 TLB with writethrough cache.

config CPU_TLB_V4WB
	bool
	help
	  ARM Architecture Version 4 TLB with writeback cache.

config CPU_TLB_V4WBI
	bool
	help
	  ARM Architecture Version 4 TLB with writeback cache and invalidate
	  instruction cache entry.

config CPU_TLB_FEROCEON
	bool
	help
	  Feroceon TLB (v4wbi with non-outer-cachable page table walks).

config CPU_TLB_FA
	bool
	help
	  Faraday ARM FA526 architecture, unified TLB with writeback cache
	  and invalidate instruction cache entry. Branch target buffer is
	  also supported.

config CPU_TLB_V6
	bool

config CPU_TLB_V7
	bool

config VERIFY_PERMISSION_FAULT
	bool
endif

config CPU_HAS_ASID
	bool
	help
	  This indicates whether the CPU has the ASID register; used to
	  tag TLB and possibly cache entries.

config CPU_CP15
	bool
	help
	  Processor has the CP15 register.

config CPU_CP15_MMU
	bool
	select CPU_CP15
	help
	  Processor has the CP15 register, which has MMU related registers.

config CPU_CP15_MPU
	bool
	select CPU_CP15
	help
	  Processor has the CP15 register, which has MPU related registers.

config CPU_USE_DOMAINS
	bool
	depends on MMU
	default y if !CPU_32v6K
	help
	  This option enables or disables the use of domain switching
	  via the set_fs() function.

#
# CPU supports 36-bit I/O
#
config IO_36
	bool

comment "Processor Features"

config ARM_THUMB
	bool "Support Thumb user binaries"
	depends on CPU_ARM720T || CPU_ARM740T || CPU_ARM920T || CPU_ARM922T || CPU_ARM925T || CPU_ARM926T || CPU_ARM940T || CPU_ARM946E || CPU_ARM1020 || CPU_ARM1020E || CPU_ARM1022 || CPU_ARM1026 || CPU_XSCALE || CPU_XSC3 || CPU_MOHAWK || CPU_V6 || CPU_V7 || CPU_FEROCEON
	default y
	help
	  Say Y if you want to include kernel support for running user space
	  Thumb binaries.

	  The Thumb instruction set is a compressed form of the standard ARM
	  instruction set resulting in smaller binaries at the expense of
	  slightly less efficient code.

	  If you don't know what this all is, saying Y is a safe choice.

config ARM_THUMBEE
	bool "Enable ThumbEE CPU extension"
	depends on CPU_V7
	help
	  Say Y here if you have a CPU with the ThumbEE extension and code to
	  make use of it. Say N for code that can run on CPUs without ThumbEE.

config SWP_EMULATE
	bool "Emulate SWP/SWPB instructions"
	depends on !CPU_USE_DOMAINS && CPU_V7 && !CPU_V6
	select HAVE_PROC_CPU if PROC_FS
	default y if SMP
	help
	  ARMv6 architecture deprecates use of the SWP/SWPB instructions.
	  ARMv7 multiprocessing extensions introduce the ability to disable
	  these instructions, triggering an undefined instruction exception
	  when executed. Say Y here to enable software emulation of these
	  instructions for userspace (not kernel) using LDREX/STREX.
	  Also creates /proc/cpu/swp_emulation for statistics.

	  In some older versions of glibc [<=2.8] SWP is used during futex
	  trylock() operations with the assumption that the code will not
	  be preempted. This invalid assumption may be more likely to fail
	  with SWP emulation enabled, leading to deadlock of the user
	  application.

	  NOTE: when accessing uncached shared regions, LDREX/STREX rely
	  on an external transaction monitoring block called a global
	  monitor to maintain update atomicity. If your system does not
	  implement a global monitor, this option can cause programs that
	  perform SWP operations to uncached memory to deadlock.

	  If unsure, say Y.

config CPU_BIG_ENDIAN
	bool "Build big-endian kernel"
	depends on ARCH_SUPPORTS_BIG_ENDIAN
	help
	  Say Y if you plan on running a kernel in big-endian mode.
	  Note that your board must be properly built and your board
	  port must properly enable any big-endian related features
	  of your chipset/board/processor.

config CPU_ENDIAN_BE8
	bool
	depends on CPU_BIG_ENDIAN
	default CPU_V6 || CPU_V7
	help
	  Support for the BE-8 (big-endian) mode on ARMv6 and ARMv7 processors.

config CPU_ENDIAN_BE32
	bool
	depends on CPU_BIG_ENDIAN
	default !CPU_ENDIAN_BE8
	help
	  Support for the BE-32 (big-endian) mode on pre-ARMv6 processors.

config CPU_HIGH_VECTOR
	depends on !MMU && CPU_CP15 && !CPU_ARM740T
	bool "Select the High exception vector"
	help
	  Say Y here to select high exception vector(0xFFFF0000~).
	  The exception vector can be vary depending on the platform
	  design in nommu mode. If your platform needs to select
	  high exception vector, say Y.
	  Otherwise or if you are unsure, say N, and the low exception
	  vector (0x00000000~) will be used.

config CPU_ICACHE_DISABLE
	bool "Disable I-Cache (I-bit)"
	depends on CPU_CP15 && !(CPU_ARM610 || CPU_ARM710 || CPU_ARM720T || CPU_ARM740T || CPU_XSCALE || CPU_XSC3)
	help
	  Say Y here to disable the processor instruction cache. Unless
	  you have a reason not to or are unsure, say N.

config CPU_DCACHE_DISABLE
	bool "Disable D-Cache (C-bit)"
	depends on CPU_CP15
	help
	  Say Y here to disable the processor data cache. Unless
	  you have a reason not to or are unsure, say N.

config CPU_DCACHE_SIZE
	hex
	depends on CPU_ARM740T || CPU_ARM946E
	default 0x00001000 if CPU_ARM740T
	default 0x00002000 # default size for ARM946E-S
	help
	  Some cores are synthesizable to have various sized cache. For
	  ARM946E-S case, it can vary from 0KB to 1MB.
	  To support such cache operations, it is efficient to know the size
	  before compile time.
	  If your SoC is configured to have a different size, define the value
	  here with proper conditions.

config CPU_DCACHE_WRITETHROUGH
	bool "Force write through D-cache"
	depends on (CPU_ARM740T || CPU_ARM920T || CPU_ARM922T || CPU_ARM925T || CPU_ARM926T || CPU_ARM940T || CPU_ARM946E || CPU_ARM1020 || CPU_FA526) && !CPU_DCACHE_DISABLE
	default y if CPU_ARM925T
	help
	  Say Y here to use the data cache in writethrough mode. Unless you
	  specifically require this or are unsure, say N.

config CPU_CACHE_ROUND_ROBIN
	bool "Round robin I and D cache replacement algorithm"
	depends on (CPU_ARM926T || CPU_ARM946E || CPU_ARM1020) && (!CPU_ICACHE_DISABLE || !CPU_DCACHE_DISABLE)
	help
	  Say Y here to use the predictable round-robin cache replacement
	  policy.  Unless you specifically require this or are unsure, say N.

config CPU_BPREDICT_DISABLE
	bool "Disable branch prediction"
	depends on CPU_ARM1020 || CPU_V6 || CPU_MOHAWK || CPU_XSC3 || CPU_V7 || CPU_FA526
	help
	  Say Y here to disable branch prediction.  If unsure, say N.

config TLS_REG_EMUL
	bool
	help
	  An SMP system using a pre-ARMv6 processor (there are apparently
	  a few prototypes like that in existence) and therefore access to
	  that required register must be emulated.

config NEEDS_SYSCALL_FOR_CMPXCHG
	bool
	help
	  SMP on a pre-ARMv6 processor?  Well OK then.
	  Forget about fast user space cmpxchg support.
	  It is just not possible.

config DMA_CACHE_RWFO
	bool "Enable read/write for ownership DMA cache maintenance"
	depends on CPU_V6 && SMP
	default y
	help
	  The Snoop Control Unit on ARM11MPCore does not detect the
	  cache maintenance operations and the dma_{map,unmap}_area()
	  functions may leave stale cache entries on other CPUs. By
	  enabling this option, Read or Write For Ownership in the ARMv6
	  DMA cache maintenance functions is performed. These LDR/STR
	  instructions change the cache line state to shared or modified
	  so that the cache operation has the desired effect.

	  Note that the workaround is only valid on processors that do
	  not perform speculative loads into the D-cache. For such
	  processors, if cache maintenance operations are not broadcast
	  in hardware, other workarounds are needed (e.g. cache
	  maintenance broadcasting in software via FIQ).

config OUTER_CACHE
	bool

config OUTER_CACHE_SYNC
	bool
	help
	  The outer cache has a outer_cache_fns.sync function pointer
	  that can be used to drain the write buffer of the outer cache.

config CACHE_FEROCEON_L2
	bool "Enable the Feroceon L2 cache controller"
	depends on ARCH_KIRKWOOD || ARCH_MV78XX0
	default y
	select OUTER_CACHE
	help
	  This option enables the Feroceon L2 cache controller.

config CACHE_FEROCEON_L2_WRITETHROUGH
	bool "Force Feroceon L2 cache write through"
	depends on CACHE_FEROCEON_L2
	help
	  Say Y here to use the Feroceon L2 cache in writethrough mode.
	  Unless you specifically require this, say N for writeback mode.

config CACHE_L2X0
	bool "Enable the L2x0 outer cache controller"
	depends on REALVIEW_EB_ARM11MP || MACH_REALVIEW_PB11MP || MACH_REALVIEW_PB1176 || \
<<<<<<< HEAD
		   REALVIEW_EB_A9MP || SOC_IMX35 || SOC_IMX31 || MACH_REALVIEW_PBX || \
		   ARCH_NOMADIK || ARCH_OMAP4 || ARCH_S5PV310 || ARCH_TEGRA || \
=======
		   REALVIEW_EB_A9MP || ARCH_MX35 || ARCH_MX31 || MACH_REALVIEW_PBX || \
		   ARCH_NOMADIK || ARCH_OMAP4 || ARCH_EXYNOS4 || ARCH_TEGRA || \
>>>>>>> b0b6ff0b
		   ARCH_U8500 || ARCH_VEXPRESS_CA9X4 || ARCH_SHMOBILE
	default y
	select OUTER_CACHE
	select OUTER_CACHE_SYNC
	help
	  This option enables the L2x0 PrimeCell.

config CACHE_PL310
	bool
	depends on CACHE_L2X0
	default y if CPU_V7 && !CPU_V6
	help
	  This option enables optimisations for the PL310 cache
	  controller.

config CACHE_TAUROS2
	bool "Enable the Tauros2 L2 cache controller"
	depends on (ARCH_DOVE || ARCH_MMP || CPU_PJ4)
	default y
	select OUTER_CACHE
	help
	  This option enables the Tauros2 L2 cache controller (as
	  found on PJ1/PJ4).

config CACHE_XSC3L2
	bool "Enable the L2 cache on XScale3"
	depends on CPU_XSC3
	default y
	select OUTER_CACHE
	help
	  This option enables the L2 cache on XScale3.

config ARM_L1_CACHE_SHIFT
	int
	default 6 if ARM_L1_CACHE_SHIFT_6
	default 5

config ARM_DMA_MEM_BUFFERABLE
	bool "Use non-cacheable memory for DMA" if CPU_V6 && !CPU_V7
	depends on !(MACH_REALVIEW_PB1176 || REALVIEW_EB_ARM11MP || \
		     MACH_REALVIEW_PB11MP)
	default y if CPU_V6 || CPU_V7
	help
	  Historically, the kernel has used strongly ordered mappings to
	  provide DMA coherent memory.  With the advent of ARMv7, mapping
	  memory with differing types results in unpredictable behaviour,
	  so on these CPUs, this option is forced on.

	  Multiple mappings with differing attributes is also unpredictable
	  on ARMv6 CPUs, but since they do not have aggressive speculative
	  prefetch, no harm appears to occur.

	  However, drivers may be missing the necessary barriers for ARMv6,
	  and therefore turning this on may result in unpredictable driver
	  behaviour.  Therefore, we offer this as an option.

	  You are recommended say 'Y' here and debug any affected drivers.

config ARCH_HAS_BARRIERS
	bool
	help
	  This option allows the use of custom mandatory barriers
	  included via the mach/barriers.h file.<|MERGE_RESOLUTION|>--- conflicted
+++ resolved
@@ -811,13 +811,8 @@
 config CACHE_L2X0
 	bool "Enable the L2x0 outer cache controller"
 	depends on REALVIEW_EB_ARM11MP || MACH_REALVIEW_PB11MP || MACH_REALVIEW_PB1176 || \
-<<<<<<< HEAD
 		   REALVIEW_EB_A9MP || SOC_IMX35 || SOC_IMX31 || MACH_REALVIEW_PBX || \
-		   ARCH_NOMADIK || ARCH_OMAP4 || ARCH_S5PV310 || ARCH_TEGRA || \
-=======
-		   REALVIEW_EB_A9MP || ARCH_MX35 || ARCH_MX31 || MACH_REALVIEW_PBX || \
 		   ARCH_NOMADIK || ARCH_OMAP4 || ARCH_EXYNOS4 || ARCH_TEGRA || \
->>>>>>> b0b6ff0b
 		   ARCH_U8500 || ARCH_VEXPRESS_CA9X4 || ARCH_SHMOBILE
 	default y
 	select OUTER_CACHE
