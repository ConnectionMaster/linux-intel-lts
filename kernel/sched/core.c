/*
 *  kernel/sched/core.c
 *
 *  Core kernel scheduler code and related syscalls
 *
 *  Copyright (C) 1991-2002  Linus Torvalds
 */
#include <linux/sched.h>
#include <linux/sched/clock.h>
#include <uapi/linux/sched/types.h>
#include <linux/sched/loadavg.h>
#include <linux/sched/hotplug.h>
#include <linux/wait_bit.h>
#include <linux/cpuset.h>
#include <linux/delayacct.h>
#include <linux/init_task.h>
#include <linux/context_tracking.h>
#include <linux/rcupdate_wait.h>

#include <linux/blkdev.h>
#include <linux/kprobes.h>
#include <linux/mmu_context.h>
#include <linux/module.h>
#include <linux/nmi.h>
#include <linux/prefetch.h>
#include <linux/profile.h>
#include <linux/security.h>
#include <linux/syscalls.h>

#include <asm/switch_to.h>
#include <asm/tlb.h>
#ifdef CONFIG_PARAVIRT
#include <asm/paravirt.h>
#endif

#include "sched.h"
#include "../workqueue_internal.h"
#include "../smpboot.h"

#define CREATE_TRACE_POINTS
#include <trace/events/sched.h>

DEFINE_PER_CPU_SHARED_ALIGNED(struct rq, runqueues);

/*
 * Debugging: various feature bits
 */

#define SCHED_FEAT(name, enabled)	\
	(1UL << __SCHED_FEAT_##name) * enabled |

const_debug unsigned int sysctl_sched_features =
#include "features.h"
	0;

#undef SCHED_FEAT

/*
 * Number of tasks to iterate in a single balance run.
 * Limited because this is done with IRQs disabled.
 */
#ifndef CONFIG_PREEMPT_RT_FULL
const_debug unsigned int sysctl_sched_nr_migrate = 32;
#else
const_debug unsigned int sysctl_sched_nr_migrate = 8;
#endif

/*
 * period over which we average the RT time consumption, measured
 * in ms.
 *
 * default: 1s
 */
const_debug unsigned int sysctl_sched_time_avg = MSEC_PER_SEC;

/*
 * period over which we measure -rt task CPU usage in us.
 * default: 1s
 */
unsigned int sysctl_sched_rt_period = 1000000;

__read_mostly int scheduler_running;

/*
 * part of the period that we allow rt tasks to run in us.
 * default: 0.95s
 */
int sysctl_sched_rt_runtime = 950000;

/* CPUs with isolated domains */
cpumask_var_t cpu_isolated_map;

/*
 * __task_rq_lock - lock the rq @p resides on.
 */
struct rq *__task_rq_lock(struct task_struct *p, struct rq_flags *rf)
	__acquires(rq->lock)
{
	struct rq *rq;

	lockdep_assert_held(&p->pi_lock);

	for (;;) {
		rq = task_rq(p);
		raw_spin_lock(&rq->lock);
		if (likely(rq == task_rq(p) && !task_on_rq_migrating(p))) {
			rq_pin_lock(rq, rf);
			return rq;
		}
		raw_spin_unlock(&rq->lock);

		while (unlikely(task_on_rq_migrating(p)))
			cpu_relax();
	}
}

/*
 * task_rq_lock - lock p->pi_lock and lock the rq @p resides on.
 */
struct rq *task_rq_lock(struct task_struct *p, struct rq_flags *rf)
	__acquires(p->pi_lock)
	__acquires(rq->lock)
{
	struct rq *rq;

	for (;;) {
		raw_spin_lock_irqsave(&p->pi_lock, rf->flags);
		rq = task_rq(p);
		raw_spin_lock(&rq->lock);
		/*
		 *	move_queued_task()		task_rq_lock()
		 *
		 *	ACQUIRE (rq->lock)
		 *	[S] ->on_rq = MIGRATING		[L] rq = task_rq()
		 *	WMB (__set_task_cpu())		ACQUIRE (rq->lock);
		 *	[S] ->cpu = new_cpu		[L] task_rq()
		 *					[L] ->on_rq
		 *	RELEASE (rq->lock)
		 *
		 * If we observe the old cpu in task_rq_lock, the acquire of
		 * the old rq->lock will fully serialize against the stores.
		 *
		 * If we observe the new CPU in task_rq_lock, the acquire will
		 * pair with the WMB to ensure we must then also see migrating.
		 */
		if (likely(rq == task_rq(p) && !task_on_rq_migrating(p))) {
			rq_pin_lock(rq, rf);
			return rq;
		}
		raw_spin_unlock(&rq->lock);
		raw_spin_unlock_irqrestore(&p->pi_lock, rf->flags);

		while (unlikely(task_on_rq_migrating(p)))
			cpu_relax();
	}
}

/*
 * RQ-clock updating methods:
 */

static void update_rq_clock_task(struct rq *rq, s64 delta)
{
/*
 * In theory, the compile should just see 0 here, and optimize out the call
 * to sched_rt_avg_update. But I don't trust it...
 */
#if defined(CONFIG_IRQ_TIME_ACCOUNTING) || defined(CONFIG_PARAVIRT_TIME_ACCOUNTING)
	s64 steal = 0, irq_delta = 0;
#endif
#ifdef CONFIG_IRQ_TIME_ACCOUNTING
	irq_delta = irq_time_read(cpu_of(rq)) - rq->prev_irq_time;

	/*
	 * Since irq_time is only updated on {soft,}irq_exit, we might run into
	 * this case when a previous update_rq_clock() happened inside a
	 * {soft,}irq region.
	 *
	 * When this happens, we stop ->clock_task and only update the
	 * prev_irq_time stamp to account for the part that fit, so that a next
	 * update will consume the rest. This ensures ->clock_task is
	 * monotonic.
	 *
	 * It does however cause some slight miss-attribution of {soft,}irq
	 * time, a more accurate solution would be to update the irq_time using
	 * the current rq->clock timestamp, except that would require using
	 * atomic ops.
	 */
	if (irq_delta > delta)
		irq_delta = delta;

	rq->prev_irq_time += irq_delta;
	delta -= irq_delta;
#endif
#ifdef CONFIG_PARAVIRT_TIME_ACCOUNTING
	if (static_key_false((&paravirt_steal_rq_enabled))) {
		steal = paravirt_steal_clock(cpu_of(rq));
		steal -= rq->prev_steal_time_rq;

		if (unlikely(steal > delta))
			steal = delta;

		rq->prev_steal_time_rq += steal;
		delta -= steal;
	}
#endif

	rq->clock_task += delta;

#if defined(CONFIG_IRQ_TIME_ACCOUNTING) || defined(CONFIG_PARAVIRT_TIME_ACCOUNTING)
	if ((irq_delta + steal) && sched_feat(NONTASK_CAPACITY))
		sched_rt_avg_update(rq, irq_delta + steal);
#endif
}

void update_rq_clock(struct rq *rq)
{
	s64 delta;

	lockdep_assert_held(&rq->lock);

	if (rq->clock_update_flags & RQCF_ACT_SKIP)
		return;

#ifdef CONFIG_SCHED_DEBUG
	if (sched_feat(WARN_DOUBLE_CLOCK))
		SCHED_WARN_ON(rq->clock_update_flags & RQCF_UPDATED);
	rq->clock_update_flags |= RQCF_UPDATED;
#endif

	delta = sched_clock_cpu(cpu_of(rq)) - rq->clock;
	if (delta < 0)
		return;
	rq->clock += delta;
	update_rq_clock_task(rq, delta);
}


#ifdef CONFIG_SCHED_HRTICK
/*
 * Use HR-timers to deliver accurate preemption points.
 */

static void hrtick_clear(struct rq *rq)
{
	if (hrtimer_active(&rq->hrtick_timer))
		hrtimer_cancel(&rq->hrtick_timer);
}

/*
 * High-resolution timer tick.
 * Runs from hardirq context with interrupts disabled.
 */
static enum hrtimer_restart hrtick(struct hrtimer *timer)
{
	struct rq *rq = container_of(timer, struct rq, hrtick_timer);
	struct rq_flags rf;

	WARN_ON_ONCE(cpu_of(rq) != smp_processor_id());

	rq_lock(rq, &rf);
	update_rq_clock(rq);
	rq->curr->sched_class->task_tick(rq, rq->curr, 1);
	rq_unlock(rq, &rf);

	return HRTIMER_NORESTART;
}

#ifdef CONFIG_SMP

static void __hrtick_restart(struct rq *rq)
{
	struct hrtimer *timer = &rq->hrtick_timer;

	hrtimer_start_expires(timer, HRTIMER_MODE_ABS_PINNED);
}

/*
 * called from hardirq (IPI) context
 */
static void __hrtick_start(void *arg)
{
	struct rq *rq = arg;
	struct rq_flags rf;

	rq_lock(rq, &rf);
	__hrtick_restart(rq);
	rq->hrtick_csd_pending = 0;
	rq_unlock(rq, &rf);
}

/*
 * Called to set the hrtick timer state.
 *
 * called with rq->lock held and irqs disabled
 */
void hrtick_start(struct rq *rq, u64 delay)
{
	struct hrtimer *timer = &rq->hrtick_timer;
	ktime_t time;
	s64 delta;

	/*
	 * Don't schedule slices shorter than 10000ns, that just
	 * doesn't make sense and can cause timer DoS.
	 */
	delta = max_t(s64, delay, 10000LL);
	time = ktime_add_ns(timer->base->get_time(), delta);

	hrtimer_set_expires(timer, time);

	if (rq == this_rq()) {
		__hrtick_restart(rq);
	} else if (!rq->hrtick_csd_pending) {
		smp_call_function_single_async(cpu_of(rq), &rq->hrtick_csd);
		rq->hrtick_csd_pending = 1;
	}
}

#else
/*
 * Called to set the hrtick timer state.
 *
 * called with rq->lock held and irqs disabled
 */
void hrtick_start(struct rq *rq, u64 delay)
{
	/*
	 * Don't schedule slices shorter than 10000ns, that just
	 * doesn't make sense. Rely on vruntime for fairness.
	 */
	delay = max_t(u64, delay, 10000LL);
	hrtimer_start(&rq->hrtick_timer, ns_to_ktime(delay),
		      HRTIMER_MODE_REL_PINNED);
}
#endif /* CONFIG_SMP */

static void init_rq_hrtick(struct rq *rq)
{
#ifdef CONFIG_SMP
	rq->hrtick_csd_pending = 0;

	rq->hrtick_csd.flags = 0;
	rq->hrtick_csd.func = __hrtick_start;
	rq->hrtick_csd.info = rq;
#endif

	hrtimer_init(&rq->hrtick_timer, CLOCK_MONOTONIC, HRTIMER_MODE_REL_HARD);
	rq->hrtick_timer.function = hrtick;
}
#else	/* CONFIG_SCHED_HRTICK */
static inline void hrtick_clear(struct rq *rq)
{
}

static inline void init_rq_hrtick(struct rq *rq)
{
}
#endif	/* CONFIG_SCHED_HRTICK */

/*
 * cmpxchg based fetch_or, macro so it works for different integer types
 */
#define fetch_or(ptr, mask)						\
	({								\
		typeof(ptr) _ptr = (ptr);				\
		typeof(mask) _mask = (mask);				\
		typeof(*_ptr) _old, _val = *_ptr;			\
									\
		for (;;) {						\
			_old = cmpxchg(_ptr, _val, _val | _mask);	\
			if (_old == _val)				\
				break;					\
			_val = _old;					\
		}							\
	_old;								\
})

#if defined(CONFIG_SMP) && defined(TIF_POLLING_NRFLAG)
/*
 * Atomically set TIF_NEED_RESCHED and test for TIF_POLLING_NRFLAG,
 * this avoids any races wrt polling state changes and thereby avoids
 * spurious IPIs.
 */
static bool set_nr_and_not_polling(struct task_struct *p)
{
	struct thread_info *ti = task_thread_info(p);
	return !(fetch_or(&ti->flags, _TIF_NEED_RESCHED) & _TIF_POLLING_NRFLAG);
}

/*
 * Atomically set TIF_NEED_RESCHED if TIF_POLLING_NRFLAG is set.
 *
 * If this returns true, then the idle task promises to call
 * sched_ttwu_pending() and reschedule soon.
 */
static bool set_nr_if_polling(struct task_struct *p)
{
	struct thread_info *ti = task_thread_info(p);
	typeof(ti->flags) old, val = READ_ONCE(ti->flags);

	for (;;) {
		if (!(val & _TIF_POLLING_NRFLAG))
			return false;
		if (val & _TIF_NEED_RESCHED)
			return true;
		old = cmpxchg(&ti->flags, val, val | _TIF_NEED_RESCHED);
		if (old == val)
			break;
		val = old;
	}
	return true;
}

#else
static bool set_nr_and_not_polling(struct task_struct *p)
{
	set_tsk_need_resched(p);
	return true;
}

#ifdef CONFIG_SMP
static bool set_nr_if_polling(struct task_struct *p)
{
	return false;
}
#endif
#endif

void __wake_q_add(struct wake_q_head *head, struct task_struct *task,
		  bool sleeper)
{
	struct wake_q_node *node;

	if (sleeper)
		node = &task->wake_q_sleeper;
	else
		node = &task->wake_q;

	/*
	 * Atomically grab the task, if ->wake_q is !nil already it means
	 * its already queued (either by us or someone else) and will get the
	 * wakeup due to that.
	 *
	 * This cmpxchg() implies a full barrier, which pairs with the write
	 * barrier implied by the wakeup in wake_up_q().
	 */
	if (cmpxchg(&node->next, NULL, WAKE_Q_TAIL))
		return;

	get_task_struct(task);

	/*
	 * The head is context local, there can be no concurrency.
	 */
	*head->lastp = node;
	head->lastp = &node->next;
}

void __wake_up_q(struct wake_q_head *head, bool sleeper)
{
	struct wake_q_node *node = head->first;

	while (node != WAKE_Q_TAIL) {
		struct task_struct *task;

		if (sleeper)
			task = container_of(node, struct task_struct, wake_q_sleeper);
		else
			task = container_of(node, struct task_struct, wake_q);
		BUG_ON(!task);
		/* Task can safely be re-inserted now: */
		node = node->next;
		if (sleeper)
			task->wake_q_sleeper.next = NULL;
		else
			task->wake_q.next = NULL;
		/*
		 * wake_up_process() implies a wmb() to pair with the queueing
		 * in wake_q_add() so as not to miss wakeups.
		 */
		if (sleeper)
			wake_up_lock_sleeper(task);
		else
			wake_up_process(task);
		put_task_struct(task);
	}
}

/*
 * resched_curr - mark rq's current task 'to be rescheduled now'.
 *
 * On UP this means the setting of the need_resched flag, on SMP it
 * might also involve a cross-CPU call to trigger the scheduler on
 * the target CPU.
 */
void resched_curr(struct rq *rq)
{
	struct task_struct *curr = rq->curr;
	int cpu;

	lockdep_assert_held(&rq->lock);

	if (test_tsk_need_resched(curr))
		return;

	cpu = cpu_of(rq);

	if (cpu == smp_processor_id()) {
		set_tsk_need_resched(curr);
		set_preempt_need_resched();
		return;
	}

	if (set_nr_and_not_polling(curr))
		smp_send_reschedule(cpu);
	else
		trace_sched_wake_idle_without_ipi(cpu);
}

#ifdef CONFIG_PREEMPT_LAZY

static int tsk_is_polling(struct task_struct *p)
{
#ifdef TIF_POLLING_NRFLAG
	return test_tsk_thread_flag(p, TIF_POLLING_NRFLAG);
#else
	return 0;
#endif
}

void resched_curr_lazy(struct rq *rq)
{
	struct task_struct *curr = rq->curr;
	int cpu;

	if (!sched_feat(PREEMPT_LAZY)) {
		resched_curr(rq);
		return;
	}

	lockdep_assert_held(&rq->lock);

	if (test_tsk_need_resched(curr))
		return;

	if (test_tsk_need_resched_lazy(curr))
		return;

	set_tsk_need_resched_lazy(curr);

	cpu = cpu_of(rq);
	if (cpu == smp_processor_id())
		return;

	/* NEED_RESCHED_LAZY must be visible before we test polling */
	smp_mb();
	if (!tsk_is_polling(curr))
		smp_send_reschedule(cpu);
}
#endif

void resched_cpu(int cpu)
{
	struct rq *rq = cpu_rq(cpu);
	unsigned long flags;

	raw_spin_lock_irqsave(&rq->lock, flags);
	if (cpu_online(cpu) || cpu == smp_processor_id())
		resched_curr(rq);
	raw_spin_unlock_irqrestore(&rq->lock, flags);
}

#ifdef CONFIG_SMP
#ifdef CONFIG_NO_HZ_COMMON
/*
 * In the semi idle case, use the nearest busy CPU for migrating timers
 * from an idle CPU.  This is good for power-savings.
 *
 * We don't do similar optimization for completely idle system, as
 * selecting an idle CPU will add more delays to the timers than intended
 * (as that CPU's timer base may not be uptodate wrt jiffies etc).
 */
int get_nohz_timer_target(void)
{
	int i, cpu;
	struct sched_domain *sd;

	preempt_disable_rt();
	cpu = smp_processor_id();

	if (!idle_cpu(cpu) && is_housekeeping_cpu(cpu))
		goto preempt_en_rt;

	rcu_read_lock();
	for_each_domain(cpu, sd) {
		for_each_cpu(i, sched_domain_span(sd)) {
			if (cpu == i)
				continue;

			if (!idle_cpu(i) && is_housekeeping_cpu(i)) {
				cpu = i;
				goto unlock;
			}
		}
	}

	if (!is_housekeeping_cpu(cpu))
		cpu = housekeeping_any_cpu();
unlock:
	rcu_read_unlock();
preempt_en_rt:
	preempt_enable_rt();
	return cpu;
}

/*
 * When add_timer_on() enqueues a timer into the timer wheel of an
 * idle CPU then this timer might expire before the next timer event
 * which is scheduled to wake up that CPU. In case of a completely
 * idle system the next event might even be infinite time into the
 * future. wake_up_idle_cpu() ensures that the CPU is woken up and
 * leaves the inner idle loop so the newly added timer is taken into
 * account when the CPU goes back to idle and evaluates the timer
 * wheel for the next timer event.
 */
static void wake_up_idle_cpu(int cpu)
{
	struct rq *rq = cpu_rq(cpu);

	if (cpu == smp_processor_id())
		return;

	if (set_nr_and_not_polling(rq->idle))
		smp_send_reschedule(cpu);
	else
		trace_sched_wake_idle_without_ipi(cpu);
}

static bool wake_up_full_nohz_cpu(int cpu)
{
	/*
	 * We just need the target to call irq_exit() and re-evaluate
	 * the next tick. The nohz full kick at least implies that.
	 * If needed we can still optimize that later with an
	 * empty IRQ.
	 */
	if (cpu_is_offline(cpu))
		return true;  /* Don't try to wake offline CPUs. */
	if (tick_nohz_full_cpu(cpu)) {
		if (cpu != smp_processor_id() ||
		    tick_nohz_tick_stopped())
			tick_nohz_full_kick_cpu(cpu);
		return true;
	}

	return false;
}

/*
 * Wake up the specified CPU.  If the CPU is going offline, it is the
 * caller's responsibility to deal with the lost wakeup, for example,
 * by hooking into the CPU_DEAD notifier like timers and hrtimers do.
 */
void wake_up_nohz_cpu(int cpu)
{
	if (!wake_up_full_nohz_cpu(cpu))
		wake_up_idle_cpu(cpu);
}

static inline bool got_nohz_idle_kick(void)
{
	int cpu = smp_processor_id();

	if (!test_bit(NOHZ_BALANCE_KICK, nohz_flags(cpu)))
		return false;

	if (idle_cpu(cpu) && !need_resched())
		return true;

	/*
	 * We can't run Idle Load Balance on this CPU for this time so we
	 * cancel it and clear NOHZ_BALANCE_KICK
	 */
	clear_bit(NOHZ_BALANCE_KICK, nohz_flags(cpu));
	return false;
}

#else /* CONFIG_NO_HZ_COMMON */

static inline bool got_nohz_idle_kick(void)
{
	return false;
}

#endif /* CONFIG_NO_HZ_COMMON */

#ifdef CONFIG_NO_HZ_FULL
bool sched_can_stop_tick(struct rq *rq)
{
	int fifo_nr_running;

	/* Deadline tasks, even if single, need the tick */
	if (rq->dl.dl_nr_running)
		return false;

	/*
	 * If there are more than one RR tasks, we need the tick to effect the
	 * actual RR behaviour.
	 */
	if (rq->rt.rr_nr_running) {
		if (rq->rt.rr_nr_running == 1)
			return true;
		else
			return false;
	}

	/*
	 * If there's no RR tasks, but FIFO tasks, we can skip the tick, no
	 * forced preemption between FIFO tasks.
	 */
	fifo_nr_running = rq->rt.rt_nr_running - rq->rt.rr_nr_running;
	if (fifo_nr_running)
		return true;

	/*
	 * If there are no DL,RR/FIFO tasks, there must only be CFS tasks left;
	 * if there's more than one we need the tick for involuntary
	 * preemption.
	 */
	if (rq->nr_running > 1)
		return false;

	return true;
}
#endif /* CONFIG_NO_HZ_FULL */

void sched_avg_update(struct rq *rq)
{
	s64 period = sched_avg_period();

	while ((s64)(rq_clock(rq) - rq->age_stamp) > period) {
		/*
		 * Inline assembly required to prevent the compiler
		 * optimising this loop into a divmod call.
		 * See __iter_div_u64_rem() for another example of this.
		 */
		asm("" : "+rm" (rq->age_stamp));
		rq->age_stamp += period;
		rq->rt_avg /= 2;
	}
}

#endif /* CONFIG_SMP */

#if defined(CONFIG_RT_GROUP_SCHED) || (defined(CONFIG_FAIR_GROUP_SCHED) && \
			(defined(CONFIG_SMP) || defined(CONFIG_CFS_BANDWIDTH)))
/*
 * Iterate task_group tree rooted at *from, calling @down when first entering a
 * node and @up when leaving it for the final time.
 *
 * Caller must hold rcu_lock or sufficient equivalent.
 */
int walk_tg_tree_from(struct task_group *from,
			     tg_visitor down, tg_visitor up, void *data)
{
	struct task_group *parent, *child;
	int ret;

	parent = from;

down:
	ret = (*down)(parent, data);
	if (ret)
		goto out;
	list_for_each_entry_rcu(child, &parent->children, siblings) {
		parent = child;
		goto down;

up:
		continue;
	}
	ret = (*up)(parent, data);
	if (ret || parent == from)
		goto out;

	child = parent;
	parent = parent->parent;
	if (parent)
		goto up;
out:
	return ret;
}

int tg_nop(struct task_group *tg, void *data)
{
	return 0;
}
#endif

static void set_load_weight(struct task_struct *p)
{
	int prio = p->static_prio - MAX_RT_PRIO;
	struct load_weight *load = &p->se.load;

	/*
	 * SCHED_IDLE tasks get minimal weight:
	 */
	if (idle_policy(p->policy)) {
		load->weight = scale_load(WEIGHT_IDLEPRIO);
		load->inv_weight = WMULT_IDLEPRIO;
		return;
	}

	load->weight = scale_load(sched_prio_to_weight[prio]);
	load->inv_weight = sched_prio_to_wmult[prio];
}

static inline void enqueue_task(struct rq *rq, struct task_struct *p, int flags)
{
	if (!(flags & ENQUEUE_NOCLOCK))
		update_rq_clock(rq);

	if (!(flags & ENQUEUE_RESTORE))
		sched_info_queued(rq, p);

	p->sched_class->enqueue_task(rq, p, flags);
}

static inline void dequeue_task(struct rq *rq, struct task_struct *p, int flags)
{
	if (!(flags & DEQUEUE_NOCLOCK))
		update_rq_clock(rq);

	if (!(flags & DEQUEUE_SAVE))
		sched_info_dequeued(rq, p);

	p->sched_class->dequeue_task(rq, p, flags);
}

void activate_task(struct rq *rq, struct task_struct *p, int flags)
{
	if (task_contributes_to_load(p))
		rq->nr_uninterruptible--;

	enqueue_task(rq, p, flags);
}

void deactivate_task(struct rq *rq, struct task_struct *p, int flags)
{
	if (task_contributes_to_load(p))
		rq->nr_uninterruptible++;

	dequeue_task(rq, p, flags);
}

/*
 * __normal_prio - return the priority that is based on the static prio
 */
static inline int __normal_prio(struct task_struct *p)
{
	return p->static_prio;
}

/*
 * Calculate the expected normal priority: i.e. priority
 * without taking RT-inheritance into account. Might be
 * boosted by interactivity modifiers. Changes upon fork,
 * setprio syscalls, and whenever the interactivity
 * estimator recalculates.
 */
static inline int normal_prio(struct task_struct *p)
{
	int prio;

	if (task_has_dl_policy(p))
		prio = MAX_DL_PRIO-1;
	else if (task_has_rt_policy(p))
		prio = MAX_RT_PRIO-1 - p->rt_priority;
	else
		prio = __normal_prio(p);
	return prio;
}

/*
 * Calculate the current priority, i.e. the priority
 * taken into account by the scheduler. This value might
 * be boosted by RT tasks, or might be boosted by
 * interactivity modifiers. Will be RT if the task got
 * RT-boosted. If not then it returns p->normal_prio.
 */
static int effective_prio(struct task_struct *p)
{
	p->normal_prio = normal_prio(p);
	/*
	 * If we are RT tasks or we were boosted to RT priority,
	 * keep the priority unchanged. Otherwise, update priority
	 * to the normal priority:
	 */
	if (!rt_prio(p->prio))
		return p->normal_prio;
	return p->prio;
}

/**
 * task_curr - is this task currently executing on a CPU?
 * @p: the task in question.
 *
 * Return: 1 if the task is currently executing. 0 otherwise.
 */
inline int task_curr(const struct task_struct *p)
{
	return cpu_curr(task_cpu(p)) == p;
}

/*
 * switched_from, switched_to and prio_changed must _NOT_ drop rq->lock,
 * use the balance_callback list if you want balancing.
 *
 * this means any call to check_class_changed() must be followed by a call to
 * balance_callback().
 */
static inline void check_class_changed(struct rq *rq, struct task_struct *p,
				       const struct sched_class *prev_class,
				       int oldprio)
{
	if (prev_class != p->sched_class) {
		if (prev_class->switched_from)
			prev_class->switched_from(rq, p);

		p->sched_class->switched_to(rq, p);
	} else if (oldprio != p->prio || dl_task(p))
		p->sched_class->prio_changed(rq, p, oldprio);
}

void check_preempt_curr(struct rq *rq, struct task_struct *p, int flags)
{
	const struct sched_class *class;

	if (p->sched_class == rq->curr->sched_class) {
		rq->curr->sched_class->check_preempt_curr(rq, p, flags);
	} else {
		for_each_class(class) {
			if (class == rq->curr->sched_class)
				break;
			if (class == p->sched_class) {
				resched_curr(rq);
				break;
			}
		}
	}

	/*
	 * A queue event has occurred, and we're going to schedule.  In
	 * this case, we can save a useless back to back clock update.
	 */
	if (task_on_rq_queued(rq->curr) && test_tsk_need_resched(rq->curr))
		rq_clock_skip_update(rq, true);
}

#ifdef CONFIG_SMP

static inline bool is_per_cpu_kthread(struct task_struct *p)
{
	if (!(p->flags & PF_KTHREAD))
		return false;

	if (p->nr_cpus_allowed != 1)
		return false;

	return true;
}

/*
 * Per-CPU kthreads are allowed to run on !actie && online CPUs, see
 * __set_cpus_allowed_ptr() and select_fallback_rq().
 */
static inline bool is_cpu_allowed(struct task_struct *p, int cpu)
{
	if (!cpumask_test_cpu(cpu, p->cpus_ptr))
		return false;

	if (is_per_cpu_kthread(p) || __migrate_disabled(p))
		return cpu_online(cpu);

	return cpu_active(cpu);
}

/*
 * This is how migration works:
 *
 * 1) we invoke migration_cpu_stop() on the target CPU using
 *    stop_one_cpu().
 * 2) stopper starts to run (implicitly forcing the migrated thread
 *    off the CPU)
 * 3) it checks whether the migrated task is still in the wrong runqueue.
 * 4) if it's in the wrong runqueue then the migration thread removes
 *    it and puts it into the right queue.
 * 5) stopper completes and stop_one_cpu() returns and the migration
 *    is done.
 */

/*
 * move_queued_task - move a queued task to new rq.
 *
 * Returns (locked) new rq. Old rq's lock is released.
 */
static struct rq *move_queued_task(struct rq *rq, struct rq_flags *rf,
				   struct task_struct *p, int new_cpu)
{
	lockdep_assert_held(&rq->lock);

	p->on_rq = TASK_ON_RQ_MIGRATING;
	dequeue_task(rq, p, DEQUEUE_NOCLOCK);
	set_task_cpu(p, new_cpu);
	rq_unlock(rq, rf);

	rq = cpu_rq(new_cpu);

	rq_lock(rq, rf);
	BUG_ON(task_cpu(p) != new_cpu);
	enqueue_task(rq, p, 0);
	p->on_rq = TASK_ON_RQ_QUEUED;
	check_preempt_curr(rq, p, 0);

	return rq;
}

struct migration_arg {
	struct task_struct *task;
	int dest_cpu;
};

/*
 * Move (not current) task off this CPU, onto the destination CPU. We're doing
 * this because either it can't run here any more (set_cpus_allowed()
 * away from this CPU, or CPU going down), or because we're
 * attempting to rebalance this task on exec (sched_exec).
 *
 * So we race with normal scheduler movements, but that's OK, as long
 * as the task is no longer on this CPU.
 */
static struct rq *__migrate_task(struct rq *rq, struct rq_flags *rf,
				 struct task_struct *p, int dest_cpu)
{
	/* Affinity changed (again). */
	if (!is_cpu_allowed(p, dest_cpu))
		return rq;

	update_rq_clock(rq);
	rq = move_queued_task(rq, rf, p, dest_cpu);

	return rq;
}

/*
 * migration_cpu_stop - this will be executed by a highprio stopper thread
 * and performs thread migration by bumping thread off CPU then
 * 'pushing' onto another runqueue.
 */
static int migration_cpu_stop(void *data)
{
	struct migration_arg *arg = data;
	struct task_struct *p = arg->task;
	struct rq *rq = this_rq();
	struct rq_flags rf;

	/*
	 * The original target CPU might have gone down and we might
	 * be on another CPU but it doesn't matter.
	 */
	local_irq_disable();
	/*
	 * We need to explicitly wake pending tasks before running
	 * __migrate_task() such that we will not miss enforcing cpus_ptr
	 * during wakeups, see set_cpus_allowed_ptr()'s TASK_WAKING test.
	 */
	sched_ttwu_pending();

	raw_spin_lock(&p->pi_lock);
	rq_lock(rq, &rf);
	/*
	 * If task_rq(p) != rq, it cannot be migrated here, because we're
	 * holding rq->lock, if p->on_rq == 0 it cannot get enqueued because
	 * we're holding p->pi_lock.
	 */
	if (task_rq(p) == rq) {
		if (task_on_rq_queued(p))
			rq = __migrate_task(rq, &rf, p, arg->dest_cpu);
		else
			p->wake_cpu = arg->dest_cpu;
	}
	rq_unlock(rq, &rf);
	raw_spin_unlock(&p->pi_lock);

	local_irq_enable();
	return 0;
}

/*
 * sched_class::set_cpus_allowed must do the below, but is not required to
 * actually call this function.
 */
void set_cpus_allowed_common(struct task_struct *p, const struct cpumask *new_mask)
{
	cpumask_copy(&p->cpus_mask, new_mask);
	p->nr_cpus_allowed = cpumask_weight(new_mask);
}

#if defined(CONFIG_SMP) && defined(CONFIG_PREEMPT_RT_BASE)
int __migrate_disabled(struct task_struct *p)
{
	return p->migrate_disable;
}
EXPORT_SYMBOL_GPL(__migrate_disabled);
#endif

static void __do_set_cpus_allowed_tail(struct task_struct *p,
				       const struct cpumask *new_mask)
{
	struct rq *rq = task_rq(p);
	bool queued, running;

	lockdep_assert_held(&p->pi_lock);

	queued = task_on_rq_queued(p);
	running = task_current(rq, p);

	if (queued) {
		/*
		 * Because __kthread_bind() calls this on blocked tasks without
		 * holding rq->lock.
		 */
		lockdep_assert_held(&rq->lock);
		dequeue_task(rq, p, DEQUEUE_SAVE | DEQUEUE_NOCLOCK);
	}
	if (running)
		put_prev_task(rq, p);

	p->sched_class->set_cpus_allowed(p, new_mask);

	if (queued)
		enqueue_task(rq, p, ENQUEUE_RESTORE | ENQUEUE_NOCLOCK);
	if (running)
		set_curr_task(rq, p);
}

void do_set_cpus_allowed(struct task_struct *p, const struct cpumask *new_mask)
{
#if defined(CONFIG_SMP) && defined(CONFIG_PREEMPT_RT_BASE)
	if (__migrate_disabled(p)) {
		lockdep_assert_held(&p->pi_lock);

		cpumask_copy(&p->cpus_mask, new_mask);
		p->migrate_disable_update = 1;
		return;
	}
#endif
	__do_set_cpus_allowed_tail(p, new_mask);
}

/*
 * Change a given task's CPU affinity. Migrate the thread to a
 * proper CPU and schedule it away if the CPU it's executing on
 * is removed from the allowed bitmask.
 *
 * NOTE: the caller must have a valid reference to the task, the
 * task must not exit() & deallocate itself prematurely. The
 * call is not atomic; no spinlocks may be held.
 */
static int __set_cpus_allowed_ptr(struct task_struct *p,
				  const struct cpumask *new_mask, bool check)
{
	const struct cpumask *cpu_valid_mask = cpu_active_mask;
	unsigned int dest_cpu;
	struct rq_flags rf;
	struct rq *rq;
	int ret = 0;

	rq = task_rq_lock(p, &rf);
	update_rq_clock(rq);

	if (p->flags & PF_KTHREAD) {
		/*
		 * Kernel threads are allowed on online && !active CPUs
		 */
		cpu_valid_mask = cpu_online_mask;
	}

	/*
	 * Must re-check here, to close a race against __kthread_bind(),
	 * sched_setaffinity() is not guaranteed to observe the flag.
	 */
	if (check && (p->flags & PF_NO_SETAFFINITY)) {
		ret = -EINVAL;
		goto out;
	}

	if (cpumask_equal(p->cpus_ptr, new_mask))
		goto out;

	if (!cpumask_intersects(new_mask, cpu_valid_mask)) {
		ret = -EINVAL;
		goto out;
	}

	do_set_cpus_allowed(p, new_mask);

	if (p->flags & PF_KTHREAD) {
		/*
		 * For kernel threads that do indeed end up on online &&
		 * !active we want to ensure they are strict per-CPU threads.
		 */
		WARN_ON(cpumask_intersects(new_mask, cpu_online_mask) &&
			!cpumask_intersects(new_mask, cpu_active_mask) &&
			p->nr_cpus_allowed != 1);
	}

	/* Can the task run on the task's current CPU? If so, we're done */
	if (cpumask_test_cpu(task_cpu(p), new_mask) || __migrate_disabled(p))
		goto out;

#if defined(CONFIG_SMP) && defined(CONFIG_PREEMPT_RT_BASE)
	if (__migrate_disabled(p)) {
		p->migrate_disable_update = 1;
		goto out;
	}
#endif

	dest_cpu = cpumask_any_and(cpu_valid_mask, new_mask);
	if (task_running(rq, p) || p->state == TASK_WAKING) {
		struct migration_arg arg = { p, dest_cpu };
		/* Need help from migration thread: drop lock and wait. */
		task_rq_unlock(rq, p, &rf);
		stop_one_cpu(cpu_of(rq), migration_cpu_stop, &arg);
		tlb_migrate_finish(p->mm);
		return 0;
	} else if (task_on_rq_queued(p)) {
		/*
		 * OK, since we're going to drop the lock immediately
		 * afterwards anyway.
		 */
		rq = move_queued_task(rq, &rf, p, dest_cpu);
	}
out:
	task_rq_unlock(rq, p, &rf);

	return ret;
}

int set_cpus_allowed_ptr(struct task_struct *p, const struct cpumask *new_mask)
{
	return __set_cpus_allowed_ptr(p, new_mask, false);
}
EXPORT_SYMBOL_GPL(set_cpus_allowed_ptr);

void set_task_cpu(struct task_struct *p, unsigned int new_cpu)
{
#ifdef CONFIG_SCHED_DEBUG
	/*
	 * We should never call set_task_cpu() on a blocked task,
	 * ttwu() will sort out the placement.
	 */
	WARN_ON_ONCE(p->state != TASK_RUNNING && p->state != TASK_WAKING &&
			!p->on_rq);

	/*
	 * Migrating fair class task must have p->on_rq = TASK_ON_RQ_MIGRATING,
	 * because schedstat_wait_{start,end} rebase migrating task's wait_start
	 * time relying on p->on_rq.
	 */
	WARN_ON_ONCE(p->state == TASK_RUNNING &&
		     p->sched_class == &fair_sched_class &&
		     (p->on_rq && !task_on_rq_migrating(p)));

#ifdef CONFIG_LOCKDEP
	/*
	 * The caller should hold either p->pi_lock or rq->lock, when changing
	 * a task's CPU. ->pi_lock for waking tasks, rq->lock for runnable tasks.
	 *
	 * sched_move_task() holds both and thus holding either pins the cgroup,
	 * see task_group().
	 *
	 * Furthermore, all task_rq users should acquire both locks, see
	 * task_rq_lock().
	 */
	WARN_ON_ONCE(debug_locks && !(lockdep_is_held(&p->pi_lock) ||
				      lockdep_is_held(&task_rq(p)->lock)));
#endif
	/*
	 * Clearly, migrating tasks to offline CPUs is a fairly daft thing.
	 */
	WARN_ON_ONCE(!cpu_online(new_cpu));
#endif

	trace_sched_migrate_task(p, new_cpu);

	if (task_cpu(p) != new_cpu) {
		if (p->sched_class->migrate_task_rq)
			p->sched_class->migrate_task_rq(p);
		p->se.nr_migrations++;
		perf_event_task_migrate(p);
	}

	__set_task_cpu(p, new_cpu);
}

static void __migrate_swap_task(struct task_struct *p, int cpu)
{
	if (task_on_rq_queued(p)) {
		struct rq *src_rq, *dst_rq;
		struct rq_flags srf, drf;

		src_rq = task_rq(p);
		dst_rq = cpu_rq(cpu);

		rq_pin_lock(src_rq, &srf);
		rq_pin_lock(dst_rq, &drf);

		p->on_rq = TASK_ON_RQ_MIGRATING;
		deactivate_task(src_rq, p, 0);
		set_task_cpu(p, cpu);
		activate_task(dst_rq, p, 0);
		p->on_rq = TASK_ON_RQ_QUEUED;
		check_preempt_curr(dst_rq, p, 0);

		rq_unpin_lock(dst_rq, &drf);
		rq_unpin_lock(src_rq, &srf);

	} else {
		/*
		 * Task isn't running anymore; make it appear like we migrated
		 * it before it went to sleep. This means on wakeup we make the
		 * previous CPU our target instead of where it really is.
		 */
		p->wake_cpu = cpu;
	}
}

struct migration_swap_arg {
	struct task_struct *src_task, *dst_task;
	int src_cpu, dst_cpu;
};

static int migrate_swap_stop(void *data)
{
	struct migration_swap_arg *arg = data;
	struct rq *src_rq, *dst_rq;
	int ret = -EAGAIN;

	if (!cpu_active(arg->src_cpu) || !cpu_active(arg->dst_cpu))
		return -EAGAIN;

	src_rq = cpu_rq(arg->src_cpu);
	dst_rq = cpu_rq(arg->dst_cpu);

	double_raw_lock(&arg->src_task->pi_lock,
			&arg->dst_task->pi_lock);
	double_rq_lock(src_rq, dst_rq);

	if (task_cpu(arg->dst_task) != arg->dst_cpu)
		goto unlock;

	if (task_cpu(arg->src_task) != arg->src_cpu)
		goto unlock;

	if (!cpumask_test_cpu(arg->dst_cpu, arg->src_task->cpus_ptr))
		goto unlock;

	if (!cpumask_test_cpu(arg->src_cpu, arg->dst_task->cpus_ptr))
		goto unlock;

	__migrate_swap_task(arg->src_task, arg->dst_cpu);
	__migrate_swap_task(arg->dst_task, arg->src_cpu);

	ret = 0;

unlock:
	double_rq_unlock(src_rq, dst_rq);
	raw_spin_unlock(&arg->dst_task->pi_lock);
	raw_spin_unlock(&arg->src_task->pi_lock);

	return ret;
}

/*
 * Cross migrate two tasks
 */
int migrate_swap(struct task_struct *cur, struct task_struct *p)
{
	struct migration_swap_arg arg;
	int ret = -EINVAL;

	arg = (struct migration_swap_arg){
		.src_task = cur,
		.src_cpu = task_cpu(cur),
		.dst_task = p,
		.dst_cpu = task_cpu(p),
	};

	if (arg.src_cpu == arg.dst_cpu)
		goto out;

	/*
	 * These three tests are all lockless; this is OK since all of them
	 * will be re-checked with proper locks held further down the line.
	 */
	if (!cpu_active(arg.src_cpu) || !cpu_active(arg.dst_cpu))
		goto out;

	if (!cpumask_test_cpu(arg.dst_cpu, arg.src_task->cpus_ptr))
		goto out;

	if (!cpumask_test_cpu(arg.src_cpu, arg.dst_task->cpus_ptr))
		goto out;

	trace_sched_swap_numa(cur, arg.src_cpu, p, arg.dst_cpu);
	ret = stop_two_cpus(arg.dst_cpu, arg.src_cpu, migrate_swap_stop, &arg);

out:
	return ret;
}

static bool check_task_state(struct task_struct *p, long match_state)
{
	bool match = false;

	raw_spin_lock_irq(&p->pi_lock);
	if (p->state == match_state || p->saved_state == match_state)
		match = true;
	raw_spin_unlock_irq(&p->pi_lock);

	return match;
}

/*
 * wait_task_inactive - wait for a thread to unschedule.
 *
 * If @match_state is nonzero, it's the @p->state value just checked and
 * not expected to change.  If it changes, i.e. @p might have woken up,
 * then return zero.  When we succeed in waiting for @p to be off its CPU,
 * we return a positive number (its total switch count).  If a second call
 * a short while later returns the same number, the caller can be sure that
 * @p has remained unscheduled the whole time.
 *
 * The caller must ensure that the task *will* unschedule sometime soon,
 * else this function might spin for a *long* time. This function can't
 * be called with interrupts off, or it may introduce deadlock with
 * smp_call_function() if an IPI is sent by the same process we are
 * waiting to become inactive.
 */
unsigned long wait_task_inactive(struct task_struct *p, long match_state)
{
	int running, queued;
	struct rq_flags rf;
	unsigned long ncsw;
	struct rq *rq;

	for (;;) {
		/*
		 * We do the initial early heuristics without holding
		 * any task-queue locks at all. We'll only try to get
		 * the runqueue lock when things look like they will
		 * work out!
		 */
		rq = task_rq(p);

		/*
		 * If the task is actively running on another CPU
		 * still, just relax and busy-wait without holding
		 * any locks.
		 *
		 * NOTE! Since we don't hold any locks, it's not
		 * even sure that "rq" stays as the right runqueue!
		 * But we don't care, since "task_running()" will
		 * return false if the runqueue has changed and p
		 * is actually now running somewhere else!
		 */
		while (task_running(rq, p)) {
			if (match_state && !check_task_state(p, match_state))
				return 0;
			cpu_relax();
		}

		/*
		 * Ok, time to look more closely! We need the rq
		 * lock now, to be *sure*. If we're wrong, we'll
		 * just go back and repeat.
		 */
		rq = task_rq_lock(p, &rf);
		trace_sched_wait_task(p);
		running = task_running(rq, p);
		queued = task_on_rq_queued(p);
		ncsw = 0;
		if (!match_state || p->state == match_state ||
		    p->saved_state == match_state)
			ncsw = p->nvcsw | LONG_MIN; /* sets MSB */
		task_rq_unlock(rq, p, &rf);

		/*
		 * If it changed from the expected state, bail out now.
		 */
		if (unlikely(!ncsw))
			break;

		/*
		 * Was it really running after all now that we
		 * checked with the proper locks actually held?
		 *
		 * Oops. Go back and try again..
		 */
		if (unlikely(running)) {
			cpu_relax();
			continue;
		}

		/*
		 * It's not enough that it's not actively running,
		 * it must be off the runqueue _entirely_, and not
		 * preempted!
		 *
		 * So if it was still runnable (but just not actively
		 * running right now), it's preempted, and we should
		 * yield - it could be a while.
		 */
		if (unlikely(queued)) {
			ktime_t to = NSEC_PER_SEC / HZ;

			set_current_state(TASK_UNINTERRUPTIBLE);
			schedule_hrtimeout(&to, HRTIMER_MODE_REL);
			continue;
		}

		/*
		 * Ahh, all good. It wasn't running, and it wasn't
		 * runnable, which means that it will never become
		 * running in the future either. We're all done!
		 */
		break;
	}

	return ncsw;
}

/***
 * kick_process - kick a running thread to enter/exit the kernel
 * @p: the to-be-kicked thread
 *
 * Cause a process which is running on another CPU to enter
 * kernel-mode, without any delay. (to get signals handled.)
 *
 * NOTE: this function doesn't have to take the runqueue lock,
 * because all it wants to ensure is that the remote task enters
 * the kernel. If the IPI races and the task has been migrated
 * to another CPU then no harm is done and the purpose has been
 * achieved as well.
 */
void kick_process(struct task_struct *p)
{
	int cpu;

	preempt_disable();
	cpu = task_cpu(p);
	if ((cpu != smp_processor_id()) && task_curr(p))
		smp_send_reschedule(cpu);
	preempt_enable();
}
EXPORT_SYMBOL_GPL(kick_process);

/*
 * ->cpus_ptr is protected by both rq->lock and p->pi_lock
 *
 * A few notes on cpu_active vs cpu_online:
 *
 *  - cpu_active must be a subset of cpu_online
 *
 *  - on cpu-up we allow per-cpu kthreads on the online && !active cpu,
 *    see __set_cpus_allowed_ptr(). At this point the newly online
 *    CPU isn't yet part of the sched domains, and balancing will not
 *    see it.
 *
 *  - on CPU-down we clear cpu_active() to mask the sched domains and
 *    avoid the load balancer to place new tasks on the to be removed
 *    CPU. Existing tasks will remain running there and will be taken
 *    off.
 *
 * This means that fallback selection must not select !active CPUs.
 * And can assume that any active CPU must be online. Conversely
 * select_task_rq() below may allow selection of !active CPUs in order
 * to satisfy the above rules.
 */
static int select_fallback_rq(int cpu, struct task_struct *p)
{
	int nid = cpu_to_node(cpu);
	const struct cpumask *nodemask = NULL;
	enum { cpuset, possible, fail } state = cpuset;
	int dest_cpu;

	/*
	 * If the node that the CPU is on has been offlined, cpu_to_node()
	 * will return -1. There is no CPU on the node, and we should
	 * select the CPU on the other node.
	 */
	if (nid != -1) {
		nodemask = cpumask_of_node(nid);

		/* Look for allowed, online CPU in same node. */
		for_each_cpu(dest_cpu, nodemask) {
			if (!cpu_active(dest_cpu))
				continue;
			if (cpumask_test_cpu(dest_cpu, p->cpus_ptr))
				return dest_cpu;
		}
	}

	for (;;) {
		/* Any allowed, online CPU? */
		for_each_cpu(dest_cpu, p->cpus_ptr) {
			if (!is_cpu_allowed(p, dest_cpu))
				continue;

			goto out;
		}

		/* No more Mr. Nice Guy. */
		switch (state) {
		case cpuset:
			if (IS_ENABLED(CONFIG_CPUSETS)) {
				cpuset_cpus_allowed_fallback(p);
				state = possible;
				break;
			}
			/* Fall-through */
		case possible:
			do_set_cpus_allowed(p, cpu_possible_mask);
			state = fail;
			break;

		case fail:
			BUG();
			break;
		}
	}

out:
	if (state != cpuset) {
		/*
		 * Don't tell them about moving exiting tasks or
		 * kernel threads (both mm NULL), since they never
		 * leave kernel.
		 */
		if (p->mm && printk_ratelimit()) {
			printk_deferred("process %d (%s) no longer affine to cpu%d\n",
					task_pid_nr(p), p->comm, cpu);
		}
	}

	return dest_cpu;
}

/*
 * The caller (fork, wakeup) owns p->pi_lock, ->cpus_ptr is stable.
 */
static inline
int select_task_rq(struct task_struct *p, int cpu, int sd_flags, int wake_flags)
{
	lockdep_assert_held(&p->pi_lock);

	if (p->nr_cpus_allowed > 1)
		cpu = p->sched_class->select_task_rq(p, cpu, sd_flags, wake_flags);
	else
		cpu = cpumask_any(p->cpus_ptr);

	/*
	 * In order not to call set_task_cpu() on a blocking task we need
	 * to rely on ttwu() to place the task on a valid ->cpus_ptr
	 * CPU.
	 *
	 * Since this is common to all placement strategies, this lives here.
	 *
	 * [ this allows ->select_task() to simply return task_cpu(p) and
	 *   not worry about this generic constraint ]
	 */
	if (unlikely(!is_cpu_allowed(p, cpu)))
		cpu = select_fallback_rq(task_cpu(p), p);

	return cpu;
}

static void update_avg(u64 *avg, u64 sample)
{
	s64 diff = sample - *avg;
	*avg += diff >> 3;
}

void sched_set_stop_task(int cpu, struct task_struct *stop)
{
	struct sched_param param = { .sched_priority = MAX_RT_PRIO - 1 };
	struct task_struct *old_stop = cpu_rq(cpu)->stop;

	if (stop) {
		/*
		 * Make it appear like a SCHED_FIFO task, its something
		 * userspace knows about and won't get confused about.
		 *
		 * Also, it will make PI more or less work without too
		 * much confusion -- but then, stop work should not
		 * rely on PI working anyway.
		 */
		sched_setscheduler_nocheck(stop, SCHED_FIFO, &param);

		stop->sched_class = &stop_sched_class;
	}

	cpu_rq(cpu)->stop = stop;

	if (old_stop) {
		/*
		 * Reset it back to a normal scheduling class so that
		 * it can die in pieces.
		 */
		old_stop->sched_class = &rt_sched_class;
	}
}

#else

static inline int __set_cpus_allowed_ptr(struct task_struct *p,
					 const struct cpumask *new_mask, bool check)
{
	return set_cpus_allowed_ptr(p, new_mask);
}

#endif /* CONFIG_SMP */

static void
ttwu_stat(struct task_struct *p, int cpu, int wake_flags)
{
	struct rq *rq;

	if (!schedstat_enabled())
		return;

	rq = this_rq();

#ifdef CONFIG_SMP
	if (cpu == rq->cpu) {
		schedstat_inc(rq->ttwu_local);
		schedstat_inc(p->se.statistics.nr_wakeups_local);
	} else {
		struct sched_domain *sd;

		schedstat_inc(p->se.statistics.nr_wakeups_remote);
		rcu_read_lock();
		for_each_domain(rq->cpu, sd) {
			if (cpumask_test_cpu(cpu, sched_domain_span(sd))) {
				schedstat_inc(sd->ttwu_wake_remote);
				break;
			}
		}
		rcu_read_unlock();
	}

	if (wake_flags & WF_MIGRATED)
		schedstat_inc(p->se.statistics.nr_wakeups_migrate);
#endif /* CONFIG_SMP */

	schedstat_inc(rq->ttwu_count);
	schedstat_inc(p->se.statistics.nr_wakeups);

	if (wake_flags & WF_SYNC)
		schedstat_inc(p->se.statistics.nr_wakeups_sync);
}

static inline void ttwu_activate(struct rq *rq, struct task_struct *p, int en_flags)
{
	activate_task(rq, p, en_flags);
	p->on_rq = TASK_ON_RQ_QUEUED;
}

/*
 * Mark the task runnable and perform wakeup-preemption.
 */
static void ttwu_do_wakeup(struct rq *rq, struct task_struct *p, int wake_flags,
			   struct rq_flags *rf)
{
	check_preempt_curr(rq, p, wake_flags);
	p->state = TASK_RUNNING;
	trace_sched_wakeup(p);

#ifdef CONFIG_SMP
	if (p->sched_class->task_woken) {
		/*
		 * Our task @p is fully woken up and running; so its safe to
		 * drop the rq->lock, hereafter rq is only used for statistics.
		 */
		rq_unpin_lock(rq, rf);
		p->sched_class->task_woken(rq, p);
		rq_repin_lock(rq, rf);
	}

	if (rq->idle_stamp) {
		u64 delta = rq_clock(rq) - rq->idle_stamp;
		u64 max = 2*rq->max_idle_balance_cost;

		update_avg(&rq->avg_idle, delta);

		if (rq->avg_idle > max)
			rq->avg_idle = max;

		rq->idle_stamp = 0;
	}
#endif
}

static void
ttwu_do_activate(struct rq *rq, struct task_struct *p, int wake_flags,
		 struct rq_flags *rf)
{
	int en_flags = ENQUEUE_WAKEUP | ENQUEUE_NOCLOCK;

	lockdep_assert_held(&rq->lock);

#ifdef CONFIG_SMP
	if (p->sched_contributes_to_load)
		rq->nr_uninterruptible--;

	if (wake_flags & WF_MIGRATED)
		en_flags |= ENQUEUE_MIGRATED;
#endif

	ttwu_activate(rq, p, en_flags);
	ttwu_do_wakeup(rq, p, wake_flags, rf);
}

/*
 * Called in case the task @p isn't fully descheduled from its runqueue,
 * in this case we must do a remote wakeup. Its a 'light' wakeup though,
 * since all we need to do is flip p->state to TASK_RUNNING, since
 * the task is still ->on_rq.
 */
static int ttwu_remote(struct task_struct *p, int wake_flags)
{
	struct rq_flags rf;
	struct rq *rq;
	int ret = 0;

	rq = __task_rq_lock(p, &rf);
	if (task_on_rq_queued(p)) {
		/* check_preempt_curr() may use rq clock */
		update_rq_clock(rq);
		ttwu_do_wakeup(rq, p, wake_flags, &rf);
		ret = 1;
	}
	__task_rq_unlock(rq, &rf);

	return ret;
}

#ifdef CONFIG_SMP
void sched_ttwu_pending(void)
{
	struct rq *rq = this_rq();
	struct llist_node *llist = llist_del_all(&rq->wake_list);
	struct task_struct *p, *t;
	struct rq_flags rf;

	if (!llist)
		return;

	rq_lock_irqsave(rq, &rf);
	update_rq_clock(rq);

	llist_for_each_entry_safe(p, t, llist, wake_entry)
		ttwu_do_activate(rq, p, p->sched_remote_wakeup ? WF_MIGRATED : 0, &rf);

	rq_unlock_irqrestore(rq, &rf);
}

void scheduler_ipi(void)
{
	/*
	 * Fold TIF_NEED_RESCHED into the preempt_count; anybody setting
	 * TIF_NEED_RESCHED remotely (for the first time) will also send
	 * this IPI.
	 */
	preempt_fold_need_resched();

	if (llist_empty(&this_rq()->wake_list) && !got_nohz_idle_kick())
		return;

	/*
	 * Not all reschedule IPI handlers call irq_enter/irq_exit, since
	 * traditionally all their work was done from the interrupt return
	 * path. Now that we actually do some work, we need to make sure
	 * we do call them.
	 *
	 * Some archs already do call them, luckily irq_enter/exit nest
	 * properly.
	 *
	 * Arguably we should visit all archs and update all handlers,
	 * however a fair share of IPIs are still resched only so this would
	 * somewhat pessimize the simple resched case.
	 */
	irq_enter();
	sched_ttwu_pending();

	/*
	 * Check if someone kicked us for doing the nohz idle load balance.
	 */
	if (unlikely(got_nohz_idle_kick())) {
		this_rq()->idle_balance = 1;
		raise_softirq_irqoff(SCHED_SOFTIRQ);
	}
	irq_exit();
}

static void ttwu_queue_remote(struct task_struct *p, int cpu, int wake_flags)
{
	struct rq *rq = cpu_rq(cpu);

	p->sched_remote_wakeup = !!(wake_flags & WF_MIGRATED);

	if (llist_add(&p->wake_entry, &cpu_rq(cpu)->wake_list)) {
		if (!set_nr_if_polling(rq->idle))
			smp_send_reschedule(cpu);
		else
			trace_sched_wake_idle_without_ipi(cpu);
	}
}

void wake_up_if_idle(int cpu)
{
	struct rq *rq = cpu_rq(cpu);
	struct rq_flags rf;

	rcu_read_lock();

	if (!is_idle_task(rcu_dereference(rq->curr)))
		goto out;

	if (set_nr_if_polling(rq->idle)) {
		trace_sched_wake_idle_without_ipi(cpu);
	} else {
		rq_lock_irqsave(rq, &rf);
		if (is_idle_task(rq->curr))
			smp_send_reschedule(cpu);
		/* Else CPU is not idle, do nothing here: */
		rq_unlock_irqrestore(rq, &rf);
	}

out:
	rcu_read_unlock();
}

bool cpus_share_cache(int this_cpu, int that_cpu)
{
	return per_cpu(sd_llc_id, this_cpu) == per_cpu(sd_llc_id, that_cpu);
}
#endif /* CONFIG_SMP */

static void ttwu_queue(struct task_struct *p, int cpu, int wake_flags)
{
	struct rq *rq = cpu_rq(cpu);
	struct rq_flags rf;

#if defined(CONFIG_SMP)
	if (sched_feat(TTWU_QUEUE) && !cpus_share_cache(smp_processor_id(), cpu)) {
		sched_clock_cpu(cpu); /* Sync clocks across CPUs */
		ttwu_queue_remote(p, cpu, wake_flags);
		return;
	}
#endif

	rq_lock(rq, &rf);
	update_rq_clock(rq);
	ttwu_do_activate(rq, p, wake_flags, &rf);
	rq_unlock(rq, &rf);
}

/*
 * Notes on Program-Order guarantees on SMP systems.
 *
 *  MIGRATION
 *
 * The basic program-order guarantee on SMP systems is that when a task [t]
 * migrates, all its activity on its old CPU [c0] happens-before any subsequent
 * execution on its new CPU [c1].
 *
 * For migration (of runnable tasks) this is provided by the following means:
 *
 *  A) UNLOCK of the rq(c0)->lock scheduling out task t
 *  B) migration for t is required to synchronize *both* rq(c0)->lock and
 *     rq(c1)->lock (if not at the same time, then in that order).
 *  C) LOCK of the rq(c1)->lock scheduling in task
 *
 * Transitivity guarantees that B happens after A and C after B.
 * Note: we only require RCpc transitivity.
 * Note: the CPU doing B need not be c0 or c1
 *
 * Example:
 *
 *   CPU0            CPU1            CPU2
 *
 *   LOCK rq(0)->lock
 *   sched-out X
 *   sched-in Y
 *   UNLOCK rq(0)->lock
 *
 *                                   LOCK rq(0)->lock // orders against CPU0
 *                                   dequeue X
 *                                   UNLOCK rq(0)->lock
 *
 *                                   LOCK rq(1)->lock
 *                                   enqueue X
 *                                   UNLOCK rq(1)->lock
 *
 *                   LOCK rq(1)->lock // orders against CPU2
 *                   sched-out Z
 *                   sched-in X
 *                   UNLOCK rq(1)->lock
 *
 *
 *  BLOCKING -- aka. SLEEP + WAKEUP
 *
 * For blocking we (obviously) need to provide the same guarantee as for
 * migration. However the means are completely different as there is no lock
 * chain to provide order. Instead we do:
 *
 *   1) smp_store_release(X->on_cpu, 0)
 *   2) smp_cond_load_acquire(!X->on_cpu)
 *
 * Example:
 *
 *   CPU0 (schedule)  CPU1 (try_to_wake_up) CPU2 (schedule)
 *
 *   LOCK rq(0)->lock LOCK X->pi_lock
 *   dequeue X
 *   sched-out X
 *   smp_store_release(X->on_cpu, 0);
 *
 *                    smp_cond_load_acquire(&X->on_cpu, !VAL);
 *                    X->state = WAKING
 *                    set_task_cpu(X,2)
 *
 *                    LOCK rq(2)->lock
 *                    enqueue X
 *                    X->state = RUNNING
 *                    UNLOCK rq(2)->lock
 *
 *                                          LOCK rq(2)->lock // orders against CPU1
 *                                          sched-out Z
 *                                          sched-in X
 *                                          UNLOCK rq(2)->lock
 *
 *                    UNLOCK X->pi_lock
 *   UNLOCK rq(0)->lock
 *
 *
 * However; for wakeups there is a second guarantee we must provide, namely we
 * must observe the state that lead to our wakeup. That is, not only must our
 * task observe its own prior state, it must also observe the stores prior to
 * its wakeup.
 *
 * This means that any means of doing remote wakeups must order the CPU doing
 * the wakeup against the CPU the task is going to end up running on. This,
 * however, is already required for the regular Program-Order guarantee above,
 * since the waking CPU is the one issueing the ACQUIRE (smp_cond_load_acquire).
 *
 */

/**
 * try_to_wake_up - wake up a thread
 * @p: the thread to be awakened
 * @state: the mask of task states that can be woken
 * @wake_flags: wake modifier flags (WF_*)
 *
 * If (@state & @p->state) @p->state = TASK_RUNNING.
 *
 * If the task was not queued/runnable, also place it back on a runqueue.
 *
 * Atomic against schedule() which would dequeue a task, also see
 * set_current_state().
 *
 * Return: %true if @p->state changes (an actual wakeup was done),
 *	   %false otherwise.
 */
static int
try_to_wake_up(struct task_struct *p, unsigned int state, int wake_flags)
{
	unsigned long flags;
	int cpu, success = 0;

	/*
	 * If we are going to wake up a thread waiting for CONDITION we
	 * need to ensure that CONDITION=1 done by the caller can not be
	 * reordered with p->state check below. This pairs with mb() in
	 * set_current_state() the waiting thread does.
	 */
	raw_spin_lock_irqsave(&p->pi_lock, flags);
	smp_mb__after_spinlock();
	if (!(p->state & state)) {
		/*
		 * The task might be running due to a spinlock sleeper
		 * wakeup. Check the saved state and set it to running
		 * if the wakeup condition is true.
		 */
		if (!(wake_flags & WF_LOCK_SLEEPER)) {
			if (p->saved_state & state) {
				p->saved_state = TASK_RUNNING;
				success = 1;
			}
		}
		goto out;
	}

	/*
	 * If this is a regular wakeup, then we can unconditionally
	 * clear the saved state of a "lock sleeper".
	 */
	if (!(wake_flags & WF_LOCK_SLEEPER))
		p->saved_state = TASK_RUNNING;

	trace_sched_waking(p);

	/* We're going to change ->state: */
	success = 1;
	cpu = task_cpu(p);

	/*
	 * Ensure we load p->on_rq _after_ p->state, otherwise it would
	 * be possible to, falsely, observe p->on_rq == 0 and get stuck
	 * in smp_cond_load_acquire() below.
	 *
	 * sched_ttwu_pending()                 try_to_wake_up()
	 *   [S] p->on_rq = 1;                  [L] P->state
	 *       UNLOCK rq->lock  -----.
	 *                              \
	 *				 +---   RMB
	 * schedule()                   /
	 *       LOCK rq->lock    -----'
	 *       UNLOCK rq->lock
	 *
	 * [task p]
	 *   [S] p->state = UNINTERRUPTIBLE     [L] p->on_rq
	 *
	 * Pairs with the UNLOCK+LOCK on rq->lock from the
	 * last wakeup of our task and the schedule that got our task
	 * current.
	 */
	smp_rmb();
	if (p->on_rq && ttwu_remote(p, wake_flags))
		goto stat;

#ifdef CONFIG_SMP
	/*
	 * Ensure we load p->on_cpu _after_ p->on_rq, otherwise it would be
	 * possible to, falsely, observe p->on_cpu == 0.
	 *
	 * One must be running (->on_cpu == 1) in order to remove oneself
	 * from the runqueue.
	 *
	 *  [S] ->on_cpu = 1;	[L] ->on_rq
	 *      UNLOCK rq->lock
	 *			RMB
	 *      LOCK   rq->lock
	 *  [S] ->on_rq = 0;    [L] ->on_cpu
	 *
	 * Pairs with the full barrier implied in the UNLOCK+LOCK on rq->lock
	 * from the consecutive calls to schedule(); the first switching to our
	 * task, the second putting it to sleep.
	 */
	smp_rmb();

	/*
	 * If the owning (remote) CPU is still in the middle of schedule() with
	 * this task as prev, wait until its done referencing the task.
	 *
	 * Pairs with the smp_store_release() in finish_lock_switch().
	 *
	 * This ensures that tasks getting woken will be fully ordered against
	 * their previous state and preserve Program Order.
	 */
	smp_cond_load_acquire(&p->on_cpu, !VAL);

	p->sched_contributes_to_load = !!task_contributes_to_load(p);
	p->state = TASK_WAKING;

	if (p->in_iowait) {
		delayacct_blkio_end(p);
		atomic_dec(&task_rq(p)->nr_iowait);
	}

	cpu = select_task_rq(p, p->wake_cpu, SD_BALANCE_WAKE, wake_flags);
	if (task_cpu(p) != cpu) {
		wake_flags |= WF_MIGRATED;
		set_task_cpu(p, cpu);
	}

#else /* CONFIG_SMP */

	if (p->in_iowait) {
		delayacct_blkio_end(p);
		atomic_dec(&task_rq(p)->nr_iowait);
	}

#endif /* CONFIG_SMP */

	ttwu_queue(p, cpu, wake_flags);
stat:
	ttwu_stat(p, cpu, wake_flags);
out:
	raw_spin_unlock_irqrestore(&p->pi_lock, flags);

	return success;
}

/**
 * wake_up_process - Wake up a specific process
 * @p: The process to be woken up.
 *
 * Attempt to wake up the nominated process and move it to the set of runnable
 * processes.
 *
 * Return: 1 if the process was woken up, 0 if it was already running.
 *
 * It may be assumed that this function implies a write memory barrier before
 * changing the task state if and only if any tasks are woken up.
 */
int wake_up_process(struct task_struct *p)
{
	return try_to_wake_up(p, TASK_NORMAL, 0);
}
EXPORT_SYMBOL(wake_up_process);

/**
 * wake_up_lock_sleeper - Wake up a specific process blocked on a "sleeping lock"
 * @p: The process to be woken up.
 *
 * Same as wake_up_process() above, but wake_flags=WF_LOCK_SLEEPER to indicate
 * the nature of the wakeup.
 */
int wake_up_lock_sleeper(struct task_struct *p)
{
	return try_to_wake_up(p, TASK_UNINTERRUPTIBLE, WF_LOCK_SLEEPER);
}

int wake_up_state(struct task_struct *p, unsigned int state)
{
	return try_to_wake_up(p, state, 0);
}

/*
 * Perform scheduler related setup for a newly forked process p.
 * p is forked by current.
 *
 * __sched_fork() is basic setup used by init_idle() too:
 */
static void __sched_fork(unsigned long clone_flags, struct task_struct *p)
{
	p->on_rq			= 0;

	p->se.on_rq			= 0;
	p->se.exec_start		= 0;
	p->se.sum_exec_runtime		= 0;
	p->se.prev_sum_exec_runtime	= 0;
	p->se.nr_migrations		= 0;
	p->se.vruntime			= 0;
	INIT_LIST_HEAD(&p->se.group_node);

#ifdef CONFIG_FAIR_GROUP_SCHED
	p->se.cfs_rq			= NULL;
#endif

#ifdef CONFIG_SCHEDSTATS
	/* Even if schedstat is disabled, there should not be garbage */
	memset(&p->se.statistics, 0, sizeof(p->se.statistics));
#endif

	RB_CLEAR_NODE(&p->dl.rb_node);
	init_dl_task_timer(&p->dl);
	init_dl_inactive_task_timer(&p->dl);
	__dl_clear_params(p);

	INIT_LIST_HEAD(&p->rt.run_list);
	p->rt.timeout		= 0;
	p->rt.time_slice	= sched_rr_timeslice;
	p->rt.on_rq		= 0;
	p->rt.on_list		= 0;

#ifdef CONFIG_PREEMPT_NOTIFIERS
	INIT_HLIST_HEAD(&p->preempt_notifiers);
#endif

#ifdef CONFIG_NUMA_BALANCING
	if (p->mm && atomic_read(&p->mm->mm_users) == 1) {
		p->mm->numa_next_scan = jiffies + msecs_to_jiffies(sysctl_numa_balancing_scan_delay);
		p->mm->numa_scan_seq = 0;
	}

	if (clone_flags & CLONE_VM)
		p->numa_preferred_nid = current->numa_preferred_nid;
	else
		p->numa_preferred_nid = -1;

	p->node_stamp = 0ULL;
	p->numa_scan_seq = p->mm ? p->mm->numa_scan_seq : 0;
	p->numa_scan_period = sysctl_numa_balancing_scan_delay;
	p->numa_work.next = &p->numa_work;
	p->numa_faults = NULL;
	p->last_task_numa_placement = 0;
	p->last_sum_exec_runtime = 0;

	p->numa_group = NULL;
#endif /* CONFIG_NUMA_BALANCING */
}

DEFINE_STATIC_KEY_FALSE(sched_numa_balancing);

#ifdef CONFIG_NUMA_BALANCING

void set_numabalancing_state(bool enabled)
{
	if (enabled)
		static_branch_enable(&sched_numa_balancing);
	else
		static_branch_disable(&sched_numa_balancing);
}

#ifdef CONFIG_PROC_SYSCTL
int sysctl_numa_balancing(struct ctl_table *table, int write,
			 void __user *buffer, size_t *lenp, loff_t *ppos)
{
	struct ctl_table t;
	int err;
	int state = static_branch_likely(&sched_numa_balancing);

	if (write && !capable(CAP_SYS_ADMIN))
		return -EPERM;

	t = *table;
	t.data = &state;
	err = proc_dointvec_minmax(&t, write, buffer, lenp, ppos);
	if (err < 0)
		return err;
	if (write)
		set_numabalancing_state(state);
	return err;
}
#endif
#endif

#ifdef CONFIG_SCHEDSTATS

DEFINE_STATIC_KEY_FALSE(sched_schedstats);
static bool __initdata __sched_schedstats = false;

static void set_schedstats(bool enabled)
{
	if (enabled)
		static_branch_enable(&sched_schedstats);
	else
		static_branch_disable(&sched_schedstats);
}

void force_schedstat_enabled(void)
{
	if (!schedstat_enabled()) {
		pr_info("kernel profiling enabled schedstats, disable via kernel.sched_schedstats.\n");
		static_branch_enable(&sched_schedstats);
	}
}

static int __init setup_schedstats(char *str)
{
	int ret = 0;
	if (!str)
		goto out;

	/*
	 * This code is called before jump labels have been set up, so we can't
	 * change the static branch directly just yet.  Instead set a temporary
	 * variable so init_schedstats() can do it later.
	 */
	if (!strcmp(str, "enable")) {
		__sched_schedstats = true;
		ret = 1;
	} else if (!strcmp(str, "disable")) {
		__sched_schedstats = false;
		ret = 1;
	}
out:
	if (!ret)
		pr_warn("Unable to parse schedstats=\n");

	return ret;
}
__setup("schedstats=", setup_schedstats);

static void __init init_schedstats(void)
{
	set_schedstats(__sched_schedstats);
}

#ifdef CONFIG_PROC_SYSCTL
int sysctl_schedstats(struct ctl_table *table, int write,
			 void __user *buffer, size_t *lenp, loff_t *ppos)
{
	struct ctl_table t;
	int err;
	int state = static_branch_likely(&sched_schedstats);

	if (write && !capable(CAP_SYS_ADMIN))
		return -EPERM;

	t = *table;
	t.data = &state;
	err = proc_dointvec_minmax(&t, write, buffer, lenp, ppos);
	if (err < 0)
		return err;
	if (write)
		set_schedstats(state);
	return err;
}
#endif /* CONFIG_PROC_SYSCTL */
#else  /* !CONFIG_SCHEDSTATS */
static inline void init_schedstats(void) {}
#endif /* CONFIG_SCHEDSTATS */

/*
 * fork()/clone()-time setup:
 */
int sched_fork(unsigned long clone_flags, struct task_struct *p)
{
	unsigned long flags;
	int cpu = get_cpu();

	__sched_fork(clone_flags, p);
	/*
	 * We mark the process as NEW here. This guarantees that
	 * nobody will actually run it, and a signal or other external
	 * event cannot wake it up and insert it on the runqueue either.
	 */
	p->state = TASK_NEW;

	/*
	 * Make sure we do not leak PI boosting priority to the child.
	 */
	p->prio = current->normal_prio;

	/*
	 * Revert to default priority/policy on fork if requested.
	 */
	if (unlikely(p->sched_reset_on_fork)) {
		if (task_has_dl_policy(p) || task_has_rt_policy(p)) {
			p->policy = SCHED_NORMAL;
			p->static_prio = NICE_TO_PRIO(0);
			p->rt_priority = 0;
		} else if (PRIO_TO_NICE(p->static_prio) < 0)
			p->static_prio = NICE_TO_PRIO(0);

		p->prio = p->normal_prio = __normal_prio(p);
		set_load_weight(p);

		/*
		 * We don't need the reset flag anymore after the fork. It has
		 * fulfilled its duty:
		 */
		p->sched_reset_on_fork = 0;
	}

	if (dl_prio(p->prio)) {
		put_cpu();
		return -EAGAIN;
	} else if (rt_prio(p->prio)) {
		p->sched_class = &rt_sched_class;
	} else {
		p->sched_class = &fair_sched_class;
	}

	init_entity_runnable_average(&p->se);

	/*
	 * The child is not yet in the pid-hash so no cgroup attach races,
	 * and the cgroup is pinned to this child due to cgroup_fork()
	 * is ran before sched_fork().
	 *
	 * Silence PROVE_RCU.
	 */
	raw_spin_lock_irqsave(&p->pi_lock, flags);
	/*
	 * We're setting the CPU for the first time, we don't migrate,
	 * so use __set_task_cpu().
	 */
	__set_task_cpu(p, cpu);
	if (p->sched_class->task_fork)
		p->sched_class->task_fork(p);
	raw_spin_unlock_irqrestore(&p->pi_lock, flags);

#ifdef CONFIG_SCHED_INFO
	if (likely(sched_info_on()))
		memset(&p->sched_info, 0, sizeof(p->sched_info));
#endif
#if defined(CONFIG_SMP)
	p->on_cpu = 0;
#endif
	init_task_preempt_count(p);
#ifdef CONFIG_HAVE_PREEMPT_LAZY
	task_thread_info(p)->preempt_lazy_count = 0;
#endif
#ifdef CONFIG_SMP
	plist_node_init(&p->pushable_tasks, MAX_PRIO);
	RB_CLEAR_NODE(&p->pushable_dl_tasks);
#endif

	put_cpu();
	return 0;
}

unsigned long to_ratio(u64 period, u64 runtime)
{
	if (runtime == RUNTIME_INF)
		return BW_UNIT;

	/*
	 * Doing this here saves a lot of checks in all
	 * the calling paths, and returning zero seems
	 * safe for them anyway.
	 */
	if (period == 0)
		return 0;

	return div64_u64(runtime << BW_SHIFT, period);
}

/*
 * wake_up_new_task - wake up a newly created task for the first time.
 *
 * This function will do some initial scheduler statistics housekeeping
 * that must be done for every newly created context, then puts the task
 * on the runqueue and wakes it.
 */
void wake_up_new_task(struct task_struct *p)
{
	struct rq_flags rf;
	struct rq *rq;

	raw_spin_lock_irqsave(&p->pi_lock, rf.flags);
	p->state = TASK_RUNNING;
#ifdef CONFIG_SMP
	/*
	 * Fork balancing, do it here and not earlier because:
	 *  - cpus_ptr can change in the fork path
	 *  - any previously selected CPU might disappear through hotplug
	 *
	 * Use __set_task_cpu() to avoid calling sched_class::migrate_task_rq,
	 * as we're not fully set-up yet.
	 */
	__set_task_cpu(p, select_task_rq(p, task_cpu(p), SD_BALANCE_FORK, 0));
#endif
	rq = __task_rq_lock(p, &rf);
	update_rq_clock(rq);
	post_init_entity_util_avg(&p->se);

	activate_task(rq, p, ENQUEUE_NOCLOCK);
	p->on_rq = TASK_ON_RQ_QUEUED;
	trace_sched_wakeup_new(p);
	check_preempt_curr(rq, p, WF_FORK);
#ifdef CONFIG_SMP
	if (p->sched_class->task_woken) {
		/*
		 * Nothing relies on rq->lock after this, so its fine to
		 * drop it.
		 */
		rq_unpin_lock(rq, &rf);
		p->sched_class->task_woken(rq, p);
		rq_repin_lock(rq, &rf);
	}
#endif
	task_rq_unlock(rq, p, &rf);
}

#ifdef CONFIG_PREEMPT_NOTIFIERS

static struct static_key preempt_notifier_key = STATIC_KEY_INIT_FALSE;

void preempt_notifier_inc(void)
{
	static_key_slow_inc(&preempt_notifier_key);
}
EXPORT_SYMBOL_GPL(preempt_notifier_inc);

void preempt_notifier_dec(void)
{
	static_key_slow_dec(&preempt_notifier_key);
}
EXPORT_SYMBOL_GPL(preempt_notifier_dec);

/**
 * preempt_notifier_register - tell me when current is being preempted & rescheduled
 * @notifier: notifier struct to register
 */
void preempt_notifier_register(struct preempt_notifier *notifier)
{
	if (!static_key_false(&preempt_notifier_key))
		WARN(1, "registering preempt_notifier while notifiers disabled\n");

	hlist_add_head(&notifier->link, &current->preempt_notifiers);
}
EXPORT_SYMBOL_GPL(preempt_notifier_register);

/**
 * preempt_notifier_unregister - no longer interested in preemption notifications
 * @notifier: notifier struct to unregister
 *
 * This is *not* safe to call from within a preemption notifier.
 */
void preempt_notifier_unregister(struct preempt_notifier *notifier)
{
	hlist_del(&notifier->link);
}
EXPORT_SYMBOL_GPL(preempt_notifier_unregister);

static void __fire_sched_in_preempt_notifiers(struct task_struct *curr)
{
	struct preempt_notifier *notifier;

	hlist_for_each_entry(notifier, &curr->preempt_notifiers, link)
		notifier->ops->sched_in(notifier, raw_smp_processor_id());
}

static __always_inline void fire_sched_in_preempt_notifiers(struct task_struct *curr)
{
	if (static_key_false(&preempt_notifier_key))
		__fire_sched_in_preempt_notifiers(curr);
}

static void
__fire_sched_out_preempt_notifiers(struct task_struct *curr,
				   struct task_struct *next)
{
	struct preempt_notifier *notifier;

	hlist_for_each_entry(notifier, &curr->preempt_notifiers, link)
		notifier->ops->sched_out(notifier, next);
}

static __always_inline void
fire_sched_out_preempt_notifiers(struct task_struct *curr,
				 struct task_struct *next)
{
	if (static_key_false(&preempt_notifier_key))
		__fire_sched_out_preempt_notifiers(curr, next);
}

#else /* !CONFIG_PREEMPT_NOTIFIERS */

static inline void fire_sched_in_preempt_notifiers(struct task_struct *curr)
{
}

static inline void
fire_sched_out_preempt_notifiers(struct task_struct *curr,
				 struct task_struct *next)
{
}

#endif /* CONFIG_PREEMPT_NOTIFIERS */

/**
 * prepare_task_switch - prepare to switch tasks
 * @rq: the runqueue preparing to switch
 * @prev: the current task that is being switched out
 * @next: the task we are going to switch to.
 *
 * This is called with the rq lock held and interrupts off. It must
 * be paired with a subsequent finish_task_switch after the context
 * switch.
 *
 * prepare_task_switch sets up locking and calls architecture specific
 * hooks.
 */
static inline void
prepare_task_switch(struct rq *rq, struct task_struct *prev,
		    struct task_struct *next)
{
	sched_info_switch(rq, prev, next);
	perf_event_task_sched_out(prev, next);
	fire_sched_out_preempt_notifiers(prev, next);
	prepare_lock_switch(rq, next);
	prepare_arch_switch(next);
}

/**
 * finish_task_switch - clean up after a task-switch
 * @prev: the thread we just switched away from.
 *
 * finish_task_switch must be called after the context switch, paired
 * with a prepare_task_switch call before the context switch.
 * finish_task_switch will reconcile locking set up by prepare_task_switch,
 * and do any other architecture-specific cleanup actions.
 *
 * Note that we may have delayed dropping an mm in context_switch(). If
 * so, we finish that here outside of the runqueue lock. (Doing it
 * with the lock held can cause deadlocks; see schedule() for
 * details.)
 *
 * The context switch have flipped the stack from under us and restored the
 * local variables which were saved when this task called schedule() in the
 * past. prev == current is still correct but we need to recalculate this_rq
 * because prev may have moved to another CPU.
 */
static struct rq *finish_task_switch(struct task_struct *prev)
	__releases(rq->lock)
{
	struct rq *rq = this_rq();
	struct mm_struct *mm = rq->prev_mm;
	long prev_state;

	/*
	 * The previous task will have left us with a preempt_count of 2
	 * because it left us after:
	 *
	 *	schedule()
	 *	  preempt_disable();			// 1
	 *	  __schedule()
	 *	    raw_spin_lock_irq(&rq->lock)	// 2
	 *
	 * Also, see FORK_PREEMPT_COUNT.
	 */
	if (WARN_ONCE(preempt_count() != 2*PREEMPT_DISABLE_OFFSET,
		      "corrupted preempt_count: %s/%d/0x%x\n",
		      current->comm, current->pid, preempt_count()))
		preempt_count_set(FORK_PREEMPT_COUNT);

	rq->prev_mm = NULL;

	/*
	 * A task struct has one reference for the use as "current".
	 * If a task dies, then it sets TASK_DEAD in tsk->state and calls
	 * schedule one last time. The schedule call will never return, and
	 * the scheduled task must drop that reference.
	 *
	 * We must observe prev->state before clearing prev->on_cpu (in
	 * finish_lock_switch), otherwise a concurrent wakeup can get prev
	 * running on another CPU and we could rave with its RUNNING -> DEAD
	 * transition, resulting in a double drop.
	 */
	prev_state = prev->state;
	vtime_task_switch(prev);
	perf_event_task_sched_in(prev, current);
	/*
	 * The membarrier system call requires a full memory barrier
	 * after storing to rq->curr, before going back to user-space.
	 *
	 * TODO: This smp_mb__after_unlock_lock can go away if PPC end
	 * up adding a full barrier to switch_mm(), or we should figure
	 * out if a smp_mb__after_unlock_lock is really the proper API
	 * to use.
	 */
	smp_mb__after_unlock_lock();
	finish_lock_switch(rq, prev);
	finish_arch_post_lock_switch();

	fire_sched_in_preempt_notifiers(current);
	/*
	 * We use mmdrop_delayed() here so we don't have to do the
	 * full __mmdrop() when we are the last user.
	 */
	if (mm)
		mmdrop_delayed(mm);
	if (unlikely(prev_state == TASK_DEAD)) {
		if (prev->sched_class->task_dead)
			prev->sched_class->task_dead(prev);

		put_task_struct(prev);
	}

	tick_nohz_task_switch();
	return rq;
}

#ifdef CONFIG_SMP

/* rq->lock is NOT held, but preemption is disabled */
static void __balance_callback(struct rq *rq)
{
	struct callback_head *head, *next;
	void (*func)(struct rq *rq);
	unsigned long flags;

	raw_spin_lock_irqsave(&rq->lock, flags);
	head = rq->balance_callback;
	rq->balance_callback = NULL;
	while (head) {
		func = (void (*)(struct rq *))head->func;
		next = head->next;
		head->next = NULL;
		head = next;

		func(rq);
	}
	raw_spin_unlock_irqrestore(&rq->lock, flags);
}

static inline void balance_callback(struct rq *rq)
{
	if (unlikely(rq->balance_callback))
		__balance_callback(rq);
}

#else

static inline void balance_callback(struct rq *rq)
{
}

#endif

/**
 * schedule_tail - first thing a freshly forked thread must call.
 * @prev: the thread we just switched away from.
 */
asmlinkage __visible void schedule_tail(struct task_struct *prev)
	__releases(rq->lock)
{
	struct rq *rq;

	/*
	 * New tasks start with FORK_PREEMPT_COUNT, see there and
	 * finish_task_switch() for details.
	 *
	 * finish_task_switch() will drop rq->lock() and lower preempt_count
	 * and the preempt_enable() will end up enabling preemption (on
	 * PREEMPT_COUNT kernels).
	 */

	rq = finish_task_switch(prev);
	balance_callback(rq);
	preempt_enable();

	if (current->set_child_tid)
		put_user(task_pid_vnr(current), current->set_child_tid);
}

/*
 * context_switch - switch to the new MM and the new thread's register state.
 */
static __always_inline struct rq *
context_switch(struct rq *rq, struct task_struct *prev,
	       struct task_struct *next, struct rq_flags *rf)
{
	struct mm_struct *mm, *oldmm;

	prepare_task_switch(rq, prev, next);

	mm = next->mm;
	oldmm = prev->active_mm;
	/*
	 * For paravirt, this is coupled with an exit in switch_to to
	 * combine the page table reload and the switch backend into
	 * one hypercall.
	 */
	arch_start_context_switch(prev);

	if (!mm) {
		next->active_mm = oldmm;
		mmgrab(oldmm);
		enter_lazy_tlb(oldmm, next);
	} else
		switch_mm_irqs_off(oldmm, mm, next);

	if (!prev->mm) {
		prev->active_mm = NULL;
		rq->prev_mm = oldmm;
	}

	rq->clock_update_flags &= ~(RQCF_ACT_SKIP|RQCF_REQ_SKIP);

	/*
	 * Since the runqueue lock will be released by the next
	 * task (which is an invalid locking op but in the case
	 * of the scheduler it's an obvious special-case), so we
	 * do an early lockdep release here:
	 */
	rq_unpin_lock(rq, rf);
	spin_release(&rq->lock.dep_map, 1, _THIS_IP_);

	/* Here we just switch the register state and the stack. */
	switch_to(prev, next, prev);
	barrier();

	return finish_task_switch(prev);
}

/*
 * nr_running and nr_context_switches:
 *
 * externally visible scheduler statistics: current number of runnable
 * threads, total number of context switches performed since bootup.
 */
unsigned long nr_running(void)
{
	unsigned long i, sum = 0;

	for_each_online_cpu(i)
		sum += cpu_rq(i)->nr_running;

	return sum;
}

/*
 * Check if only the current task is running on the CPU.
 *
 * Caution: this function does not check that the caller has disabled
 * preemption, thus the result might have a time-of-check-to-time-of-use
 * race.  The caller is responsible to use it correctly, for example:
 *
 * - from a non-preemptable section (of course)
 *
 * - from a thread that is bound to a single CPU
 *
 * - in a loop with very short iterations (e.g. a polling loop)
 */
bool single_task_running(void)
{
	return raw_rq()->nr_running == 1;
}
EXPORT_SYMBOL(single_task_running);

unsigned long long nr_context_switches(void)
{
	int i;
	unsigned long long sum = 0;

	for_each_possible_cpu(i)
		sum += cpu_rq(i)->nr_switches;

	return sum;
}

/*
 * IO-wait accounting, and how its mostly bollocks (on SMP).
 *
 * The idea behind IO-wait account is to account the idle time that we could
 * have spend running if it were not for IO. That is, if we were to improve the
 * storage performance, we'd have a proportional reduction in IO-wait time.
 *
 * This all works nicely on UP, where, when a task blocks on IO, we account
 * idle time as IO-wait, because if the storage were faster, it could've been
 * running and we'd not be idle.
 *
 * This has been extended to SMP, by doing the same for each CPU. This however
 * is broken.
 *
 * Imagine for instance the case where two tasks block on one CPU, only the one
 * CPU will have IO-wait accounted, while the other has regular idle. Even
 * though, if the storage were faster, both could've ran at the same time,
 * utilising both CPUs.
 *
 * This means, that when looking globally, the current IO-wait accounting on
 * SMP is a lower bound, by reason of under accounting.
 *
 * Worse, since the numbers are provided per CPU, they are sometimes
 * interpreted per CPU, and that is nonsensical. A blocked task isn't strictly
 * associated with any one particular CPU, it can wake to another CPU than it
 * blocked on. This means the per CPU IO-wait number is meaningless.
 *
 * Task CPU affinities can make all that even more 'interesting'.
 */

unsigned long nr_iowait(void)
{
	unsigned long i, sum = 0;

	for_each_possible_cpu(i)
		sum += atomic_read(&cpu_rq(i)->nr_iowait);

	return sum;
}

/*
 * Consumers of these two interfaces, like for example the cpufreq menu
 * governor are using nonsensical data. Boosting frequency for a CPU that has
 * IO-wait which might not even end up running the task when it does become
 * runnable.
 */

unsigned long nr_iowait_cpu(int cpu)
{
	struct rq *this = cpu_rq(cpu);
	return atomic_read(&this->nr_iowait);
}

void get_iowait_load(unsigned long *nr_waiters, unsigned long *load)
{
	struct rq *rq = this_rq();
	*nr_waiters = atomic_read(&rq->nr_iowait);
	*load = rq->load.weight;
}

#ifdef CONFIG_SMP

/*
 * sched_exec - execve() is a valuable balancing opportunity, because at
 * this point the task has the smallest effective memory and cache footprint.
 */
void sched_exec(void)
{
	struct task_struct *p = current;
	unsigned long flags;
	int dest_cpu;

	raw_spin_lock_irqsave(&p->pi_lock, flags);
	dest_cpu = p->sched_class->select_task_rq(p, task_cpu(p), SD_BALANCE_EXEC, 0);
	if (dest_cpu == smp_processor_id())
		goto unlock;

	if (likely(cpu_active(dest_cpu))) {
		struct migration_arg arg = { p, dest_cpu };

		raw_spin_unlock_irqrestore(&p->pi_lock, flags);
		stop_one_cpu(task_cpu(p), migration_cpu_stop, &arg);
		return;
	}
unlock:
	raw_spin_unlock_irqrestore(&p->pi_lock, flags);
}

#endif

DEFINE_PER_CPU(struct kernel_stat, kstat);
DEFINE_PER_CPU(struct kernel_cpustat, kernel_cpustat);

EXPORT_PER_CPU_SYMBOL(kstat);
EXPORT_PER_CPU_SYMBOL(kernel_cpustat);

/*
 * The function fair_sched_class.update_curr accesses the struct curr
 * and its field curr->exec_start; when called from task_sched_runtime(),
 * we observe a high rate of cache misses in practice.
 * Prefetching this data results in improved performance.
 */
static inline void prefetch_curr_exec_start(struct task_struct *p)
{
#ifdef CONFIG_FAIR_GROUP_SCHED
	struct sched_entity *curr = (&p->se)->cfs_rq->curr;
#else
	struct sched_entity *curr = (&task_rq(p)->cfs)->curr;
#endif
	prefetch(curr);
	prefetch(&curr->exec_start);
}

/*
 * Return accounted runtime for the task.
 * In case the task is currently running, return the runtime plus current's
 * pending runtime that have not been accounted yet.
 */
unsigned long long task_sched_runtime(struct task_struct *p)
{
	struct rq_flags rf;
	struct rq *rq;
	u64 ns;

#if defined(CONFIG_64BIT) && defined(CONFIG_SMP)
	/*
	 * 64-bit doesn't need locks to atomically read a 64bit value.
	 * So we have a optimization chance when the task's delta_exec is 0.
	 * Reading ->on_cpu is racy, but this is ok.
	 *
	 * If we race with it leaving CPU, we'll take a lock. So we're correct.
	 * If we race with it entering CPU, unaccounted time is 0. This is
	 * indistinguishable from the read occurring a few cycles earlier.
	 * If we see ->on_cpu without ->on_rq, the task is leaving, and has
	 * been accounted, so we're correct here as well.
	 */
	if (!p->on_cpu || !task_on_rq_queued(p))
		return p->se.sum_exec_runtime;
#endif

	rq = task_rq_lock(p, &rf);
	/*
	 * Must be ->curr _and_ ->on_rq.  If dequeued, we would
	 * project cycles that may never be accounted to this
	 * thread, breaking clock_gettime().
	 */
	if (task_current(rq, p) && task_on_rq_queued(p)) {
		prefetch_curr_exec_start(p);
		update_rq_clock(rq);
		p->sched_class->update_curr(rq);
	}
	ns = p->se.sum_exec_runtime;
	task_rq_unlock(rq, p, &rf);

	return ns;
}

/*
 * This function gets called by the timer code, with HZ frequency.
 * We call it with interrupts disabled.
 */
void scheduler_tick(void)
{
	int cpu = smp_processor_id();
	struct rq *rq = cpu_rq(cpu);
	struct task_struct *curr = rq->curr;
	struct rq_flags rf;

	sched_clock_tick();

	rq_lock(rq, &rf);

	update_rq_clock(rq);
	curr->sched_class->task_tick(rq, curr, 0);
	cpu_load_update_active(rq);
	calc_global_load_tick(rq);

	rq_unlock(rq, &rf);

	perf_event_task_tick();

#ifdef CONFIG_SMP
	rq->idle_balance = idle_cpu(cpu);
	trigger_load_balance(rq);
#endif
	rq_last_tick_reset(rq);
}

#ifdef CONFIG_NO_HZ_FULL
/**
 * scheduler_tick_max_deferment
 *
 * Keep at least one tick per second when a single
 * active task is running because the scheduler doesn't
 * yet completely support full dynticks environment.
 *
 * This makes sure that uptime, CFS vruntime, load
 * balancing, etc... continue to move forward, even
 * with a very low granularity.
 *
 * Return: Maximum deferment in nanoseconds.
 */
u64 scheduler_tick_max_deferment(void)
{
	struct rq *rq = this_rq();
	unsigned long next, now = READ_ONCE(jiffies);

	next = rq->last_sched_tick + HZ;

	if (time_before_eq(next, now))
		return 0;

	return jiffies_to_nsecs(next - now);
}
#endif

#if defined(CONFIG_PREEMPT) && (defined(CONFIG_DEBUG_PREEMPT) || \
				defined(CONFIG_PREEMPT_TRACER))
/*
 * If the value passed in is equal to the current preempt count
 * then we just disabled preemption. Start timing the latency.
 */
static inline void preempt_latency_start(int val)
{
	if (preempt_count() == val) {
		unsigned long ip = get_lock_parent_ip();
#ifdef CONFIG_DEBUG_PREEMPT
		current->preempt_disable_ip = ip;
#endif
		trace_preempt_off(CALLER_ADDR0, ip);
	}
}

void preempt_count_add(int val)
{
#ifdef CONFIG_DEBUG_PREEMPT
	/*
	 * Underflow?
	 */
	if (DEBUG_LOCKS_WARN_ON((preempt_count() < 0)))
		return;
#endif
	__preempt_count_add(val);
#ifdef CONFIG_DEBUG_PREEMPT
	/*
	 * Spinlock count overflowing soon?
	 */
	DEBUG_LOCKS_WARN_ON((preempt_count() & PREEMPT_MASK) >=
				PREEMPT_MASK - 10);
#endif
	preempt_latency_start(val);
}
EXPORT_SYMBOL(preempt_count_add);
NOKPROBE_SYMBOL(preempt_count_add);

/*
 * If the value passed in equals to the current preempt count
 * then we just enabled preemption. Stop timing the latency.
 */
static inline void preempt_latency_stop(int val)
{
	if (preempt_count() == val)
		trace_preempt_on(CALLER_ADDR0, get_lock_parent_ip());
}

void preempt_count_sub(int val)
{
#ifdef CONFIG_DEBUG_PREEMPT
	/*
	 * Underflow?
	 */
	if (DEBUG_LOCKS_WARN_ON(val > preempt_count()))
		return;
	/*
	 * Is the spinlock portion underflowing?
	 */
	if (DEBUG_LOCKS_WARN_ON((val < PREEMPT_MASK) &&
			!(preempt_count() & PREEMPT_MASK)))
		return;
#endif

	preempt_latency_stop(val);
	__preempt_count_sub(val);
}
EXPORT_SYMBOL(preempt_count_sub);
NOKPROBE_SYMBOL(preempt_count_sub);

#else
static inline void preempt_latency_start(int val) { }
static inline void preempt_latency_stop(int val) { }
#endif

static inline unsigned long get_preempt_disable_ip(struct task_struct *p)
{
#ifdef CONFIG_DEBUG_PREEMPT
	return p->preempt_disable_ip;
#else
	return 0;
#endif
}

/*
 * Print scheduling while atomic bug:
 */
static noinline void __schedule_bug(struct task_struct *prev)
{
	/* Save this before calling printk(), since that will clobber it */
	unsigned long preempt_disable_ip = get_preempt_disable_ip(current);

	if (oops_in_progress)
		return;

	printk(KERN_ERR "BUG: scheduling while atomic: %s/%d/0x%08x\n",
		prev->comm, prev->pid, preempt_count());

	debug_show_held_locks(prev);
	print_modules();
	if (irqs_disabled())
		print_irqtrace_events(prev);
	if (IS_ENABLED(CONFIG_DEBUG_PREEMPT)
	    && in_atomic_preempt_off()) {
		pr_err("Preemption disabled at:");
		print_ip_sym(preempt_disable_ip);
		pr_cont("\n");
	}
	if (panic_on_warn)
		panic("scheduling while atomic\n");

	dump_stack();
	add_taint(TAINT_WARN, LOCKDEP_STILL_OK);
}

/*
 * Various schedule()-time debugging checks and statistics:
 */
static inline void schedule_debug(struct task_struct *prev)
{
#ifdef CONFIG_SCHED_STACK_END_CHECK
	if (task_stack_end_corrupted(prev))
		panic("corrupted stack end detected inside scheduler\n");
#endif

	if (unlikely(in_atomic_preempt_off())) {
		__schedule_bug(prev);
		preempt_count_set(PREEMPT_DISABLED);
	}
	rcu_sleep_check();

	profile_hit(SCHED_PROFILING, __builtin_return_address(0));

	schedstat_inc(this_rq()->sched_count);
}

/*
 * Pick up the highest-prio task:
 */
static inline struct task_struct *
pick_next_task(struct rq *rq, struct task_struct *prev, struct rq_flags *rf)
{
	const struct sched_class *class;
	struct task_struct *p;

	/*
	 * Optimization: we know that if all tasks are in the fair class we can
	 * call that function directly, but only if the @prev task wasn't of a
	 * higher scheduling class, because otherwise those loose the
	 * opportunity to pull in more work from other CPUs.
	 */
	if (likely((prev->sched_class == &idle_sched_class ||
		    prev->sched_class == &fair_sched_class) &&
		   rq->nr_running == rq->cfs.h_nr_running)) {

		p = fair_sched_class.pick_next_task(rq, prev, rf);
		if (unlikely(p == RETRY_TASK))
			goto again;

		/* Assumes fair_sched_class->next == idle_sched_class */
		if (unlikely(!p))
			p = idle_sched_class.pick_next_task(rq, prev, rf);

		return p;
	}

again:
	for_each_class(class) {
		p = class->pick_next_task(rq, prev, rf);
		if (p) {
			if (unlikely(p == RETRY_TASK))
				goto again;
			return p;
		}
	}

	/* The idle class should always have a runnable task: */
	BUG();
}

/*
 * __schedule() is the main scheduler function.
 *
 * The main means of driving the scheduler and thus entering this function are:
 *
 *   1. Explicit blocking: mutex, semaphore, waitqueue, etc.
 *
 *   2. TIF_NEED_RESCHED flag is checked on interrupt and userspace return
 *      paths. For example, see arch/x86/entry_64.S.
 *
 *      To drive preemption between tasks, the scheduler sets the flag in timer
 *      interrupt handler scheduler_tick().
 *
 *   3. Wakeups don't really cause entry into schedule(). They add a
 *      task to the run-queue and that's it.
 *
 *      Now, if the new task added to the run-queue preempts the current
 *      task, then the wakeup sets TIF_NEED_RESCHED and schedule() gets
 *      called on the nearest possible occasion:
 *
 *       - If the kernel is preemptible (CONFIG_PREEMPT=y):
 *
 *         - in syscall or exception context, at the next outmost
 *           preempt_enable(). (this might be as soon as the wake_up()'s
 *           spin_unlock()!)
 *
 *         - in IRQ context, return from interrupt-handler to
 *           preemptible context
 *
 *       - If the kernel is not preemptible (CONFIG_PREEMPT is not set)
 *         then at the next:
 *
 *          - cond_resched() call
 *          - explicit schedule() call
 *          - return from syscall or exception to user-space
 *          - return from interrupt-handler to user-space
 *
 * WARNING: must be called with preemption disabled!
 */
static void __sched notrace __schedule(bool preempt)
{
	struct task_struct *prev, *next;
	unsigned long *switch_count;
	struct rq_flags rf;
	struct rq *rq;
	int cpu;

	cpu = smp_processor_id();
	rq = cpu_rq(cpu);
	prev = rq->curr;

	schedule_debug(prev);

	if (sched_feat(HRTICK))
		hrtick_clear(rq);

	local_irq_disable();
	rcu_note_context_switch(preempt);

	/*
	 * Make sure that signal_pending_state()->signal_pending() below
	 * can't be reordered with __set_current_state(TASK_INTERRUPTIBLE)
	 * done by the caller to avoid the race with signal_wake_up().
	 */
	rq_lock(rq, &rf);
	smp_mb__after_spinlock();

	/* Promote REQ to ACT */
	rq->clock_update_flags <<= 1;
	update_rq_clock(rq);

	switch_count = &prev->nivcsw;
	if (!preempt && prev->state) {
		if (unlikely(signal_pending_state(prev->state, prev))) {
			prev->state = TASK_RUNNING;
		} else {
			deactivate_task(rq, prev, DEQUEUE_SLEEP | DEQUEUE_NOCLOCK);
			prev->on_rq = 0;

			if (prev->in_iowait) {
				atomic_inc(&rq->nr_iowait);
				delayacct_blkio_start();
			}
		}
		switch_count = &prev->nvcsw;
	}

	next = pick_next_task(rq, prev, &rf);
	clear_tsk_need_resched(prev);
	clear_tsk_need_resched_lazy(prev);
	clear_preempt_need_resched();

	if (likely(prev != next)) {
		rq->nr_switches++;
		rq->curr = next;
		/*
		 * The membarrier system call requires each architecture
		 * to have a full memory barrier after updating
		 * rq->curr, before returning to user-space. For TSO
		 * (e.g. x86), the architecture must provide its own
		 * barrier in switch_mm(). For weakly ordered machines
		 * for which spin_unlock() acts as a full memory
		 * barrier, finish_lock_switch() in common code takes
		 * care of this barrier. For weakly ordered machines for
		 * which spin_unlock() acts as a RELEASE barrier (only
		 * arm64 and PowerPC), arm64 has a full barrier in
		 * switch_to(), and PowerPC has
		 * smp_mb__after_unlock_lock() before
		 * finish_lock_switch().
		 */
		++*switch_count;

		trace_sched_switch(preempt, prev, next);

		/* Also unlocks the rq: */
		rq = context_switch(rq, prev, next, &rf);
	} else {
		rq->clock_update_flags &= ~(RQCF_ACT_SKIP|RQCF_REQ_SKIP);
		rq_unlock_irq(rq, &rf);
	}

	balance_callback(rq);
}

void __noreturn do_task_dead(void)
{
	/* Causes final put_task_struct in finish_task_switch(): */
	set_special_state(TASK_DEAD);

	/* Tell freezer to ignore us: */
	current->flags |= PF_NOFREEZE;

	__schedule(false);
	BUG();

	/* Avoid "noreturn function does return" - but don't continue if BUG() is a NOP: */
	for (;;)
		cpu_relax();
}

static inline void sched_submit_work(struct task_struct *tsk)
{
	if (!tsk->state)
<<<<<<< HEAD
=======
		return;
	/*
	 * If a worker went to sleep, notify and ask workqueue whether
	 * it wants to wake up a task to maintain concurrency.
	 * As this function is called inside the schedule() context,
	 * we disable preemption to avoid it calling schedule() again
	 * in the possible wakeup of a kworker.
	 */
	if (tsk->flags & PF_WQ_WORKER) {
		preempt_disable();
		wq_worker_sleeping(tsk);
		preempt_enable_no_resched();
	}

	if (tsk_is_pi_blocked(tsk))
>>>>>>> 4dd1ede9
		return;

	/*
	 * If a worker went to sleep, notify and ask workqueue whether
	 * it wants to wake up a task to maintain concurrency.
	 * As this function is called inside the schedule() context,
	 * we disable preemption to avoid it calling schedule() again
	 * in the possible wakeup of a kworker.
	 */
	if (tsk->flags & PF_WQ_WORKER) {
		preempt_disable();
		wq_worker_sleeping(tsk);
		preempt_enable_no_resched();
	}

	if (tsk_is_pi_blocked(tsk))
		return;

	/*
	 * If we are going to sleep and we have plugged IO queued,
	 * make sure to submit it to avoid deadlocks.
	 */
	if (blk_needs_flush_plug(tsk))
		blk_schedule_flush_plug(tsk);
}

static void sched_update_worker(struct task_struct *tsk)
{
	if (tsk->flags & PF_WQ_WORKER)
		wq_worker_running(tsk);
}

asmlinkage __visible void __sched schedule(void)
{
	struct task_struct *tsk = current;

	sched_submit_work(tsk);
	do {
		preempt_disable();
		__schedule(false);
		sched_preempt_enable_no_resched();
	} while (need_resched());
	sched_update_worker(tsk);
}
EXPORT_SYMBOL(schedule);

/*
 * synchronize_rcu_tasks() makes sure that no task is stuck in preempted
 * state (have scheduled out non-voluntarily) by making sure that all
 * tasks have either left the run queue or have gone into user space.
 * As idle tasks do not do either, they must not ever be preempted
 * (schedule out non-voluntarily).
 *
 * schedule_idle() is similar to schedule_preempt_disable() except that it
 * never enables preemption because it does not call sched_submit_work().
 */
void __sched schedule_idle(void)
{
	/*
	 * As this skips calling sched_submit_work(), which the idle task does
	 * regardless because that function is a nop when the task is in a
	 * TASK_RUNNING state, make sure this isn't used someplace that the
	 * current task can be in any other state. Note, idle is always in the
	 * TASK_RUNNING state.
	 */
	WARN_ON_ONCE(current->state);
	do {
		__schedule(false);
	} while (need_resched());
}

#ifdef CONFIG_CONTEXT_TRACKING
asmlinkage __visible void __sched schedule_user(void)
{
	/*
	 * If we come here after a random call to set_need_resched(),
	 * or we have been woken up remotely but the IPI has not yet arrived,
	 * we haven't yet exited the RCU idle mode. Do it here manually until
	 * we find a better solution.
	 *
	 * NB: There are buggy callers of this function.  Ideally we
	 * should warn if prev_state != CONTEXT_USER, but that will trigger
	 * too frequently to make sense yet.
	 */
	enum ctx_state prev_state = exception_enter();
	schedule();
	exception_exit(prev_state);
}
#endif

/**
 * schedule_preempt_disabled - called with preemption disabled
 *
 * Returns with preemption disabled. Note: preempt_count must be 1
 */
void __sched schedule_preempt_disabled(void)
{
	sched_preempt_enable_no_resched();
	schedule();
	preempt_disable();
}

static void __sched notrace preempt_schedule_common(void)
{
	do {
		/*
		 * Because the function tracer can trace preempt_count_sub()
		 * and it also uses preempt_enable/disable_notrace(), if
		 * NEED_RESCHED is set, the preempt_enable_notrace() called
		 * by the function tracer will call this function again and
		 * cause infinite recursion.
		 *
		 * Preemption must be disabled here before the function
		 * tracer can trace. Break up preempt_disable() into two
		 * calls. One to disable preemption without fear of being
		 * traced. The other to still record the preemption latency,
		 * which can also be traced by the function tracer.
		 */
		preempt_disable_notrace();
		preempt_latency_start(1);
		__schedule(true);
		preempt_latency_stop(1);
		preempt_enable_no_resched_notrace();

		/*
		 * Check again in case we missed a preemption opportunity
		 * between schedule and now.
		 */
	} while (need_resched());
}

#ifdef CONFIG_PREEMPT_LAZY
/*
 * If TIF_NEED_RESCHED is then we allow to be scheduled away since this is
 * set by a RT task. Oterwise we try to avoid beeing scheduled out as long as
 * preempt_lazy_count counter >0.
 */
static __always_inline int preemptible_lazy(void)
{
	if (test_thread_flag(TIF_NEED_RESCHED))
		return 1;
	if (current_thread_info()->preempt_lazy_count)
		return 0;
	return 1;
}

#else

static inline int preemptible_lazy(void)
{
	return 1;
}

#endif

#ifdef CONFIG_PREEMPT
/*
 * this is the entry point to schedule() from in-kernel preemption
 * off of preempt_enable. Kernel preemptions off return from interrupt
 * occur there and call schedule directly.
 */
asmlinkage __visible void __sched notrace preempt_schedule(void)
{
	/*
	 * If there is a non-zero preempt_count or interrupts are disabled,
	 * we do not want to preempt the current task. Just return..
	 */
	if (likely(!preemptible()))
		return;
	if (!preemptible_lazy())
		return;
	preempt_schedule_common();
}
NOKPROBE_SYMBOL(preempt_schedule);
EXPORT_SYMBOL(preempt_schedule);

/**
 * preempt_schedule_notrace - preempt_schedule called by tracing
 *
 * The tracing infrastructure uses preempt_enable_notrace to prevent
 * recursion and tracing preempt enabling caused by the tracing
 * infrastructure itself. But as tracing can happen in areas coming
 * from userspace or just about to enter userspace, a preempt enable
 * can occur before user_exit() is called. This will cause the scheduler
 * to be called when the system is still in usermode.
 *
 * To prevent this, the preempt_enable_notrace will use this function
 * instead of preempt_schedule() to exit user context if needed before
 * calling the scheduler.
 */
asmlinkage __visible void __sched notrace preempt_schedule_notrace(void)
{
	enum ctx_state prev_ctx;

	if (likely(!preemptible()))
		return;

	if (!preemptible_lazy())
		return;

	do {
		/*
		 * Because the function tracer can trace preempt_count_sub()
		 * and it also uses preempt_enable/disable_notrace(), if
		 * NEED_RESCHED is set, the preempt_enable_notrace() called
		 * by the function tracer will call this function again and
		 * cause infinite recursion.
		 *
		 * Preemption must be disabled here before the function
		 * tracer can trace. Break up preempt_disable() into two
		 * calls. One to disable preemption without fear of being
		 * traced. The other to still record the preemption latency,
		 * which can also be traced by the function tracer.
		 */
		preempt_disable_notrace();
		preempt_latency_start(1);
		/*
		 * Needs preempt disabled in case user_exit() is traced
		 * and the tracer calls preempt_enable_notrace() causing
		 * an infinite recursion.
		 */
		prev_ctx = exception_enter();
		/*
		 * The add/subtract must not be traced by the function
		 * tracer. But we still want to account for the
		 * preempt off latency tracer. Since the _notrace versions
		 * of add/subtract skip the accounting for latency tracer
		 * we must force it manually.
		 */
		start_critical_timings();
		__schedule(true);
		stop_critical_timings();
		exception_exit(prev_ctx);

		preempt_latency_stop(1);
		preempt_enable_no_resched_notrace();
	} while (need_resched());
}
EXPORT_SYMBOL_GPL(preempt_schedule_notrace);

#endif /* CONFIG_PREEMPT */

/*
 * this is the entry point to schedule() from kernel preemption
 * off of irq context.
 * Note, that this is called and return with irqs disabled. This will
 * protect us against recursive calling from irq.
 */
asmlinkage __visible void __sched preempt_schedule_irq(void)
{
	enum ctx_state prev_state;

	/* Catch callers which need to be fixed */
	BUG_ON(preempt_count() || !irqs_disabled());

	prev_state = exception_enter();

	do {
		preempt_disable();
		local_irq_enable();
		__schedule(true);
		local_irq_disable();
		sched_preempt_enable_no_resched();
	} while (need_resched());

	exception_exit(prev_state);
}

int default_wake_function(wait_queue_entry_t *curr, unsigned mode, int wake_flags,
			  void *key)
{
	return try_to_wake_up(curr->private, mode, wake_flags);
}
EXPORT_SYMBOL(default_wake_function);

#ifdef CONFIG_RT_MUTEXES

static inline int __rt_effective_prio(struct task_struct *pi_task, int prio)
{
	if (pi_task)
		prio = min(prio, pi_task->prio);

	return prio;
}

static inline int rt_effective_prio(struct task_struct *p, int prio)
{
	struct task_struct *pi_task = rt_mutex_get_top_task(p);

	return __rt_effective_prio(pi_task, prio);
}

/*
 * rt_mutex_setprio - set the current priority of a task
 * @p: task to boost
 * @pi_task: donor task
 *
 * This function changes the 'effective' priority of a task. It does
 * not touch ->normal_prio like __setscheduler().
 *
 * Used by the rt_mutex code to implement priority inheritance
 * logic. Call site only calls if the priority of the task changed.
 */
void rt_mutex_setprio(struct task_struct *p, struct task_struct *pi_task)
{
	int prio, oldprio, queued, running, queue_flag =
		DEQUEUE_SAVE | DEQUEUE_MOVE | DEQUEUE_NOCLOCK;
	const struct sched_class *prev_class;
	struct rq_flags rf;
	struct rq *rq;

	/* XXX used to be waiter->prio, not waiter->task->prio */
	prio = __rt_effective_prio(pi_task, p->normal_prio);

	/*
	 * If nothing changed; bail early.
	 */
	if (p->pi_top_task == pi_task && prio == p->prio && !dl_prio(prio))
		return;

	rq = __task_rq_lock(p, &rf);
	update_rq_clock(rq);
	/*
	 * Set under pi_lock && rq->lock, such that the value can be used under
	 * either lock.
	 *
	 * Note that there is loads of tricky to make this pointer cache work
	 * right. rt_mutex_slowunlock()+rt_mutex_postunlock() work together to
	 * ensure a task is de-boosted (pi_task is set to NULL) before the
	 * task is allowed to run again (and can exit). This ensures the pointer
	 * points to a blocked task -- which guaratees the task is present.
	 */
	p->pi_top_task = pi_task;

	/*
	 * For FIFO/RR we only need to set prio, if that matches we're done.
	 */
	if (prio == p->prio && !dl_prio(prio))
		goto out_unlock;

	/*
	 * Idle task boosting is a nono in general. There is one
	 * exception, when PREEMPT_RT and NOHZ is active:
	 *
	 * The idle task calls get_next_timer_interrupt() and holds
	 * the timer wheel base->lock on the CPU and another CPU wants
	 * to access the timer (probably to cancel it). We can safely
	 * ignore the boosting request, as the idle CPU runs this code
	 * with interrupts disabled and will complete the lock
	 * protected section without being interrupted. So there is no
	 * real need to boost.
	 */
	if (unlikely(p == rq->idle)) {
		WARN_ON(p != rq->curr);
		WARN_ON(p->pi_blocked_on);
		goto out_unlock;
	}

	trace_sched_pi_setprio(p, pi_task);
	oldprio = p->prio;

	if (oldprio == prio)
		queue_flag &= ~DEQUEUE_MOVE;

	prev_class = p->sched_class;
	queued = task_on_rq_queued(p);
	running = task_current(rq, p);
	if (queued)
		dequeue_task(rq, p, queue_flag);
	if (running)
		put_prev_task(rq, p);

	/*
	 * Boosting condition are:
	 * 1. -rt task is running and holds mutex A
	 *      --> -dl task blocks on mutex A
	 *
	 * 2. -dl task is running and holds mutex A
	 *      --> -dl task blocks on mutex A and could preempt the
	 *          running task
	 */
	if (dl_prio(prio)) {
		if (!dl_prio(p->normal_prio) ||
		    (pi_task && dl_entity_preempt(&pi_task->dl, &p->dl))) {
			p->dl.dl_boosted = 1;
			queue_flag |= ENQUEUE_REPLENISH;
		} else
			p->dl.dl_boosted = 0;
		p->sched_class = &dl_sched_class;
	} else if (rt_prio(prio)) {
		if (dl_prio(oldprio))
			p->dl.dl_boosted = 0;
		if (oldprio < prio)
			queue_flag |= ENQUEUE_HEAD;
		p->sched_class = &rt_sched_class;
	} else {
		if (dl_prio(oldprio))
			p->dl.dl_boosted = 0;
		if (rt_prio(oldprio))
			p->rt.timeout = 0;
		p->sched_class = &fair_sched_class;
	}

	p->prio = prio;

	if (queued)
		enqueue_task(rq, p, queue_flag);
	if (running)
		set_curr_task(rq, p);

	check_class_changed(rq, p, prev_class, oldprio);
out_unlock:
	/* Avoid rq from going away on us: */
	preempt_disable();
	__task_rq_unlock(rq, &rf);

	balance_callback(rq);
	preempt_enable();
}
#else
static inline int rt_effective_prio(struct task_struct *p, int prio)
{
	return prio;
}
#endif

void set_user_nice(struct task_struct *p, long nice)
{
	bool queued, running;
	int old_prio, delta;
	struct rq_flags rf;
	struct rq *rq;

	if (task_nice(p) == nice || nice < MIN_NICE || nice > MAX_NICE)
		return;
	/*
	 * We have to be careful, if called from sys_setpriority(),
	 * the task might be in the middle of scheduling on another CPU.
	 */
	rq = task_rq_lock(p, &rf);
	update_rq_clock(rq);

	/*
	 * The RT priorities are set via sched_setscheduler(), but we still
	 * allow the 'normal' nice value to be set - but as expected
	 * it wont have any effect on scheduling until the task is
	 * SCHED_DEADLINE, SCHED_FIFO or SCHED_RR:
	 */
	if (task_has_dl_policy(p) || task_has_rt_policy(p)) {
		p->static_prio = NICE_TO_PRIO(nice);
		goto out_unlock;
	}
	queued = task_on_rq_queued(p);
	running = task_current(rq, p);
	if (queued)
		dequeue_task(rq, p, DEQUEUE_SAVE | DEQUEUE_NOCLOCK);
	if (running)
		put_prev_task(rq, p);

	p->static_prio = NICE_TO_PRIO(nice);
	set_load_weight(p);
	old_prio = p->prio;
	p->prio = effective_prio(p);
	delta = p->prio - old_prio;

	if (queued) {
		enqueue_task(rq, p, ENQUEUE_RESTORE | ENQUEUE_NOCLOCK);
		/*
		 * If the task increased its priority or is running and
		 * lowered its priority, then reschedule its CPU:
		 */
		if (delta < 0 || (delta > 0 && task_running(rq, p)))
			resched_curr(rq);
	}
	if (running)
		set_curr_task(rq, p);
out_unlock:
	task_rq_unlock(rq, p, &rf);
}
EXPORT_SYMBOL(set_user_nice);

/*
 * can_nice - check if a task can reduce its nice value
 * @p: task
 * @nice: nice value
 */
int can_nice(const struct task_struct *p, const int nice)
{
	/* Convert nice value [19,-20] to rlimit style value [1,40]: */
	int nice_rlim = nice_to_rlimit(nice);

	return (nice_rlim <= task_rlimit(p, RLIMIT_NICE) ||
		capable(CAP_SYS_NICE));
}

#ifdef __ARCH_WANT_SYS_NICE

/*
 * sys_nice - change the priority of the current process.
 * @increment: priority increment
 *
 * sys_setpriority is a more generic, but much slower function that
 * does similar things.
 */
SYSCALL_DEFINE1(nice, int, increment)
{
	long nice, retval;

	/*
	 * Setpriority might change our priority at the same moment.
	 * We don't have to worry. Conceptually one call occurs first
	 * and we have a single winner.
	 */
	increment = clamp(increment, -NICE_WIDTH, NICE_WIDTH);
	nice = task_nice(current) + increment;

	nice = clamp_val(nice, MIN_NICE, MAX_NICE);
	if (increment < 0 && !can_nice(current, nice))
		return -EPERM;

	retval = security_task_setnice(current, nice);
	if (retval)
		return retval;

	set_user_nice(current, nice);
	return 0;
}

#endif

/**
 * task_prio - return the priority value of a given task.
 * @p: the task in question.
 *
 * Return: The priority value as seen by users in /proc.
 * RT tasks are offset by -200. Normal tasks are centered
 * around 0, value goes from -16 to +15.
 */
int task_prio(const struct task_struct *p)
{
	return p->prio - MAX_RT_PRIO;
}

/**
 * idle_cpu - is a given CPU idle currently?
 * @cpu: the processor in question.
 *
 * Return: 1 if the CPU is currently idle. 0 otherwise.
 */
int idle_cpu(int cpu)
{
	struct rq *rq = cpu_rq(cpu);

	if (rq->curr != rq->idle)
		return 0;

	if (rq->nr_running)
		return 0;

#ifdef CONFIG_SMP
	if (!llist_empty(&rq->wake_list))
		return 0;
#endif

	return 1;
}

/**
 * idle_task - return the idle task for a given CPU.
 * @cpu: the processor in question.
 *
 * Return: The idle task for the CPU @cpu.
 */
struct task_struct *idle_task(int cpu)
{
	return cpu_rq(cpu)->idle;
}

/**
 * find_process_by_pid - find a process with a matching PID value.
 * @pid: the pid in question.
 *
 * The task of @pid, if found. %NULL otherwise.
 */
static struct task_struct *find_process_by_pid(pid_t pid)
{
	return pid ? find_task_by_vpid(pid) : current;
}

/*
 * sched_setparam() passes in -1 for its policy, to let the functions
 * it calls know not to change it.
 */
#define SETPARAM_POLICY	-1

static void __setscheduler_params(struct task_struct *p,
		const struct sched_attr *attr)
{
	int policy = attr->sched_policy;

	if (policy == SETPARAM_POLICY)
		policy = p->policy;

	p->policy = policy;

	if (dl_policy(policy))
		__setparam_dl(p, attr);
	else if (fair_policy(policy))
		p->static_prio = NICE_TO_PRIO(attr->sched_nice);

	/*
	 * __sched_setscheduler() ensures attr->sched_priority == 0 when
	 * !rt_policy. Always setting this ensures that things like
	 * getparam()/getattr() don't report silly values for !rt tasks.
	 */
	p->rt_priority = attr->sched_priority;
	p->normal_prio = normal_prio(p);
	set_load_weight(p);
}

/* Actually do priority change: must hold pi & rq lock. */
static void __setscheduler(struct rq *rq, struct task_struct *p,
			   const struct sched_attr *attr, bool keep_boost)
{
	__setscheduler_params(p, attr);

	/*
	 * Keep a potential priority boosting if called from
	 * sched_setscheduler().
	 */
	p->prio = normal_prio(p);
	if (keep_boost)
		p->prio = rt_effective_prio(p, p->prio);

	if (dl_prio(p->prio))
		p->sched_class = &dl_sched_class;
	else if (rt_prio(p->prio))
		p->sched_class = &rt_sched_class;
	else
		p->sched_class = &fair_sched_class;
}

/*
 * Check the target process has a UID that matches the current process's:
 */
static bool check_same_owner(struct task_struct *p)
{
	const struct cred *cred = current_cred(), *pcred;
	bool match;

	rcu_read_lock();
	pcred = __task_cred(p);
	match = (uid_eq(cred->euid, pcred->euid) ||
		 uid_eq(cred->euid, pcred->uid));
	rcu_read_unlock();
	return match;
}

static int __sched_setscheduler(struct task_struct *p,
				const struct sched_attr *attr,
				bool user, bool pi)
{
	int newprio = dl_policy(attr->sched_policy) ? MAX_DL_PRIO - 1 :
		      MAX_RT_PRIO - 1 - attr->sched_priority;
	int retval, oldprio, oldpolicy = -1, queued, running;
	int new_effective_prio, policy = attr->sched_policy;
	const struct sched_class *prev_class;
	struct rq_flags rf;
	int reset_on_fork;
	int queue_flags = DEQUEUE_SAVE | DEQUEUE_MOVE | DEQUEUE_NOCLOCK;
	struct rq *rq;

	/* The pi code expects interrupts enabled */
	BUG_ON(pi && in_interrupt());
recheck:
	/* Double check policy once rq lock held: */
	if (policy < 0) {
		reset_on_fork = p->sched_reset_on_fork;
		policy = oldpolicy = p->policy;
	} else {
		reset_on_fork = !!(attr->sched_flags & SCHED_FLAG_RESET_ON_FORK);

		if (!valid_policy(policy))
			return -EINVAL;
	}

	if (attr->sched_flags &
		~(SCHED_FLAG_RESET_ON_FORK | SCHED_FLAG_RECLAIM))
		return -EINVAL;

	/*
	 * Valid priorities for SCHED_FIFO and SCHED_RR are
	 * 1..MAX_USER_RT_PRIO-1, valid priority for SCHED_NORMAL,
	 * SCHED_BATCH and SCHED_IDLE is 0.
	 */
	if ((p->mm && attr->sched_priority > MAX_USER_RT_PRIO-1) ||
	    (!p->mm && attr->sched_priority > MAX_RT_PRIO-1))
		return -EINVAL;
	if ((dl_policy(policy) && !__checkparam_dl(attr)) ||
	    (rt_policy(policy) != (attr->sched_priority != 0)))
		return -EINVAL;

	/*
	 * Allow unprivileged RT tasks to decrease priority:
	 */
	if (user && !capable(CAP_SYS_NICE)) {
		if (fair_policy(policy)) {
			if (attr->sched_nice < task_nice(p) &&
			    !can_nice(p, attr->sched_nice))
				return -EPERM;
		}

		if (rt_policy(policy)) {
			unsigned long rlim_rtprio =
					task_rlimit(p, RLIMIT_RTPRIO);

			/* Can't set/change the rt policy: */
			if (policy != p->policy && !rlim_rtprio)
				return -EPERM;

			/* Can't increase priority: */
			if (attr->sched_priority > p->rt_priority &&
			    attr->sched_priority > rlim_rtprio)
				return -EPERM;
		}

		 /*
		  * Can't set/change SCHED_DEADLINE policy at all for now
		  * (safest behavior); in the future we would like to allow
		  * unprivileged DL tasks to increase their relative deadline
		  * or reduce their runtime (both ways reducing utilization)
		  */
		if (dl_policy(policy))
			return -EPERM;

		/*
		 * Treat SCHED_IDLE as nice 20. Only allow a switch to
		 * SCHED_NORMAL if the RLIMIT_NICE would normally permit it.
		 */
		if (idle_policy(p->policy) && !idle_policy(policy)) {
			if (!can_nice(p, task_nice(p)))
				return -EPERM;
		}

		/* Can't change other user's priorities: */
		if (!check_same_owner(p))
			return -EPERM;

		/* Normal users shall not reset the sched_reset_on_fork flag: */
		if (p->sched_reset_on_fork && !reset_on_fork)
			return -EPERM;
	}

	if (user) {
		retval = security_task_setscheduler(p);
		if (retval)
			return retval;
	}

	/*
	 * Make sure no PI-waiters arrive (or leave) while we are
	 * changing the priority of the task:
	 *
	 * To be able to change p->policy safely, the appropriate
	 * runqueue lock must be held.
	 */
	rq = task_rq_lock(p, &rf);
	update_rq_clock(rq);

	/*
	 * Changing the policy of the stop threads its a very bad idea:
	 */
	if (p == rq->stop) {
		task_rq_unlock(rq, p, &rf);
		return -EINVAL;
	}

	/*
	 * If not changing anything there's no need to proceed further,
	 * but store a possible modification of reset_on_fork.
	 */
	if (unlikely(policy == p->policy)) {
		if (fair_policy(policy) && attr->sched_nice != task_nice(p))
			goto change;
		if (rt_policy(policy) && attr->sched_priority != p->rt_priority)
			goto change;
		if (dl_policy(policy) && dl_param_changed(p, attr))
			goto change;

		p->sched_reset_on_fork = reset_on_fork;
		task_rq_unlock(rq, p, &rf);
		return 0;
	}
change:

	if (user) {
#ifdef CONFIG_RT_GROUP_SCHED
		/*
		 * Do not allow realtime tasks into groups that have no runtime
		 * assigned.
		 */
		if (rt_bandwidth_enabled() && rt_policy(policy) &&
				task_group(p)->rt_bandwidth.rt_runtime == 0 &&
				!task_group_is_autogroup(task_group(p))) {
			task_rq_unlock(rq, p, &rf);
			return -EPERM;
		}
#endif
#ifdef CONFIG_SMP
		if (dl_bandwidth_enabled() && dl_policy(policy)) {
			cpumask_t *span = rq->rd->span;

			/*
			 * Don't allow tasks with an affinity mask smaller than
			 * the entire root_domain to become SCHED_DEADLINE. We
			 * will also fail if there's no bandwidth available.
			 */
			if (!cpumask_subset(span, p->cpus_ptr) ||
			    rq->rd->dl_bw.bw == 0) {
				task_rq_unlock(rq, p, &rf);
				return -EPERM;
			}
		}
#endif
	}

	/* Re-check policy now with rq lock held: */
	if (unlikely(oldpolicy != -1 && oldpolicy != p->policy)) {
		policy = oldpolicy = -1;
		task_rq_unlock(rq, p, &rf);
		goto recheck;
	}

	/*
	 * If setscheduling to SCHED_DEADLINE (or changing the parameters
	 * of a SCHED_DEADLINE task) we need to check if enough bandwidth
	 * is available.
	 */
	if ((dl_policy(policy) || dl_task(p)) && sched_dl_overflow(p, policy, attr)) {
		task_rq_unlock(rq, p, &rf);
		return -EBUSY;
	}

	p->sched_reset_on_fork = reset_on_fork;
	oldprio = p->prio;

	if (pi) {
		/*
		 * Take priority boosted tasks into account. If the new
		 * effective priority is unchanged, we just store the new
		 * normal parameters and do not touch the scheduler class and
		 * the runqueue. This will be done when the task deboost
		 * itself.
		 */
		new_effective_prio = rt_effective_prio(p, newprio);
		if (new_effective_prio == oldprio)
			queue_flags &= ~DEQUEUE_MOVE;
	}

	queued = task_on_rq_queued(p);
	running = task_current(rq, p);
	if (queued)
		dequeue_task(rq, p, queue_flags);
	if (running)
		put_prev_task(rq, p);

	prev_class = p->sched_class;
	__setscheduler(rq, p, attr, pi);

	if (queued) {
		/*
		 * We enqueue to tail when the priority of a task is
		 * increased (user space view).
		 */
		if (oldprio < p->prio)
			queue_flags |= ENQUEUE_HEAD;

		enqueue_task(rq, p, queue_flags);
	}
	if (running)
		set_curr_task(rq, p);

	check_class_changed(rq, p, prev_class, oldprio);

	/* Avoid rq from going away on us: */
	preempt_disable();
	task_rq_unlock(rq, p, &rf);

	if (pi)
		rt_mutex_adjust_pi(p);

	/* Run balance callbacks after we've adjusted the PI chain: */
	balance_callback(rq);
	preempt_enable();

	return 0;
}

static int _sched_setscheduler(struct task_struct *p, int policy,
			       const struct sched_param *param, bool check)
{
	struct sched_attr attr = {
		.sched_policy   = policy,
		.sched_priority = param->sched_priority,
		.sched_nice	= PRIO_TO_NICE(p->static_prio),
	};

	/* Fixup the legacy SCHED_RESET_ON_FORK hack. */
	if ((policy != SETPARAM_POLICY) && (policy & SCHED_RESET_ON_FORK)) {
		attr.sched_flags |= SCHED_FLAG_RESET_ON_FORK;
		policy &= ~SCHED_RESET_ON_FORK;
		attr.sched_policy = policy;
	}

	return __sched_setscheduler(p, &attr, check, true);
}
/**
 * sched_setscheduler - change the scheduling policy and/or RT priority of a thread.
 * @p: the task in question.
 * @policy: new policy.
 * @param: structure containing the new RT priority.
 *
 * Return: 0 on success. An error code otherwise.
 *
 * NOTE that the task may be already dead.
 */
int sched_setscheduler(struct task_struct *p, int policy,
		       const struct sched_param *param)
{
	return _sched_setscheduler(p, policy, param, true);
}
EXPORT_SYMBOL_GPL(sched_setscheduler);

int sched_setattr(struct task_struct *p, const struct sched_attr *attr)
{
	return __sched_setscheduler(p, attr, true, true);
}
EXPORT_SYMBOL_GPL(sched_setattr);

/**
 * sched_setscheduler_nocheck - change the scheduling policy and/or RT priority of a thread from kernelspace.
 * @p: the task in question.
 * @policy: new policy.
 * @param: structure containing the new RT priority.
 *
 * Just like sched_setscheduler, only don't bother checking if the
 * current context has permission.  For example, this is needed in
 * stop_machine(): we create temporary high priority worker threads,
 * but our caller might not have that capability.
 *
 * Return: 0 on success. An error code otherwise.
 */
int sched_setscheduler_nocheck(struct task_struct *p, int policy,
			       const struct sched_param *param)
{
	return _sched_setscheduler(p, policy, param, false);
}
EXPORT_SYMBOL_GPL(sched_setscheduler_nocheck);

static int
do_sched_setscheduler(pid_t pid, int policy, struct sched_param __user *param)
{
	struct sched_param lparam;
	struct task_struct *p;
	int retval;

	if (!param || pid < 0)
		return -EINVAL;
	if (copy_from_user(&lparam, param, sizeof(struct sched_param)))
		return -EFAULT;

	rcu_read_lock();
	retval = -ESRCH;
	p = find_process_by_pid(pid);
	if (p != NULL)
		retval = sched_setscheduler(p, policy, &lparam);
	rcu_read_unlock();

	return retval;
}

/*
 * Mimics kernel/events/core.c perf_copy_attr().
 */
static int sched_copy_attr(struct sched_attr __user *uattr, struct sched_attr *attr)
{
	u32 size;
	int ret;

	if (!access_ok(VERIFY_WRITE, uattr, SCHED_ATTR_SIZE_VER0))
		return -EFAULT;

	/* Zero the full structure, so that a short copy will be nice: */
	memset(attr, 0, sizeof(*attr));

	ret = get_user(size, &uattr->size);
	if (ret)
		return ret;

	/* Bail out on silly large: */
	if (size > PAGE_SIZE)
		goto err_size;

	/* ABI compatibility quirk: */
	if (!size)
		size = SCHED_ATTR_SIZE_VER0;

	if (size < SCHED_ATTR_SIZE_VER0)
		goto err_size;

	/*
	 * If we're handed a bigger struct than we know of,
	 * ensure all the unknown bits are 0 - i.e. new
	 * user-space does not rely on any kernel feature
	 * extensions we dont know about yet.
	 */
	if (size > sizeof(*attr)) {
		unsigned char __user *addr;
		unsigned char __user *end;
		unsigned char val;

		addr = (void __user *)uattr + sizeof(*attr);
		end  = (void __user *)uattr + size;

		for (; addr < end; addr++) {
			ret = get_user(val, addr);
			if (ret)
				return ret;
			if (val)
				goto err_size;
		}
		size = sizeof(*attr);
	}

	ret = copy_from_user(attr, uattr, size);
	if (ret)
		return -EFAULT;

	/*
	 * XXX: Do we want to be lenient like existing syscalls; or do we want
	 * to be strict and return an error on out-of-bounds values?
	 */
	attr->sched_nice = clamp(attr->sched_nice, MIN_NICE, MAX_NICE);

	return 0;

err_size:
	put_user(sizeof(*attr), &uattr->size);
	return -E2BIG;
}

/**
 * sys_sched_setscheduler - set/change the scheduler policy and RT priority
 * @pid: the pid in question.
 * @policy: new policy.
 * @param: structure containing the new RT priority.
 *
 * Return: 0 on success. An error code otherwise.
 */
SYSCALL_DEFINE3(sched_setscheduler, pid_t, pid, int, policy, struct sched_param __user *, param)
{
	if (policy < 0)
		return -EINVAL;

	return do_sched_setscheduler(pid, policy, param);
}

/**
 * sys_sched_setparam - set/change the RT priority of a thread
 * @pid: the pid in question.
 * @param: structure containing the new RT priority.
 *
 * Return: 0 on success. An error code otherwise.
 */
SYSCALL_DEFINE2(sched_setparam, pid_t, pid, struct sched_param __user *, param)
{
	return do_sched_setscheduler(pid, SETPARAM_POLICY, param);
}

/**
 * sys_sched_setattr - same as above, but with extended sched_attr
 * @pid: the pid in question.
 * @uattr: structure containing the extended parameters.
 * @flags: for future extension.
 */
SYSCALL_DEFINE3(sched_setattr, pid_t, pid, struct sched_attr __user *, uattr,
			       unsigned int, flags)
{
	struct sched_attr attr;
	struct task_struct *p;
	int retval;

	if (!uattr || pid < 0 || flags)
		return -EINVAL;

	retval = sched_copy_attr(uattr, &attr);
	if (retval)
		return retval;

	if ((int)attr.sched_policy < 0)
		return -EINVAL;

	rcu_read_lock();
	retval = -ESRCH;
	p = find_process_by_pid(pid);
	if (p != NULL)
		retval = sched_setattr(p, &attr);
	rcu_read_unlock();

	return retval;
}

/**
 * sys_sched_getscheduler - get the policy (scheduling class) of a thread
 * @pid: the pid in question.
 *
 * Return: On success, the policy of the thread. Otherwise, a negative error
 * code.
 */
SYSCALL_DEFINE1(sched_getscheduler, pid_t, pid)
{
	struct task_struct *p;
	int retval;

	if (pid < 0)
		return -EINVAL;

	retval = -ESRCH;
	rcu_read_lock();
	p = find_process_by_pid(pid);
	if (p) {
		retval = security_task_getscheduler(p);
		if (!retval)
			retval = p->policy
				| (p->sched_reset_on_fork ? SCHED_RESET_ON_FORK : 0);
	}
	rcu_read_unlock();
	return retval;
}

/**
 * sys_sched_getparam - get the RT priority of a thread
 * @pid: the pid in question.
 * @param: structure containing the RT priority.
 *
 * Return: On success, 0 and the RT priority is in @param. Otherwise, an error
 * code.
 */
SYSCALL_DEFINE2(sched_getparam, pid_t, pid, struct sched_param __user *, param)
{
	struct sched_param lp = { .sched_priority = 0 };
	struct task_struct *p;
	int retval;

	if (!param || pid < 0)
		return -EINVAL;

	rcu_read_lock();
	p = find_process_by_pid(pid);
	retval = -ESRCH;
	if (!p)
		goto out_unlock;

	retval = security_task_getscheduler(p);
	if (retval)
		goto out_unlock;

	if (task_has_rt_policy(p))
		lp.sched_priority = p->rt_priority;
	rcu_read_unlock();

	/*
	 * This one might sleep, we cannot do it with a spinlock held ...
	 */
	retval = copy_to_user(param, &lp, sizeof(*param)) ? -EFAULT : 0;

	return retval;

out_unlock:
	rcu_read_unlock();
	return retval;
}

static int sched_read_attr(struct sched_attr __user *uattr,
			   struct sched_attr *attr,
			   unsigned int usize)
{
	int ret;

	if (!access_ok(VERIFY_WRITE, uattr, usize))
		return -EFAULT;

	/*
	 * If we're handed a smaller struct than we know of,
	 * ensure all the unknown bits are 0 - i.e. old
	 * user-space does not get uncomplete information.
	 */
	if (usize < sizeof(*attr)) {
		unsigned char *addr;
		unsigned char *end;

		addr = (void *)attr + usize;
		end  = (void *)attr + sizeof(*attr);

		for (; addr < end; addr++) {
			if (*addr)
				return -EFBIG;
		}

		attr->size = usize;
	}

	ret = copy_to_user(uattr, attr, attr->size);
	if (ret)
		return -EFAULT;

	return 0;
}

/**
 * sys_sched_getattr - similar to sched_getparam, but with sched_attr
 * @pid: the pid in question.
 * @uattr: structure containing the extended parameters.
 * @size: sizeof(attr) for fwd/bwd comp.
 * @flags: for future extension.
 */
SYSCALL_DEFINE4(sched_getattr, pid_t, pid, struct sched_attr __user *, uattr,
		unsigned int, size, unsigned int, flags)
{
	struct sched_attr attr = {
		.size = sizeof(struct sched_attr),
	};
	struct task_struct *p;
	int retval;

	if (!uattr || pid < 0 || size > PAGE_SIZE ||
	    size < SCHED_ATTR_SIZE_VER0 || flags)
		return -EINVAL;

	rcu_read_lock();
	p = find_process_by_pid(pid);
	retval = -ESRCH;
	if (!p)
		goto out_unlock;

	retval = security_task_getscheduler(p);
	if (retval)
		goto out_unlock;

	attr.sched_policy = p->policy;
	if (p->sched_reset_on_fork)
		attr.sched_flags |= SCHED_FLAG_RESET_ON_FORK;
	if (task_has_dl_policy(p))
		__getparam_dl(p, &attr);
	else if (task_has_rt_policy(p))
		attr.sched_priority = p->rt_priority;
	else
		attr.sched_nice = task_nice(p);

	rcu_read_unlock();

	retval = sched_read_attr(uattr, &attr, size);
	return retval;

out_unlock:
	rcu_read_unlock();
	return retval;
}

long sched_setaffinity(pid_t pid, const struct cpumask *in_mask)
{
	cpumask_var_t cpus_allowed, new_mask;
	struct task_struct *p;
	int retval;

	rcu_read_lock();

	p = find_process_by_pid(pid);
	if (!p) {
		rcu_read_unlock();
		return -ESRCH;
	}

	/* Prevent p going away */
	get_task_struct(p);
	rcu_read_unlock();

	if (p->flags & PF_NO_SETAFFINITY) {
		retval = -EINVAL;
		goto out_put_task;
	}
	if (!alloc_cpumask_var(&cpus_allowed, GFP_KERNEL)) {
		retval = -ENOMEM;
		goto out_put_task;
	}
	if (!alloc_cpumask_var(&new_mask, GFP_KERNEL)) {
		retval = -ENOMEM;
		goto out_free_cpus_allowed;
	}
	retval = -EPERM;
	if (!check_same_owner(p)) {
		rcu_read_lock();
		if (!ns_capable(__task_cred(p)->user_ns, CAP_SYS_NICE)) {
			rcu_read_unlock();
			goto out_free_new_mask;
		}
		rcu_read_unlock();
	}

	retval = security_task_setscheduler(p);
	if (retval)
		goto out_free_new_mask;


	cpuset_cpus_allowed(p, cpus_allowed);
	cpumask_and(new_mask, in_mask, cpus_allowed);

	/*
	 * Since bandwidth control happens on root_domain basis,
	 * if admission test is enabled, we only admit -deadline
	 * tasks allowed to run on all the CPUs in the task's
	 * root_domain.
	 */
#ifdef CONFIG_SMP
	if (task_has_dl_policy(p) && dl_bandwidth_enabled()) {
		rcu_read_lock();
		if (!cpumask_subset(task_rq(p)->rd->span, new_mask)) {
			retval = -EBUSY;
			rcu_read_unlock();
			goto out_free_new_mask;
		}
		rcu_read_unlock();
	}
#endif
again:
	retval = __set_cpus_allowed_ptr(p, new_mask, true);

	if (!retval) {
		cpuset_cpus_allowed(p, cpus_allowed);
		if (!cpumask_subset(new_mask, cpus_allowed)) {
			/*
			 * We must have raced with a concurrent cpuset
			 * update. Just reset the cpus_allowed to the
			 * cpuset's cpus_allowed
			 */
			cpumask_copy(new_mask, cpus_allowed);
			goto again;
		}
	}
out_free_new_mask:
	free_cpumask_var(new_mask);
out_free_cpus_allowed:
	free_cpumask_var(cpus_allowed);
out_put_task:
	put_task_struct(p);
	return retval;
}

static int get_user_cpu_mask(unsigned long __user *user_mask_ptr, unsigned len,
			     struct cpumask *new_mask)
{
	if (len < cpumask_size())
		cpumask_clear(new_mask);
	else if (len > cpumask_size())
		len = cpumask_size();

	return copy_from_user(new_mask, user_mask_ptr, len) ? -EFAULT : 0;
}

/**
 * sys_sched_setaffinity - set the CPU affinity of a process
 * @pid: pid of the process
 * @len: length in bytes of the bitmask pointed to by user_mask_ptr
 * @user_mask_ptr: user-space pointer to the new CPU mask
 *
 * Return: 0 on success. An error code otherwise.
 */
SYSCALL_DEFINE3(sched_setaffinity, pid_t, pid, unsigned int, len,
		unsigned long __user *, user_mask_ptr)
{
	cpumask_var_t new_mask;
	int retval;

	if (!alloc_cpumask_var(&new_mask, GFP_KERNEL))
		return -ENOMEM;

	retval = get_user_cpu_mask(user_mask_ptr, len, new_mask);
	if (retval == 0)
		retval = sched_setaffinity(pid, new_mask);
	free_cpumask_var(new_mask);
	return retval;
}

long sched_getaffinity(pid_t pid, struct cpumask *mask)
{
	struct task_struct *p;
	unsigned long flags;
	int retval;

	rcu_read_lock();

	retval = -ESRCH;
	p = find_process_by_pid(pid);
	if (!p)
		goto out_unlock;

	retval = security_task_getscheduler(p);
	if (retval)
		goto out_unlock;

	raw_spin_lock_irqsave(&p->pi_lock, flags);
	cpumask_and(mask, &p->cpus_mask, cpu_active_mask);
	raw_spin_unlock_irqrestore(&p->pi_lock, flags);

out_unlock:
	rcu_read_unlock();

	return retval;
}

/**
 * sys_sched_getaffinity - get the CPU affinity of a process
 * @pid: pid of the process
 * @len: length in bytes of the bitmask pointed to by user_mask_ptr
 * @user_mask_ptr: user-space pointer to hold the current CPU mask
 *
 * Return: size of CPU mask copied to user_mask_ptr on success. An
 * error code otherwise.
 */
SYSCALL_DEFINE3(sched_getaffinity, pid_t, pid, unsigned int, len,
		unsigned long __user *, user_mask_ptr)
{
	int ret;
	cpumask_var_t mask;

	if ((len * BITS_PER_BYTE) < nr_cpu_ids)
		return -EINVAL;
	if (len & (sizeof(unsigned long)-1))
		return -EINVAL;

	if (!alloc_cpumask_var(&mask, GFP_KERNEL))
		return -ENOMEM;

	ret = sched_getaffinity(pid, mask);
	if (ret == 0) {
		size_t retlen = min_t(size_t, len, cpumask_size());

		if (copy_to_user(user_mask_ptr, mask, retlen))
			ret = -EFAULT;
		else
			ret = retlen;
	}
	free_cpumask_var(mask);

	return ret;
}

/**
 * sys_sched_yield - yield the current processor to other threads.
 *
 * This function yields the current CPU to other tasks. If there are no
 * other threads running on this CPU then this function will return.
 *
 * Return: 0.
 */
SYSCALL_DEFINE0(sched_yield)
{
	struct rq_flags rf;
	struct rq *rq;

	local_irq_disable();
	rq = this_rq();
	rq_lock(rq, &rf);

	schedstat_inc(rq->yld_count);
	current->sched_class->yield_task(rq);

	/*
	 * Since we are going to call schedule() anyway, there's
	 * no need to preempt or enable interrupts:
	 */
	preempt_disable();
	rq_unlock(rq, &rf);
	sched_preempt_enable_no_resched();

	schedule();

	return 0;
}

#ifndef CONFIG_PREEMPT
int __sched _cond_resched(void)
{
	if (should_resched(0)) {
		preempt_schedule_common();
		return 1;
	}
	return 0;
}
EXPORT_SYMBOL(_cond_resched);
#endif

/*
 * __cond_resched_lock() - if a reschedule is pending, drop the given lock,
 * call schedule, and on return reacquire the lock.
 *
 * This works OK both with and without CONFIG_PREEMPT. We do strange low-level
 * operations here to prevent schedule() from being called twice (once via
 * spin_unlock(), once by hand).
 */
int __cond_resched_lock(spinlock_t *lock)
{
	int resched = should_resched(PREEMPT_LOCK_OFFSET);
	int ret = 0;

	lockdep_assert_held(lock);

	if (spin_needbreak(lock) || resched) {
		spin_unlock(lock);
		if (resched)
			preempt_schedule_common();
		else
			cpu_relax();
		ret = 1;
		spin_lock(lock);
	}
	return ret;
}
EXPORT_SYMBOL(__cond_resched_lock);

#ifndef CONFIG_PREEMPT_RT_FULL
int __sched __cond_resched_softirq(void)
{
	BUG_ON(!in_softirq());

	if (should_resched(SOFTIRQ_DISABLE_OFFSET)) {
		local_bh_enable();
		preempt_schedule_common();
		local_bh_disable();
		return 1;
	}
	return 0;
}
EXPORT_SYMBOL(__cond_resched_softirq);
#endif

/**
 * yield - yield the current processor to other threads.
 *
 * Do not ever use this function, there's a 99% chance you're doing it wrong.
 *
 * The scheduler is at all times free to pick the calling task as the most
 * eligible task to run, if removing the yield() call from your code breaks
 * it, its already broken.
 *
 * Typical broken usage is:
 *
 * while (!event)
 *	yield();
 *
 * where one assumes that yield() will let 'the other' process run that will
 * make event true. If the current task is a SCHED_FIFO task that will never
 * happen. Never use yield() as a progress guarantee!!
 *
 * If you want to use yield() to wait for something, use wait_event().
 * If you want to use yield() to be 'nice' for others, use cond_resched().
 * If you still want to use yield(), do not!
 */
void __sched yield(void)
{
	set_current_state(TASK_RUNNING);
	sys_sched_yield();
}
EXPORT_SYMBOL(yield);

/**
 * yield_to - yield the current processor to another thread in
 * your thread group, or accelerate that thread toward the
 * processor it's on.
 * @p: target task
 * @preempt: whether task preemption is allowed or not
 *
 * It's the caller's job to ensure that the target task struct
 * can't go away on us before we can do any checks.
 *
 * Return:
 *	true (>0) if we indeed boosted the target task.
 *	false (0) if we failed to boost the target.
 *	-ESRCH if there's no task to yield to.
 */
int __sched yield_to(struct task_struct *p, bool preempt)
{
	struct task_struct *curr = current;
	struct rq *rq, *p_rq;
	unsigned long flags;
	int yielded = 0;

	local_irq_save(flags);
	rq = this_rq();

again:
	p_rq = task_rq(p);
	/*
	 * If we're the only runnable task on the rq and target rq also
	 * has only one task, there's absolutely no point in yielding.
	 */
	if (rq->nr_running == 1 && p_rq->nr_running == 1) {
		yielded = -ESRCH;
		goto out_irq;
	}

	double_rq_lock(rq, p_rq);
	if (task_rq(p) != p_rq) {
		double_rq_unlock(rq, p_rq);
		goto again;
	}

	if (!curr->sched_class->yield_to_task)
		goto out_unlock;

	if (curr->sched_class != p->sched_class)
		goto out_unlock;

	if (task_running(p_rq, p) || p->state)
		goto out_unlock;

	yielded = curr->sched_class->yield_to_task(rq, p, preempt);
	if (yielded) {
		schedstat_inc(rq->yld_count);
		/*
		 * Make p's CPU reschedule; pick_next_entity takes care of
		 * fairness.
		 */
		if (preempt && rq != p_rq)
			resched_curr(p_rq);
	}

out_unlock:
	double_rq_unlock(rq, p_rq);
out_irq:
	local_irq_restore(flags);

	if (yielded > 0)
		schedule();

	return yielded;
}
EXPORT_SYMBOL_GPL(yield_to);

int io_schedule_prepare(void)
{
	int old_iowait = current->in_iowait;

	current->in_iowait = 1;
	blk_schedule_flush_plug(current);

	return old_iowait;
}

void io_schedule_finish(int token)
{
	current->in_iowait = token;
}

/*
 * This task is about to go to sleep on IO. Increment rq->nr_iowait so
 * that process accounting knows that this is a task in IO wait state.
 */
long __sched io_schedule_timeout(long timeout)
{
	int token;
	long ret;

	token = io_schedule_prepare();
	ret = schedule_timeout(timeout);
	io_schedule_finish(token);

	return ret;
}
EXPORT_SYMBOL(io_schedule_timeout);

void io_schedule(void)
{
	int token;

	token = io_schedule_prepare();
	schedule();
	io_schedule_finish(token);
}
EXPORT_SYMBOL(io_schedule);

/**
 * sys_sched_get_priority_max - return maximum RT priority.
 * @policy: scheduling class.
 *
 * Return: On success, this syscall returns the maximum
 * rt_priority that can be used by a given scheduling class.
 * On failure, a negative error code is returned.
 */
SYSCALL_DEFINE1(sched_get_priority_max, int, policy)
{
	int ret = -EINVAL;

	switch (policy) {
	case SCHED_FIFO:
	case SCHED_RR:
		ret = MAX_USER_RT_PRIO-1;
		break;
	case SCHED_DEADLINE:
	case SCHED_NORMAL:
	case SCHED_BATCH:
	case SCHED_IDLE:
		ret = 0;
		break;
	}
	return ret;
}

/**
 * sys_sched_get_priority_min - return minimum RT priority.
 * @policy: scheduling class.
 *
 * Return: On success, this syscall returns the minimum
 * rt_priority that can be used by a given scheduling class.
 * On failure, a negative error code is returned.
 */
SYSCALL_DEFINE1(sched_get_priority_min, int, policy)
{
	int ret = -EINVAL;

	switch (policy) {
	case SCHED_FIFO:
	case SCHED_RR:
		ret = 1;
		break;
	case SCHED_DEADLINE:
	case SCHED_NORMAL:
	case SCHED_BATCH:
	case SCHED_IDLE:
		ret = 0;
	}
	return ret;
}

/**
 * sys_sched_rr_get_interval - return the default timeslice of a process.
 * @pid: pid of the process.
 * @interval: userspace pointer to the timeslice value.
 *
 * this syscall writes the default timeslice value of a given process
 * into the user-space timespec buffer. A value of '0' means infinity.
 *
 * Return: On success, 0 and the timeslice is in @interval. Otherwise,
 * an error code.
 */
SYSCALL_DEFINE2(sched_rr_get_interval, pid_t, pid,
		struct timespec __user *, interval)
{
	struct task_struct *p;
	unsigned int time_slice;
	struct rq_flags rf;
	struct timespec t;
	struct rq *rq;
	int retval;

	if (pid < 0)
		return -EINVAL;

	retval = -ESRCH;
	rcu_read_lock();
	p = find_process_by_pid(pid);
	if (!p)
		goto out_unlock;

	retval = security_task_getscheduler(p);
	if (retval)
		goto out_unlock;

	rq = task_rq_lock(p, &rf);
	time_slice = 0;
	if (p->sched_class->get_rr_interval)
		time_slice = p->sched_class->get_rr_interval(rq, p);
	task_rq_unlock(rq, p, &rf);

	rcu_read_unlock();
	jiffies_to_timespec(time_slice, &t);
	retval = copy_to_user(interval, &t, sizeof(t)) ? -EFAULT : 0;
	return retval;

out_unlock:
	rcu_read_unlock();
	return retval;
}

void sched_show_task(struct task_struct *p)
{
	unsigned long free = 0;
	int ppid;

	if (!try_get_task_stack(p))
		return;

	printk(KERN_INFO "%-15.15s %c", p->comm, task_state_to_char(p));

	if (p->state == TASK_RUNNING)
		printk(KERN_CONT "  running task    ");
#ifdef CONFIG_DEBUG_STACK_USAGE
	free = stack_not_used(p);
#endif
	ppid = 0;
	rcu_read_lock();
	if (pid_alive(p))
		ppid = task_pid_nr(rcu_dereference(p->real_parent));
	rcu_read_unlock();
	printk(KERN_CONT "%5lu %5d %6d 0x%08lx\n", free,
		task_pid_nr(p), ppid,
		(unsigned long)task_thread_info(p)->flags);

	print_worker_info(KERN_INFO, p);
	show_stack(p, NULL);
	put_task_stack(p);
}

static inline bool
state_filter_match(unsigned long state_filter, struct task_struct *p)
{
	/* no filter, everything matches */
	if (!state_filter)
		return true;

	/* filter, but doesn't match */
	if (!(p->state & state_filter))
		return false;

	/*
	 * When looking for TASK_UNINTERRUPTIBLE skip TASK_IDLE (allows
	 * TASK_KILLABLE).
	 */
	if (state_filter == TASK_UNINTERRUPTIBLE && p->state == TASK_IDLE)
		return false;

	return true;
}


void show_state_filter(unsigned long state_filter)
{
	struct task_struct *g, *p;

#if BITS_PER_LONG == 32
	printk(KERN_INFO
		"  task                PC stack   pid father\n");
#else
	printk(KERN_INFO
		"  task                        PC stack   pid father\n");
#endif
	rcu_read_lock();
	for_each_process_thread(g, p) {
		/*
		 * reset the NMI-timeout, listing all files on a slow
		 * console might take a lot of time:
		 * Also, reset softlockup watchdogs on all CPUs, because
		 * another CPU might be blocked waiting for us to process
		 * an IPI.
		 */
		touch_nmi_watchdog();
		touch_all_softlockup_watchdogs();
		if (state_filter_match(state_filter, p))
			sched_show_task(p);
	}

#ifdef CONFIG_SCHED_DEBUG
	if (!state_filter)
		sysrq_sched_debug_show();
#endif
	rcu_read_unlock();
	/*
	 * Only show locks if all tasks are dumped:
	 */
	if (!state_filter)
		debug_show_all_locks();
}

/**
 * init_idle - set up an idle thread for a given CPU
 * @idle: task in question
 * @cpu: CPU the idle task belongs to
 *
 * NOTE: this function does not set the idle thread's NEED_RESCHED
 * flag, to make booting more robust.
 */
void init_idle(struct task_struct *idle, int cpu)
{
	struct rq *rq = cpu_rq(cpu);
	unsigned long flags;

	raw_spin_lock_irqsave(&idle->pi_lock, flags);
	raw_spin_lock(&rq->lock);

	__sched_fork(0, idle);
	idle->state = TASK_RUNNING;
	idle->se.exec_start = sched_clock();
	idle->flags |= PF_IDLE;

	kasan_unpoison_task_stack(idle);

#ifdef CONFIG_SMP
	/*
	 * Its possible that init_idle() gets called multiple times on a task,
	 * in that case do_set_cpus_allowed() will not do the right thing.
	 *
	 * And since this is boot we can forgo the serialization.
	 */
	set_cpus_allowed_common(idle, cpumask_of(cpu));
#endif
	/*
	 * We're having a chicken and egg problem, even though we are
	 * holding rq->lock, the CPU isn't yet set to this CPU so the
	 * lockdep check in task_group() will fail.
	 *
	 * Similar case to sched_fork(). / Alternatively we could
	 * use task_rq_lock() here and obtain the other rq->lock.
	 *
	 * Silence PROVE_RCU
	 */
	rcu_read_lock();
	__set_task_cpu(idle, cpu);
	rcu_read_unlock();

	rq->curr = rq->idle = idle;
	idle->on_rq = TASK_ON_RQ_QUEUED;
#ifdef CONFIG_SMP
	idle->on_cpu = 1;
#endif
	raw_spin_unlock(&rq->lock);
	raw_spin_unlock_irqrestore(&idle->pi_lock, flags);

	/* Set the preempt count _outside_ the spinlocks! */
	init_idle_preempt_count(idle, cpu);
#ifdef CONFIG_HAVE_PREEMPT_LAZY
	task_thread_info(idle)->preempt_lazy_count = 0;
#endif
	/*
	 * The idle tasks have their own, simple scheduling class:
	 */
	idle->sched_class = &idle_sched_class;
	ftrace_graph_init_idle_task(idle, cpu);
	vtime_init_idle(idle, cpu);
#ifdef CONFIG_SMP
	sprintf(idle->comm, "%s/%d", INIT_TASK_COMM, cpu);
#endif
}

#ifdef CONFIG_SMP

int cpuset_cpumask_can_shrink(const struct cpumask *cur,
			      const struct cpumask *trial)
{
	int ret = 1;

	if (!cpumask_weight(cur))
		return ret;

	ret = dl_cpuset_cpumask_can_shrink(cur, trial);

	return ret;
}

int task_can_attach(struct task_struct *p,
		    const struct cpumask *cs_cpus_allowed)
{
	int ret = 0;

	/*
	 * Kthreads which disallow setaffinity shouldn't be moved
	 * to a new cpuset; we don't want to change their CPU
	 * affinity and isolating such threads by their set of
	 * allowed nodes is unnecessary.  Thus, cpusets are not
	 * applicable for such threads.  This prevents checking for
	 * success of set_cpus_allowed_ptr() on all attached tasks
	 * before cpus_mask may be changed.
	 */
	if (p->flags & PF_NO_SETAFFINITY) {
		ret = -EINVAL;
		goto out;
	}

	if (dl_task(p) && !cpumask_intersects(task_rq(p)->rd->span,
					      cs_cpus_allowed))
		ret = dl_task_can_attach(p, cs_cpus_allowed);

out:
	return ret;
}

bool sched_smp_initialized __read_mostly;

#ifdef CONFIG_NUMA_BALANCING
/* Migrate current task p to target_cpu */
int migrate_task_to(struct task_struct *p, int target_cpu)
{
	struct migration_arg arg = { p, target_cpu };
	int curr_cpu = task_cpu(p);

	if (curr_cpu == target_cpu)
		return 0;

	if (!cpumask_test_cpu(target_cpu, p->cpus_ptr))
		return -EINVAL;

	/* TODO: This is not properly updating schedstats */

	trace_sched_move_numa(p, curr_cpu, target_cpu);
	return stop_one_cpu(curr_cpu, migration_cpu_stop, &arg);
}

/*
 * Requeue a task on a given node and accurately track the number of NUMA
 * tasks on the runqueues
 */
void sched_setnuma(struct task_struct *p, int nid)
{
	bool queued, running;
	struct rq_flags rf;
	struct rq *rq;

	rq = task_rq_lock(p, &rf);
	queued = task_on_rq_queued(p);
	running = task_current(rq, p);

	if (queued)
		dequeue_task(rq, p, DEQUEUE_SAVE);
	if (running)
		put_prev_task(rq, p);

	p->numa_preferred_nid = nid;

	if (queued)
		enqueue_task(rq, p, ENQUEUE_RESTORE | ENQUEUE_NOCLOCK);
	if (running)
		set_curr_task(rq, p);
	task_rq_unlock(rq, p, &rf);
}
#endif /* CONFIG_NUMA_BALANCING */

#ifdef CONFIG_HOTPLUG_CPU
static DEFINE_PER_CPU(struct mm_struct *, idle_last_mm);

/*
 * Ensure that the idle task is using init_mm right before its CPU goes
 * offline.
 */
void idle_task_exit(void)
{
	struct mm_struct *mm = current->active_mm;

	BUG_ON(cpu_online(smp_processor_id()));

	if (mm != &init_mm) {
		switch_mm(mm, &init_mm, current);
		finish_arch_post_lock_switch();
	}
	/*
	 * Defer the cleanup to an alive cpu. On RT we can neither
	 * call mmdrop() nor mmdrop_delayed() from here.
	 */
	per_cpu(idle_last_mm, smp_processor_id()) = mm;

}

/*
 * Since this CPU is going 'away' for a while, fold any nr_active delta
 * we might have. Assumes we're called after migrate_tasks() so that the
 * nr_active count is stable. We need to take the teardown thread which
 * is calling this into account, so we hand in adjust = 1 to the load
 * calculation.
 *
 * Also see the comment "Global load-average calculations".
 */
static void calc_load_migrate(struct rq *rq)
{
	long delta = calc_load_fold_active(rq, 1);
	if (delta)
		atomic_long_add(delta, &calc_load_tasks);
}

static void put_prev_task_fake(struct rq *rq, struct task_struct *prev)
{
}

static const struct sched_class fake_sched_class = {
	.put_prev_task = put_prev_task_fake,
};

static struct task_struct fake_task = {
	/*
	 * Avoid pull_{rt,dl}_task()
	 */
	.prio = MAX_PRIO + 1,
	.sched_class = &fake_sched_class,
};

/*
 * Migrate all tasks from the rq, sleeping tasks will be migrated by
 * try_to_wake_up()->select_task_rq().
 *
 * Called with rq->lock held even though we'er in stop_machine() and
 * there's no concurrency possible, we hold the required locks anyway
 * because of lock validation efforts.
 */
static void migrate_tasks(struct rq *dead_rq, struct rq_flags *rf)
{
	struct rq *rq = dead_rq;
	struct task_struct *next, *stop = rq->stop;
	struct rq_flags orf = *rf;
	int dest_cpu;

	/*
	 * Fudge the rq selection such that the below task selection loop
	 * doesn't get stuck on the currently eligible stop task.
	 *
	 * We're currently inside stop_machine() and the rq is either stuck
	 * in the stop_machine_cpu_stop() loop, or we're executing this code,
	 * either way we should never end up calling schedule() until we're
	 * done here.
	 */
	rq->stop = NULL;

	/*
	 * put_prev_task() and pick_next_task() sched
	 * class method both need to have an up-to-date
	 * value of rq->clock[_task]
	 */
	update_rq_clock(rq);

	for (;;) {
		/*
		 * There's this thread running, bail when that's the only
		 * remaining thread:
		 */
		if (rq->nr_running == 1)
			break;

		/*
		 * pick_next_task() assumes pinned rq->lock:
		 */
		next = pick_next_task(rq, &fake_task, rf);
		BUG_ON(!next);
		put_prev_task(rq, next);

		/*
		 * Rules for changing task_struct::cpus_mask are holding
		 * both pi_lock and rq->lock, such that holding either
		 * stabilizes the mask.
		 *
		 * Drop rq->lock is not quite as disastrous as it usually is
		 * because !cpu_active at this point, which means load-balance
		 * will not interfere. Also, stop-machine.
		 */
		rq_unlock(rq, rf);
		raw_spin_lock(&next->pi_lock);
		rq_relock(rq, rf);

		/*
		 * Since we're inside stop-machine, _nothing_ should have
		 * changed the task, WARN if weird stuff happened, because in
		 * that case the above rq->lock drop is a fail too.
		 */
		if (WARN_ON(task_rq(next) != rq || !task_on_rq_queued(next))) {
			raw_spin_unlock(&next->pi_lock);
			continue;
		}

		/* Find suitable destination for @next, with force if needed. */
		dest_cpu = select_fallback_rq(dead_rq->cpu, next);
		rq = __migrate_task(rq, rf, next, dest_cpu);
		if (rq != dead_rq) {
			rq_unlock(rq, rf);
			rq = dead_rq;
			*rf = orf;
			rq_relock(rq, rf);
		}
		raw_spin_unlock(&next->pi_lock);
	}

	rq->stop = stop;
}
#endif /* CONFIG_HOTPLUG_CPU */

void set_rq_online(struct rq *rq)
{
	if (!rq->online) {
		const struct sched_class *class;

		cpumask_set_cpu(rq->cpu, rq->rd->online);
		rq->online = 1;

		for_each_class(class) {
			if (class->rq_online)
				class->rq_online(rq);
		}
	}
}

void set_rq_offline(struct rq *rq)
{
	if (rq->online) {
		const struct sched_class *class;

		for_each_class(class) {
			if (class->rq_offline)
				class->rq_offline(rq);
		}

		cpumask_clear_cpu(rq->cpu, rq->rd->online);
		rq->online = 0;
	}
}

static void set_cpu_rq_start_time(unsigned int cpu)
{
	struct rq *rq = cpu_rq(cpu);

	rq->age_stamp = sched_clock_cpu(cpu);
}

/*
 * used to mark begin/end of suspend/resume:
 */
static int num_cpus_frozen;

/*
 * Update cpusets according to cpu_active mask.  If cpusets are
 * disabled, cpuset_update_active_cpus() becomes a simple wrapper
 * around partition_sched_domains().
 *
 * If we come here as part of a suspend/resume, don't touch cpusets because we
 * want to restore it back to its original state upon resume anyway.
 */
static void cpuset_cpu_active(void)
{
	if (cpuhp_tasks_frozen) {
		/*
		 * num_cpus_frozen tracks how many CPUs are involved in suspend
		 * resume sequence. As long as this is not the last online
		 * operation in the resume sequence, just build a single sched
		 * domain, ignoring cpusets.
		 */
		partition_sched_domains(1, NULL, NULL);
		if (--num_cpus_frozen)
			return;
		/*
		 * This is the last CPU online operation. So fall through and
		 * restore the original sched domains by considering the
		 * cpuset configurations.
		 */
		cpuset_force_rebuild();
	}
	cpuset_update_active_cpus();
}

static int cpuset_cpu_inactive(unsigned int cpu)
{
	if (!cpuhp_tasks_frozen) {
		if (dl_cpu_busy(cpu))
			return -EBUSY;
		cpuset_update_active_cpus();
	} else {
		num_cpus_frozen++;
		partition_sched_domains(1, NULL, NULL);
	}
	return 0;
}

int sched_cpu_activate(unsigned int cpu)
{
	struct rq *rq = cpu_rq(cpu);
	struct rq_flags rf;

#ifdef CONFIG_SCHED_SMT
	/*
	 * When going up, increment the number of cores with SMT present.
	 */
	if (cpumask_weight(cpu_smt_mask(cpu)) == 2)
		static_branch_inc_cpuslocked(&sched_smt_present);
#endif
	set_cpu_active(cpu, true);

	if (sched_smp_initialized) {
		sched_domains_numa_masks_set(cpu);
		cpuset_cpu_active();
	}

	/*
	 * Put the rq online, if not already. This happens:
	 *
	 * 1) In the early boot process, because we build the real domains
	 *    after all CPUs have been brought up.
	 *
	 * 2) At runtime, if cpuset_cpu_active() fails to rebuild the
	 *    domains.
	 */
	rq_lock_irqsave(rq, &rf);
	if (rq->rd) {
		BUG_ON(!cpumask_test_cpu(cpu, rq->rd->span));
		set_rq_online(rq);
	}
	rq_unlock_irqrestore(rq, &rf);

	update_max_interval();

	return 0;
}

int sched_cpu_deactivate(unsigned int cpu)
{
	int ret;

	set_cpu_active(cpu, false);
	/*
	 * We've cleared cpu_active_mask, wait for all preempt-disabled and RCU
	 * users of this state to go away such that all new such users will
	 * observe it.
	 *
	 * Do sync before park smpboot threads to take care the rcu boost case.
	 */
	synchronize_rcu_mult(call_rcu, call_rcu_sched);

#ifdef CONFIG_SCHED_SMT
	/*
	 * When going down, decrement the number of cores with SMT present.
	 */
	if (cpumask_weight(cpu_smt_mask(cpu)) == 2)
		static_branch_dec_cpuslocked(&sched_smt_present);
#endif

	if (!sched_smp_initialized)
		return 0;

	ret = cpuset_cpu_inactive(cpu);
	if (ret) {
		set_cpu_active(cpu, true);
		return ret;
	}
	sched_domains_numa_masks_clear(cpu);
	return 0;
}

static void sched_rq_cpu_starting(unsigned int cpu)
{
	struct rq *rq = cpu_rq(cpu);

	rq->calc_load_update = calc_load_update;
	update_max_interval();
}

int sched_cpu_starting(unsigned int cpu)
{
	set_cpu_rq_start_time(cpu);
	sched_rq_cpu_starting(cpu);
	return 0;
}

#ifdef CONFIG_HOTPLUG_CPU
int sched_cpu_dying(unsigned int cpu)
{
	struct rq *rq = cpu_rq(cpu);
	struct rq_flags rf;

	/* Handle pending wakeups and then migrate everything off */
	sched_ttwu_pending();

	rq_lock_irqsave(rq, &rf);
	if (rq->rd) {
		BUG_ON(!cpumask_test_cpu(cpu, rq->rd->span));
		set_rq_offline(rq);
	}
	migrate_tasks(rq, &rf);
	BUG_ON(rq->nr_running != 1);
	rq_unlock_irqrestore(rq, &rf);

	calc_load_migrate(rq);
	update_max_interval();
	nohz_balance_exit_idle(cpu);
	hrtick_clear(rq);
	if (per_cpu(idle_last_mm, cpu)) {
		mmdrop_delayed(per_cpu(idle_last_mm, cpu));
		per_cpu(idle_last_mm, cpu) = NULL;
	}
	return 0;
}
#endif

void __init sched_init_smp(void)
{
	cpumask_var_t non_isolated_cpus;

	alloc_cpumask_var(&non_isolated_cpus, GFP_KERNEL);

	sched_init_numa();

	/*
	 * There's no userspace yet to cause hotplug operations; hence all the
	 * CPU masks are stable and all blatant races in the below code cannot
	 * happen. The hotplug lock is nevertheless taken to satisfy lockdep,
	 * but there won't be any contention on it.
	 */
	cpus_read_lock();
	mutex_lock(&sched_domains_mutex);
	sched_init_domains(cpu_active_mask);
	cpumask_andnot(non_isolated_cpus, cpu_possible_mask, cpu_isolated_map);
	if (cpumask_empty(non_isolated_cpus))
		cpumask_set_cpu(smp_processor_id(), non_isolated_cpus);
	mutex_unlock(&sched_domains_mutex);
	cpus_read_unlock();

	/* Move init over to a non-isolated CPU */
	if (set_cpus_allowed_ptr(current, non_isolated_cpus) < 0)
		BUG();
	sched_init_granularity();
	free_cpumask_var(non_isolated_cpus);

	init_sched_rt_class();
	init_sched_dl_class();

	sched_smp_initialized = true;
}

static int __init migration_init(void)
{
	sched_rq_cpu_starting(smp_processor_id());
	return 0;
}
early_initcall(migration_init);

#else
void __init sched_init_smp(void)
{
	sched_init_granularity();
}
#endif /* CONFIG_SMP */

int in_sched_functions(unsigned long addr)
{
	return in_lock_functions(addr) ||
		(addr >= (unsigned long)__sched_text_start
		&& addr < (unsigned long)__sched_text_end);
}

#ifdef CONFIG_CGROUP_SCHED
/*
 * Default task group.
 * Every task in system belongs to this group at bootup.
 */
struct task_group root_task_group;
LIST_HEAD(task_groups);

/* Cacheline aligned slab cache for task_group */
static struct kmem_cache *task_group_cache __read_mostly;
#endif

DECLARE_PER_CPU(cpumask_var_t, load_balance_mask);
DECLARE_PER_CPU(cpumask_var_t, select_idle_mask);

void __init sched_init(void)
{
	int i, j;
	unsigned long alloc_size = 0, ptr;

	sched_clock_init();
	wait_bit_init();

#ifdef CONFIG_FAIR_GROUP_SCHED
	alloc_size += 2 * nr_cpu_ids * sizeof(void **);
#endif
#ifdef CONFIG_RT_GROUP_SCHED
	alloc_size += 2 * nr_cpu_ids * sizeof(void **);
#endif
	if (alloc_size) {
		ptr = (unsigned long)kzalloc(alloc_size, GFP_NOWAIT);

#ifdef CONFIG_FAIR_GROUP_SCHED
		root_task_group.se = (struct sched_entity **)ptr;
		ptr += nr_cpu_ids * sizeof(void **);

		root_task_group.cfs_rq = (struct cfs_rq **)ptr;
		ptr += nr_cpu_ids * sizeof(void **);

#endif /* CONFIG_FAIR_GROUP_SCHED */
#ifdef CONFIG_RT_GROUP_SCHED
		root_task_group.rt_se = (struct sched_rt_entity **)ptr;
		ptr += nr_cpu_ids * sizeof(void **);

		root_task_group.rt_rq = (struct rt_rq **)ptr;
		ptr += nr_cpu_ids * sizeof(void **);

#endif /* CONFIG_RT_GROUP_SCHED */
	}
#ifdef CONFIG_CPUMASK_OFFSTACK
	for_each_possible_cpu(i) {
		per_cpu(load_balance_mask, i) = (cpumask_var_t)kzalloc_node(
			cpumask_size(), GFP_KERNEL, cpu_to_node(i));
		per_cpu(select_idle_mask, i) = (cpumask_var_t)kzalloc_node(
			cpumask_size(), GFP_KERNEL, cpu_to_node(i));
	}
#endif /* CONFIG_CPUMASK_OFFSTACK */

	init_rt_bandwidth(&def_rt_bandwidth, global_rt_period(), global_rt_runtime());
	init_dl_bandwidth(&def_dl_bandwidth, global_rt_period(), global_rt_runtime());

#ifdef CONFIG_SMP
	init_defrootdomain();
#endif

#ifdef CONFIG_RT_GROUP_SCHED
	init_rt_bandwidth(&root_task_group.rt_bandwidth,
			global_rt_period(), global_rt_runtime());
#endif /* CONFIG_RT_GROUP_SCHED */

#ifdef CONFIG_CGROUP_SCHED
	task_group_cache = KMEM_CACHE(task_group, 0);

	list_add(&root_task_group.list, &task_groups);
	INIT_LIST_HEAD(&root_task_group.children);
	INIT_LIST_HEAD(&root_task_group.siblings);
	autogroup_init(&init_task);
#endif /* CONFIG_CGROUP_SCHED */

	for_each_possible_cpu(i) {
		struct rq *rq;

		rq = cpu_rq(i);
		raw_spin_lock_init(&rq->lock);
		rq->nr_running = 0;
		rq->calc_load_active = 0;
		rq->calc_load_update = jiffies + LOAD_FREQ;
		init_cfs_rq(&rq->cfs);
		init_rt_rq(&rq->rt);
		init_dl_rq(&rq->dl);
#ifdef CONFIG_FAIR_GROUP_SCHED
		root_task_group.shares = ROOT_TASK_GROUP_LOAD;
		INIT_LIST_HEAD(&rq->leaf_cfs_rq_list);
		rq->tmp_alone_branch = &rq->leaf_cfs_rq_list;
		/*
		 * How much CPU bandwidth does root_task_group get?
		 *
		 * In case of task-groups formed thr' the cgroup filesystem, it
		 * gets 100% of the CPU resources in the system. This overall
		 * system CPU resource is divided among the tasks of
		 * root_task_group and its child task-groups in a fair manner,
		 * based on each entity's (task or task-group's) weight
		 * (se->load.weight).
		 *
		 * In other words, if root_task_group has 10 tasks of weight
		 * 1024) and two child groups A0 and A1 (of weight 1024 each),
		 * then A0's share of the CPU resource is:
		 *
		 *	A0's bandwidth = 1024 / (10*1024 + 1024 + 1024) = 8.33%
		 *
		 * We achieve this by letting root_task_group's tasks sit
		 * directly in rq->cfs (i.e root_task_group->se[] = NULL).
		 */
		init_cfs_bandwidth(&root_task_group.cfs_bandwidth);
		init_tg_cfs_entry(&root_task_group, &rq->cfs, NULL, i, NULL);
#endif /* CONFIG_FAIR_GROUP_SCHED */

		rq->rt.rt_runtime = def_rt_bandwidth.rt_runtime;
#ifdef CONFIG_RT_GROUP_SCHED
		init_tg_rt_entry(&root_task_group, &rq->rt, NULL, i, NULL);
#endif

		for (j = 0; j < CPU_LOAD_IDX_MAX; j++)
			rq->cpu_load[j] = 0;

#ifdef CONFIG_SMP
		rq->sd = NULL;
		rq->rd = NULL;
		rq->cpu_capacity = rq->cpu_capacity_orig = SCHED_CAPACITY_SCALE;
		rq->balance_callback = NULL;
		rq->active_balance = 0;
		rq->next_balance = jiffies;
		rq->push_cpu = 0;
		rq->cpu = i;
		rq->online = 0;
		rq->idle_stamp = 0;
		rq->avg_idle = 2*sysctl_sched_migration_cost;
		rq->max_idle_balance_cost = sysctl_sched_migration_cost;

		INIT_LIST_HEAD(&rq->cfs_tasks);

		rq_attach_root(rq, &def_root_domain);
#ifdef CONFIG_NO_HZ_COMMON
		rq->last_load_update_tick = jiffies;
		rq->nohz_flags = 0;
#endif
#ifdef CONFIG_NO_HZ_FULL
		rq->last_sched_tick = 0;
#endif
#endif /* CONFIG_SMP */
		init_rq_hrtick(rq);
		atomic_set(&rq->nr_iowait, 0);
	}

	set_load_weight(&init_task);

	/*
	 * The boot idle thread does lazy MMU switching as well:
	 */
	mmgrab(&init_mm);
	enter_lazy_tlb(&init_mm, current);

	/*
	 * Make us the idle thread. Technically, schedule() should not be
	 * called from this thread, however somewhere below it might be,
	 * but because we are the idle thread, we just pick up running again
	 * when this runqueue becomes "idle".
	 */
	init_idle(current, smp_processor_id());

	calc_load_update = jiffies + LOAD_FREQ;

#ifdef CONFIG_SMP
	/* May be allocated at isolcpus cmdline parse time */
	if (cpu_isolated_map == NULL)
		zalloc_cpumask_var(&cpu_isolated_map, GFP_NOWAIT);
	idle_thread_set_boot_cpu();
	set_cpu_rq_start_time(smp_processor_id());
#endif
	init_sched_fair_class();

	init_schedstats();

	scheduler_running = 1;
}

#ifdef CONFIG_DEBUG_ATOMIC_SLEEP
static inline int preempt_count_equals(int preempt_offset)
{
	int nested = preempt_count() + sched_rcu_preempt_depth();

	return (nested == preempt_offset);
}

void __might_sleep(const char *file, int line, int preempt_offset)
{
	/*
	 * Blocking primitives will set (and therefore destroy) current->state,
	 * since we will exit with TASK_RUNNING make sure we enter with it,
	 * otherwise we will destroy state.
	 */
	WARN_ONCE(current->state != TASK_RUNNING && current->task_state_change,
			"do not call blocking ops when !TASK_RUNNING; "
			"state=%lx set at [<%p>] %pS\n",
			current->state,
			(void *)current->task_state_change,
			(void *)current->task_state_change);

	___might_sleep(file, line, preempt_offset);
}
EXPORT_SYMBOL(__might_sleep);

void ___might_sleep(const char *file, int line, int preempt_offset)
{
	/* Ratelimiting timestamp: */
	static unsigned long prev_jiffy;

	unsigned long preempt_disable_ip;

	/* WARN_ON_ONCE() by default, no rate limit required: */
	rcu_sleep_check();

	if ((preempt_count_equals(preempt_offset) && !irqs_disabled() &&
	     !is_idle_task(current)) ||
	    system_state == SYSTEM_BOOTING || system_state > SYSTEM_RUNNING ||
	    oops_in_progress)
		return;

	if (time_before(jiffies, prev_jiffy + HZ) && prev_jiffy)
		return;
	prev_jiffy = jiffies;

	/* Save this before calling printk(), since that will clobber it: */
	preempt_disable_ip = get_preempt_disable_ip(current);

	printk(KERN_ERR
		"BUG: sleeping function called from invalid context at %s:%d\n",
			file, line);
	printk(KERN_ERR
		"in_atomic(): %d, irqs_disabled(): %d, pid: %d, name: %s\n",
			in_atomic(), irqs_disabled(),
			current->pid, current->comm);

	if (task_stack_end_corrupted(current))
		printk(KERN_EMERG "Thread overran stack, or stack corrupted\n");

	debug_show_held_locks(current);
	if (irqs_disabled())
		print_irqtrace_events(current);
	if (IS_ENABLED(CONFIG_DEBUG_PREEMPT)
	    && !preempt_count_equals(preempt_offset)) {
		pr_err("Preemption disabled at:");
		print_ip_sym(preempt_disable_ip);
		pr_cont("\n");
	}
	dump_stack();
	add_taint(TAINT_WARN, LOCKDEP_STILL_OK);
}
EXPORT_SYMBOL(___might_sleep);
#endif

#ifdef CONFIG_MAGIC_SYSRQ
void normalize_rt_tasks(void)
{
	struct task_struct *g, *p;
	struct sched_attr attr = {
		.sched_policy = SCHED_NORMAL,
	};

	read_lock(&tasklist_lock);
	for_each_process_thread(g, p) {
		/*
		 * Only normalize user tasks:
		 */
		if (p->flags & PF_KTHREAD)
			continue;

		p->se.exec_start = 0;
		schedstat_set(p->se.statistics.wait_start,  0);
		schedstat_set(p->se.statistics.sleep_start, 0);
		schedstat_set(p->se.statistics.block_start, 0);

		if (!dl_task(p) && !rt_task(p)) {
			/*
			 * Renice negative nice level userspace
			 * tasks back to 0:
			 */
			if (task_nice(p) < 0)
				set_user_nice(p, 0);
			continue;
		}

		__sched_setscheduler(p, &attr, false, false);
	}
	read_unlock(&tasklist_lock);
}

#endif /* CONFIG_MAGIC_SYSRQ */

#if defined(CONFIG_IA64) || defined(CONFIG_KGDB_KDB)
/*
 * These functions are only useful for the IA64 MCA handling, or kdb.
 *
 * They can only be called when the whole system has been
 * stopped - every CPU needs to be quiescent, and no scheduling
 * activity can take place. Using them for anything else would
 * be a serious bug, and as a result, they aren't even visible
 * under any other configuration.
 */

/**
 * curr_task - return the current task for a given CPU.
 * @cpu: the processor in question.
 *
 * ONLY VALID WHEN THE WHOLE SYSTEM IS STOPPED!
 *
 * Return: The current task for @cpu.
 */
struct task_struct *curr_task(int cpu)
{
	return cpu_curr(cpu);
}

#endif /* defined(CONFIG_IA64) || defined(CONFIG_KGDB_KDB) */

#ifdef CONFIG_IA64
/**
 * set_curr_task - set the current task for a given CPU.
 * @cpu: the processor in question.
 * @p: the task pointer to set.
 *
 * Description: This function must only be used when non-maskable interrupts
 * are serviced on a separate stack. It allows the architecture to switch the
 * notion of the current task on a CPU in a non-blocking manner. This function
 * must be called with all CPU's synchronized, and interrupts disabled, the
 * and caller must save the original value of the current task (see
 * curr_task() above) and restore that value before reenabling interrupts and
 * re-starting the system.
 *
 * ONLY VALID WHEN THE WHOLE SYSTEM IS STOPPED!
 */
void ia64_set_curr_task(int cpu, struct task_struct *p)
{
	cpu_curr(cpu) = p;
}

#endif

#ifdef CONFIG_CGROUP_SCHED
/* task_group_lock serializes the addition/removal of task groups */
static DEFINE_SPINLOCK(task_group_lock);

static void sched_free_group(struct task_group *tg)
{
	free_fair_sched_group(tg);
	free_rt_sched_group(tg);
	autogroup_free(tg);
	kmem_cache_free(task_group_cache, tg);
}

/* allocate runqueue etc for a new task group */
struct task_group *sched_create_group(struct task_group *parent)
{
	struct task_group *tg;

	tg = kmem_cache_alloc(task_group_cache, GFP_KERNEL | __GFP_ZERO);
	if (!tg)
		return ERR_PTR(-ENOMEM);

	if (!alloc_fair_sched_group(tg, parent))
		goto err;

	if (!alloc_rt_sched_group(tg, parent))
		goto err;

	return tg;

err:
	sched_free_group(tg);
	return ERR_PTR(-ENOMEM);
}

void sched_online_group(struct task_group *tg, struct task_group *parent)
{
	unsigned long flags;

	spin_lock_irqsave(&task_group_lock, flags);
	list_add_rcu(&tg->list, &task_groups);

	/* Root should already exist: */
	WARN_ON(!parent);

	tg->parent = parent;
	INIT_LIST_HEAD(&tg->children);
	list_add_rcu(&tg->siblings, &parent->children);
	spin_unlock_irqrestore(&task_group_lock, flags);

	online_fair_sched_group(tg);
}

/* rcu callback to free various structures associated with a task group */
static void sched_free_group_rcu(struct rcu_head *rhp)
{
	/* Now it should be safe to free those cfs_rqs: */
	sched_free_group(container_of(rhp, struct task_group, rcu));
}

void sched_destroy_group(struct task_group *tg)
{
	/* Wait for possible concurrent references to cfs_rqs complete: */
	call_rcu(&tg->rcu, sched_free_group_rcu);
}

void sched_offline_group(struct task_group *tg)
{
	unsigned long flags;

	/* End participation in shares distribution: */
	unregister_fair_sched_group(tg);

	spin_lock_irqsave(&task_group_lock, flags);
	list_del_rcu(&tg->list);
	list_del_rcu(&tg->siblings);
	spin_unlock_irqrestore(&task_group_lock, flags);
}

static void sched_change_group(struct task_struct *tsk, int type)
{
	struct task_group *tg;

	/*
	 * All callers are synchronized by task_rq_lock(); we do not use RCU
	 * which is pointless here. Thus, we pass "true" to task_css_check()
	 * to prevent lockdep warnings.
	 */
	tg = container_of(task_css_check(tsk, cpu_cgrp_id, true),
			  struct task_group, css);
	tg = autogroup_task_group(tsk, tg);
	tsk->sched_task_group = tg;

#ifdef CONFIG_FAIR_GROUP_SCHED
	if (tsk->sched_class->task_change_group)
		tsk->sched_class->task_change_group(tsk, type);
	else
#endif
		set_task_rq(tsk, task_cpu(tsk));
}

/*
 * Change task's runqueue when it moves between groups.
 *
 * The caller of this function should have put the task in its new group by
 * now. This function just updates tsk->se.cfs_rq and tsk->se.parent to reflect
 * its new group.
 */
void sched_move_task(struct task_struct *tsk)
{
	int queued, running, queue_flags =
		DEQUEUE_SAVE | DEQUEUE_MOVE | DEQUEUE_NOCLOCK;
	struct rq_flags rf;
	struct rq *rq;

	rq = task_rq_lock(tsk, &rf);
	update_rq_clock(rq);

	running = task_current(rq, tsk);
	queued = task_on_rq_queued(tsk);

	if (queued)
		dequeue_task(rq, tsk, queue_flags);
	if (running)
		put_prev_task(rq, tsk);

	sched_change_group(tsk, TASK_MOVE_GROUP);

	if (queued)
		enqueue_task(rq, tsk, queue_flags);
	if (running)
		set_curr_task(rq, tsk);

	task_rq_unlock(rq, tsk, &rf);
}

static inline struct task_group *css_tg(struct cgroup_subsys_state *css)
{
	return css ? container_of(css, struct task_group, css) : NULL;
}

static struct cgroup_subsys_state *
cpu_cgroup_css_alloc(struct cgroup_subsys_state *parent_css)
{
	struct task_group *parent = css_tg(parent_css);
	struct task_group *tg;

	if (!parent) {
		/* This is early initialization for the top cgroup */
		return &root_task_group.css;
	}

	tg = sched_create_group(parent);
	if (IS_ERR(tg))
		return ERR_PTR(-ENOMEM);

	return &tg->css;
}

/* Expose task group only after completing cgroup initialization */
static int cpu_cgroup_css_online(struct cgroup_subsys_state *css)
{
	struct task_group *tg = css_tg(css);
	struct task_group *parent = css_tg(css->parent);

	if (parent)
		sched_online_group(tg, parent);
	return 0;
}

static void cpu_cgroup_css_released(struct cgroup_subsys_state *css)
{
	struct task_group *tg = css_tg(css);

	sched_offline_group(tg);
}

static void cpu_cgroup_css_free(struct cgroup_subsys_state *css)
{
	struct task_group *tg = css_tg(css);

	/*
	 * Relies on the RCU grace period between css_released() and this.
	 */
	sched_free_group(tg);
}

/*
 * This is called before wake_up_new_task(), therefore we really only
 * have to set its group bits, all the other stuff does not apply.
 */
static void cpu_cgroup_fork(struct task_struct *task)
{
	struct rq_flags rf;
	struct rq *rq;

	rq = task_rq_lock(task, &rf);

	update_rq_clock(rq);
	sched_change_group(task, TASK_SET_GROUP);

	task_rq_unlock(rq, task, &rf);
}

static int cpu_cgroup_can_attach(struct cgroup_taskset *tset)
{
	struct task_struct *task;
	struct cgroup_subsys_state *css;
	int ret = 0;

	cgroup_taskset_for_each(task, css, tset) {
#ifdef CONFIG_RT_GROUP_SCHED
		if (!sched_rt_can_attach(css_tg(css), task))
			return -EINVAL;
#else
		/* We don't support RT-tasks being in separate groups */
		if (task->sched_class != &fair_sched_class)
			return -EINVAL;
#endif
		/*
		 * Serialize against wake_up_new_task() such that if its
		 * running, we're sure to observe its full state.
		 */
		raw_spin_lock_irq(&task->pi_lock);
		/*
		 * Avoid calling sched_move_task() before wake_up_new_task()
		 * has happened. This would lead to problems with PELT, due to
		 * move wanting to detach+attach while we're not attached yet.
		 */
		if (task->state == TASK_NEW)
			ret = -EINVAL;
		raw_spin_unlock_irq(&task->pi_lock);

		if (ret)
			break;
	}
	return ret;
}

static void cpu_cgroup_attach(struct cgroup_taskset *tset)
{
	struct task_struct *task;
	struct cgroup_subsys_state *css;

	cgroup_taskset_for_each(task, css, tset)
		sched_move_task(task);
}

#ifdef CONFIG_FAIR_GROUP_SCHED
static int cpu_shares_write_u64(struct cgroup_subsys_state *css,
				struct cftype *cftype, u64 shareval)
{
	if (shareval > scale_load_down(ULONG_MAX))
		shareval = MAX_SHARES;
	return sched_group_set_shares(css_tg(css), scale_load(shareval));
}

static u64 cpu_shares_read_u64(struct cgroup_subsys_state *css,
			       struct cftype *cft)
{
	struct task_group *tg = css_tg(css);

	return (u64) scale_load_down(tg->shares);
}

#ifdef CONFIG_CFS_BANDWIDTH
static DEFINE_MUTEX(cfs_constraints_mutex);

const u64 max_cfs_quota_period = 1 * NSEC_PER_SEC; /* 1s */
const u64 min_cfs_quota_period = 1 * NSEC_PER_MSEC; /* 1ms */

static int __cfs_schedulable(struct task_group *tg, u64 period, u64 runtime);

static int tg_set_cfs_bandwidth(struct task_group *tg, u64 period, u64 quota)
{
	int i, ret = 0, runtime_enabled, runtime_was_enabled;
	struct cfs_bandwidth *cfs_b = &tg->cfs_bandwidth;

	if (tg == &root_task_group)
		return -EINVAL;

	/*
	 * Ensure we have at some amount of bandwidth every period.  This is
	 * to prevent reaching a state of large arrears when throttled via
	 * entity_tick() resulting in prolonged exit starvation.
	 */
	if (quota < min_cfs_quota_period || period < min_cfs_quota_period)
		return -EINVAL;

	/*
	 * Likewise, bound things on the otherside by preventing insane quota
	 * periods.  This also allows us to normalize in computing quota
	 * feasibility.
	 */
	if (period > max_cfs_quota_period)
		return -EINVAL;

	/*
	 * Prevent race between setting of cfs_rq->runtime_enabled and
	 * unthrottle_offline_cfs_rqs().
	 */
	get_online_cpus();
	mutex_lock(&cfs_constraints_mutex);
	ret = __cfs_schedulable(tg, period, quota);
	if (ret)
		goto out_unlock;

	runtime_enabled = quota != RUNTIME_INF;
	runtime_was_enabled = cfs_b->quota != RUNTIME_INF;
	/*
	 * If we need to toggle cfs_bandwidth_used, off->on must occur
	 * before making related changes, and on->off must occur afterwards
	 */
	if (runtime_enabled && !runtime_was_enabled)
		cfs_bandwidth_usage_inc();
	raw_spin_lock_irq(&cfs_b->lock);
	cfs_b->period = ns_to_ktime(period);
	cfs_b->quota = quota;

	__refill_cfs_bandwidth_runtime(cfs_b);

	/* Restart the period timer (if active) to handle new period expiry: */
	if (runtime_enabled)
		start_cfs_bandwidth(cfs_b);

	raw_spin_unlock_irq(&cfs_b->lock);

	for_each_online_cpu(i) {
		struct cfs_rq *cfs_rq = tg->cfs_rq[i];
		struct rq *rq = cfs_rq->rq;
		struct rq_flags rf;

		rq_lock_irq(rq, &rf);
		cfs_rq->runtime_enabled = runtime_enabled;
		cfs_rq->runtime_remaining = 0;

		if (cfs_rq->throttled)
			unthrottle_cfs_rq(cfs_rq);
		rq_unlock_irq(rq, &rf);
	}
	if (runtime_was_enabled && !runtime_enabled)
		cfs_bandwidth_usage_dec();
out_unlock:
	mutex_unlock(&cfs_constraints_mutex);
	put_online_cpus();

	return ret;
}

int tg_set_cfs_quota(struct task_group *tg, long cfs_quota_us)
{
	u64 quota, period;

	period = ktime_to_ns(tg->cfs_bandwidth.period);
	if (cfs_quota_us < 0)
		quota = RUNTIME_INF;
	else if ((u64)cfs_quota_us <= U64_MAX / NSEC_PER_USEC)
		quota = (u64)cfs_quota_us * NSEC_PER_USEC;
	else
		return -EINVAL;

	return tg_set_cfs_bandwidth(tg, period, quota);
}

long tg_get_cfs_quota(struct task_group *tg)
{
	u64 quota_us;

	if (tg->cfs_bandwidth.quota == RUNTIME_INF)
		return -1;

	quota_us = tg->cfs_bandwidth.quota;
	do_div(quota_us, NSEC_PER_USEC);

	return quota_us;
}

int tg_set_cfs_period(struct task_group *tg, long cfs_period_us)
{
	u64 quota, period;

	if ((u64)cfs_period_us > U64_MAX / NSEC_PER_USEC)
		return -EINVAL;

	period = (u64)cfs_period_us * NSEC_PER_USEC;
	quota = tg->cfs_bandwidth.quota;

	return tg_set_cfs_bandwidth(tg, period, quota);
}

long tg_get_cfs_period(struct task_group *tg)
{
	u64 cfs_period_us;

	cfs_period_us = ktime_to_ns(tg->cfs_bandwidth.period);
	do_div(cfs_period_us, NSEC_PER_USEC);

	return cfs_period_us;
}

static s64 cpu_cfs_quota_read_s64(struct cgroup_subsys_state *css,
				  struct cftype *cft)
{
	return tg_get_cfs_quota(css_tg(css));
}

static int cpu_cfs_quota_write_s64(struct cgroup_subsys_state *css,
				   struct cftype *cftype, s64 cfs_quota_us)
{
	return tg_set_cfs_quota(css_tg(css), cfs_quota_us);
}

static u64 cpu_cfs_period_read_u64(struct cgroup_subsys_state *css,
				   struct cftype *cft)
{
	return tg_get_cfs_period(css_tg(css));
}

static int cpu_cfs_period_write_u64(struct cgroup_subsys_state *css,
				    struct cftype *cftype, u64 cfs_period_us)
{
	return tg_set_cfs_period(css_tg(css), cfs_period_us);
}

struct cfs_schedulable_data {
	struct task_group *tg;
	u64 period, quota;
};

/*
 * normalize group quota/period to be quota/max_period
 * note: units are usecs
 */
static u64 normalize_cfs_quota(struct task_group *tg,
			       struct cfs_schedulable_data *d)
{
	u64 quota, period;

	if (tg == d->tg) {
		period = d->period;
		quota = d->quota;
	} else {
		period = tg_get_cfs_period(tg);
		quota = tg_get_cfs_quota(tg);
	}

	/* note: these should typically be equivalent */
	if (quota == RUNTIME_INF || quota == -1)
		return RUNTIME_INF;

	return to_ratio(period, quota);
}

static int tg_cfs_schedulable_down(struct task_group *tg, void *data)
{
	struct cfs_schedulable_data *d = data;
	struct cfs_bandwidth *cfs_b = &tg->cfs_bandwidth;
	s64 quota = 0, parent_quota = -1;

	if (!tg->parent) {
		quota = RUNTIME_INF;
	} else {
		struct cfs_bandwidth *parent_b = &tg->parent->cfs_bandwidth;

		quota = normalize_cfs_quota(tg, d);
		parent_quota = parent_b->hierarchical_quota;

		/*
		 * Ensure max(child_quota) <= parent_quota, inherit when no
		 * limit is set:
		 */
		if (quota == RUNTIME_INF)
			quota = parent_quota;
		else if (parent_quota != RUNTIME_INF && quota > parent_quota)
			return -EINVAL;
	}
	cfs_b->hierarchical_quota = quota;

	return 0;
}

static int __cfs_schedulable(struct task_group *tg, u64 period, u64 quota)
{
	int ret;
	struct cfs_schedulable_data data = {
		.tg = tg,
		.period = period,
		.quota = quota,
	};

	if (quota != RUNTIME_INF) {
		do_div(data.period, NSEC_PER_USEC);
		do_div(data.quota, NSEC_PER_USEC);
	}

	rcu_read_lock();
	ret = walk_tg_tree(tg_cfs_schedulable_down, tg_nop, &data);
	rcu_read_unlock();

	return ret;
}

static int cpu_stats_show(struct seq_file *sf, void *v)
{
	struct task_group *tg = css_tg(seq_css(sf));
	struct cfs_bandwidth *cfs_b = &tg->cfs_bandwidth;

	seq_printf(sf, "nr_periods %d\n", cfs_b->nr_periods);
	seq_printf(sf, "nr_throttled %d\n", cfs_b->nr_throttled);
	seq_printf(sf, "throttled_time %llu\n", cfs_b->throttled_time);

	return 0;
}
#endif /* CONFIG_CFS_BANDWIDTH */
#endif /* CONFIG_FAIR_GROUP_SCHED */

#ifdef CONFIG_RT_GROUP_SCHED
static int cpu_rt_runtime_write(struct cgroup_subsys_state *css,
				struct cftype *cft, s64 val)
{
	return sched_group_set_rt_runtime(css_tg(css), val);
}

static s64 cpu_rt_runtime_read(struct cgroup_subsys_state *css,
			       struct cftype *cft)
{
	return sched_group_rt_runtime(css_tg(css));
}

static int cpu_rt_period_write_uint(struct cgroup_subsys_state *css,
				    struct cftype *cftype, u64 rt_period_us)
{
	return sched_group_set_rt_period(css_tg(css), rt_period_us);
}

static u64 cpu_rt_period_read_uint(struct cgroup_subsys_state *css,
				   struct cftype *cft)
{
	return sched_group_rt_period(css_tg(css));
}
#endif /* CONFIG_RT_GROUP_SCHED */

static struct cftype cpu_files[] = {
#ifdef CONFIG_FAIR_GROUP_SCHED
	{
		.name = "shares",
		.read_u64 = cpu_shares_read_u64,
		.write_u64 = cpu_shares_write_u64,
	},
#endif
#ifdef CONFIG_CFS_BANDWIDTH
	{
		.name = "cfs_quota_us",
		.read_s64 = cpu_cfs_quota_read_s64,
		.write_s64 = cpu_cfs_quota_write_s64,
	},
	{
		.name = "cfs_period_us",
		.read_u64 = cpu_cfs_period_read_u64,
		.write_u64 = cpu_cfs_period_write_u64,
	},
	{
		.name = "stat",
		.seq_show = cpu_stats_show,
	},
#endif
#ifdef CONFIG_RT_GROUP_SCHED
	{
		.name = "rt_runtime_us",
		.read_s64 = cpu_rt_runtime_read,
		.write_s64 = cpu_rt_runtime_write,
	},
	{
		.name = "rt_period_us",
		.read_u64 = cpu_rt_period_read_uint,
		.write_u64 = cpu_rt_period_write_uint,
	},
#endif
	{ }	/* Terminate */
};

struct cgroup_subsys cpu_cgrp_subsys = {
	.css_alloc	= cpu_cgroup_css_alloc,
	.css_online	= cpu_cgroup_css_online,
	.css_released	= cpu_cgroup_css_released,
	.css_free	= cpu_cgroup_css_free,
	.fork		= cpu_cgroup_fork,
	.can_attach	= cpu_cgroup_can_attach,
	.attach		= cpu_cgroup_attach,
	.legacy_cftypes	= cpu_files,
	.early_init	= true,
};

#endif	/* CONFIG_CGROUP_SCHED */

void dump_cpu_task(int cpu)
{
	pr_info("Task dump for CPU %d:\n", cpu);
	sched_show_task(cpu_curr(cpu));
}

/*
 * Nice levels are multiplicative, with a gentle 10% change for every
 * nice level changed. I.e. when a CPU-bound task goes from nice 0 to
 * nice 1, it will get ~10% less CPU time than another CPU-bound task
 * that remained on nice 0.
 *
 * The "10% effect" is relative and cumulative: from _any_ nice level,
 * if you go up 1 level, it's -10% CPU usage, if you go down 1 level
 * it's +10% CPU usage. (to achieve that we use a multiplier of 1.25.
 * If a task goes up by ~10% and another task goes down by ~10% then
 * the relative distance between them is ~25%.)
 */
const int sched_prio_to_weight[40] = {
 /* -20 */     88761,     71755,     56483,     46273,     36291,
 /* -15 */     29154,     23254,     18705,     14949,     11916,
 /* -10 */      9548,      7620,      6100,      4904,      3906,
 /*  -5 */      3121,      2501,      1991,      1586,      1277,
 /*   0 */      1024,       820,       655,       526,       423,
 /*   5 */       335,       272,       215,       172,       137,
 /*  10 */       110,        87,        70,        56,        45,
 /*  15 */        36,        29,        23,        18,        15,
};

/*
 * Inverse (2^32/x) values of the sched_prio_to_weight[] array, precalculated.
 *
 * In cases where the weight does not change often, we can use the
 * precalculated inverse to speed up arithmetics by turning divisions
 * into multiplications:
 */
const u32 sched_prio_to_wmult[40] = {
 /* -20 */     48388,     59856,     76040,     92818,    118348,
 /* -15 */    147320,    184698,    229616,    287308,    360437,
 /* -10 */    449829,    563644,    704093,    875809,   1099582,
 /*  -5 */   1376151,   1717300,   2157191,   2708050,   3363326,
 /*   0 */   4194304,   5237765,   6557202,   8165337,  10153587,
 /*   5 */  12820798,  15790321,  19976592,  24970740,  31350126,
 /*  10 */  39045157,  49367440,  61356676,  76695844,  95443717,
 /*  15 */ 119304647, 148102320, 186737708, 238609294, 286331153,
};

#if defined(CONFIG_SMP) && defined(CONFIG_PREEMPT_RT_BASE)

static inline void
update_nr_migratory(struct task_struct *p, long delta)
{
	if (unlikely((p->sched_class == &rt_sched_class ||
		      p->sched_class == &dl_sched_class) &&
		      p->nr_cpus_allowed > 1)) {
		if (p->sched_class == &rt_sched_class)
			task_rq(p)->rt.rt_nr_migratory += delta;
		else
			task_rq(p)->dl.dl_nr_migratory += delta;
	}
}

static inline void
migrate_disable_update_cpus_allowed(struct task_struct *p)
{
	struct rq *rq;
	struct rq_flags rf;

	p->cpus_ptr = cpumask_of(smp_processor_id());

	rq = task_rq_lock(p, &rf);
	update_nr_migratory(p, -1);
	p->nr_cpus_allowed = 1;
	task_rq_unlock(rq, p, &rf);
}

static inline void
migrate_enable_update_cpus_allowed(struct task_struct *p)
{
	struct rq *rq;
	struct rq_flags rf;

	p->cpus_ptr = &p->cpus_mask;

	rq = task_rq_lock(p, &rf);
	p->nr_cpus_allowed = cpumask_weight(&p->cpus_mask);
	update_nr_migratory(p, 1);
	task_rq_unlock(rq, p, &rf);
}

void migrate_disable(void)
{
	struct task_struct *p = current;

	if (in_atomic() || irqs_disabled()) {
#ifdef CONFIG_SCHED_DEBUG
		p->migrate_disable_atomic++;
#endif
		return;
	}
#ifdef CONFIG_SCHED_DEBUG
	if (unlikely(p->migrate_disable_atomic)) {
		tracing_off();
		WARN_ON_ONCE(1);
	}
#endif

	if (p->migrate_disable) {
		p->migrate_disable++;
		return;
	}

	preempt_disable();
	preempt_lazy_disable();
	pin_current_cpu();

	migrate_disable_update_cpus_allowed(p);
	p->migrate_disable = 1;

	preempt_enable();
}
EXPORT_SYMBOL(migrate_disable);

void migrate_enable(void)
{
	struct task_struct *p = current;

	if (in_atomic() || irqs_disabled()) {
#ifdef CONFIG_SCHED_DEBUG
		p->migrate_disable_atomic--;
#endif
		return;
	}

#ifdef CONFIG_SCHED_DEBUG
	if (unlikely(p->migrate_disable_atomic)) {
		tracing_off();
		WARN_ON_ONCE(1);
	}
#endif

	WARN_ON_ONCE(p->migrate_disable <= 0);
	if (p->migrate_disable > 1) {
		p->migrate_disable--;
		return;
	}

	preempt_disable();

	p->migrate_disable = 0;
	migrate_enable_update_cpus_allowed(p);

	if (p->migrate_disable_update) {
		struct rq *rq;
		struct rq_flags rf;

		rq = task_rq_lock(p, &rf);
		update_rq_clock(rq);

		__do_set_cpus_allowed_tail(p, &p->cpus_mask);
		task_rq_unlock(rq, p, &rf);

		p->migrate_disable_update = 0;

		WARN_ON(smp_processor_id() != task_cpu(p));
		if (!cpumask_test_cpu(task_cpu(p), &p->cpus_mask)) {
			const struct cpumask *cpu_valid_mask = cpu_active_mask;
			struct migration_arg arg;
			unsigned int dest_cpu;

			if (p->flags & PF_KTHREAD) {
				/*
				 * Kernel threads are allowed on online && !active CPUs
				 */
				cpu_valid_mask = cpu_online_mask;
			}
			dest_cpu = cpumask_any_and(cpu_valid_mask, &p->cpus_mask);
			arg.task = p;
			arg.dest_cpu = dest_cpu;

			unpin_current_cpu();
			preempt_lazy_enable();
			preempt_enable();
			stop_one_cpu(task_cpu(p), migration_cpu_stop, &arg);
			tlb_migrate_finish(p->mm);

			return;
		}
	}
	unpin_current_cpu();
	preempt_lazy_enable();
	preempt_enable();
}
EXPORT_SYMBOL(migrate_enable);

#elif !defined(CONFIG_SMP) && defined(CONFIG_PREEMPT_RT_BASE)
void migrate_disable(void)
{
#ifdef CONFIG_SCHED_DEBUG
	struct task_struct *p = current;

	if (in_atomic() || irqs_disabled()) {
		p->migrate_disable_atomic++;
		return;
	}

	if (unlikely(p->migrate_disable_atomic)) {
		tracing_off();
		WARN_ON_ONCE(1);
	}

	p->migrate_disable++;
#endif
	barrier();
}
EXPORT_SYMBOL(migrate_disable);

void migrate_enable(void)
{
#ifdef CONFIG_SCHED_DEBUG
	struct task_struct *p = current;

	if (in_atomic() || irqs_disabled()) {
		p->migrate_disable_atomic--;
		return;
	}

	if (unlikely(p->migrate_disable_atomic)) {
		tracing_off();
		WARN_ON_ONCE(1);
	}

	WARN_ON_ONCE(p->migrate_disable <= 0);
	p->migrate_disable--;
#endif
	barrier();
}
EXPORT_SYMBOL(migrate_enable);
#endif<|MERGE_RESOLUTION|>--- conflicted
+++ resolved
@@ -3479,26 +3479,7 @@
 static inline void sched_submit_work(struct task_struct *tsk)
 {
 	if (!tsk->state)
-<<<<<<< HEAD
-=======
 		return;
-	/*
-	 * If a worker went to sleep, notify and ask workqueue whether
-	 * it wants to wake up a task to maintain concurrency.
-	 * As this function is called inside the schedule() context,
-	 * we disable preemption to avoid it calling schedule() again
-	 * in the possible wakeup of a kworker.
-	 */
-	if (tsk->flags & PF_WQ_WORKER) {
-		preempt_disable();
-		wq_worker_sleeping(tsk);
-		preempt_enable_no_resched();
-	}
-
-	if (tsk_is_pi_blocked(tsk))
->>>>>>> 4dd1ede9
-		return;
-
 	/*
 	 * If a worker went to sleep, notify and ask workqueue whether
 	 * it wants to wake up a task to maintain concurrency.
