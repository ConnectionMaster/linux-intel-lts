--- conflicted
+++ resolved
@@ -31,7 +31,6 @@
 #include "pxa2xx-pcm.h"
 #include "pxa2xx-i2s.h"
 
-<<<<<<< HEAD
 struct pxa2xx_gpio {
 	u32 sys;
 	u32	rx;
@@ -40,7 +39,6 @@
 	u32 frm;
 };
 
-=======
 /*
  * I2S Controller Register and Bit Definitions
  */
@@ -80,7 +78,6 @@
 #define SAIMR_TUR	(1 << 5)	/* Enable Tx FIFO Underrun Condition Interrupt */
 #define SAIMR_RFS	(1 << 4)	/* Enable Rx FIFO Service Interrupt */
 #define SAIMR_TFS	(1 << 3)	/* Enable Tx FIFO Service Interrupt */
->>>>>>> 69fc7eed
 
 struct pxa_i2s_port {
 	u32 sadiv;
