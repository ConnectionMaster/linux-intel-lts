/*
 *  skl-message.c - HDA DSP interface for FW registration, Pipe and Module
 *  configurations
 *
 *  Copyright (C) 2015 Intel Corp
 *  Author:Rafal Redzimski <rafal.f.redzimski@intel.com>
 *	   Jeeja KP <jeeja.kp@intel.com>
 *  ~~~~~~~~~~~~~~~~~~~~~~~~~~~~~~~~~~~~~~~~~~~~~~~~~~~~~~~~~~~~~~~~~~~~~~~~~~
 *
 * This program is free software; you can redistribute it and/or modify
 * it under the terms of the GNU General Public License as version 2, as
 * published by the Free Software Foundation.
 *
 * This program is distributed in the hope that it will be useful, but
 * WITHOUT ANY WARRANTY; without even the implied warranty of
 * MERCHANTABILITY or FITNESS FOR A PARTICULAR PURPOSE.  See the GNU
 * General Public License for more details.
 */

#include <linux/slab.h>
#include <linux/pci.h>
#include <sound/core.h>
#include <sound/pcm.h>
#include <sound/soc.h>
#include <linux/delay.h>
#include "skl-sst-dsp.h"
#include "cnl-sst-dsp.h"
#include "skl-sst-ipc.h"
#include "skl.h"
#include "../common/sst-dsp.h"
#include "../common/sst-dsp-priv.h"
#include "skl-topology.h"
#include "skl-tplg-interface.h"
#include <linux/sdw/sdw_cnl.h>
#include <linux/sdw_bus.h>
#include <asm/cacheflush.h>

#define ASRC_MODE_UPLINK	2
#define ASRC_MODE_DOWNLINK	1
#define SKL_ENABLE_ALL_CHANNELS  0xffffffff

static int skl_alloc_dma_buf(struct device *dev,
		struct snd_dma_buffer *dmab, size_t size)
{
	struct hdac_ext_bus *ebus = dev_get_drvdata(dev);
	struct hdac_bus *bus = ebus_to_hbus(ebus);

	if (!bus)
		return -ENODEV;

	return  bus->io_ops->dma_alloc_pages(bus, SNDRV_DMA_TYPE_DEV, size, dmab);
}

static int skl_free_dma_buf(struct device *dev, struct snd_dma_buffer *dmab)
{
	struct hdac_ext_bus *ebus = dev_get_drvdata(dev);
	struct hdac_bus *bus = ebus_to_hbus(ebus);

	if (!bus)
		return -ENODEV;

	bus->io_ops->dma_free_pages(bus, dmab);

	return 0;
}

#define ENABLE_LOGS		6
#define FW_LOGGING_AGING_TIMER_PERIOD 100
#define FW_LOG_FIFO_FULL_TIMER_PERIOD 100

/* set firmware logging state via IPC */
int skl_dsp_enable_logging(struct sst_generic_ipc *ipc, int core, int enable)
{
	struct skl_log_state_msg log_msg;
	struct skl_ipc_large_config_msg msg = {0};
	int ret = 0;

	log_msg.aging_timer_period = FW_LOGGING_AGING_TIMER_PERIOD;
	log_msg.fifo_full_timer_period = FW_LOG_FIFO_FULL_TIMER_PERIOD;

	log_msg.core_mask = (1 << core);
	log_msg.logs_core[core].enable = enable;
	log_msg.logs_core[core].priority = ipc->dsp->trace_wind.log_priority;

	msg.large_param_id = ENABLE_LOGS;
	msg.param_data_size = sizeof(log_msg);

	ret = skl_ipc_set_large_config(ipc, &msg, (u32 *)&log_msg);

	return ret;
}

#define SYSTEM_TIME		20

/* set system time to DSP via IPC */
int skl_dsp_set_system_time(struct skl_sst *skl_sst)
{
	struct sst_generic_ipc *ipc = &skl_sst->ipc;
	struct SystemTime sys_time_msg;
	struct skl_ipc_large_config_msg msg = {0};
	struct timeval tv;
	u64 sys_time;
	u64 mask = 0x00000000FFFFFFFF;
	int ret;

	do_gettimeofday(&tv);

	/* DSP firmware expects UTC time in micro seconds */
	sys_time = tv.tv_sec*1000*1000 + tv.tv_usec;
	sys_time_msg.val_l = sys_time & mask;
	sys_time_msg.val_u = (sys_time & (~mask)) >> 32;

	msg.large_param_id = SYSTEM_TIME;
	msg.param_data_size = sizeof(sys_time_msg);

	ret = skl_ipc_set_large_config(ipc, &msg, (u32 *)&sys_time_msg);
	return ret;
}

#define SKL_ASTATE_PARAM_ID	4

void skl_dsp_set_astate_cfg(struct skl_sst *ctx, u32 cnt, void *data)
{
	struct skl_ipc_large_config_msg	msg = {0};

	msg.large_param_id = SKL_ASTATE_PARAM_ID;
	msg.param_data_size = (cnt * sizeof(struct skl_astate_config) +
				sizeof(cnt));

	skl_ipc_set_large_config(&ctx->ipc, &msg, data);
}

#define NOTIFICATION_PARAM_ID 3
#define NOTIFICATION_MASK 0xf

/* disable notfication for underruns/overruns from firmware module */
void skl_dsp_enable_notification(struct skl_sst *ctx, bool enable)
{
	struct notification_mask mask;
	struct skl_ipc_large_config_msg	msg = {0};

	mask.notify = NOTIFICATION_MASK;
	mask.enable = enable;

	msg.large_param_id = NOTIFICATION_PARAM_ID;
	msg.param_data_size = sizeof(mask);

	skl_ipc_set_large_config(&ctx->ipc, &msg, (u32 *)&mask);
}

static int skl_dsp_setup_spib(struct device *dev, unsigned int size,
				int stream_tag, int enable)
{
	struct hdac_ext_bus *ebus = dev_get_drvdata(dev);
	struct hdac_bus *bus = ebus_to_hbus(ebus);
	struct hdac_stream *stream = snd_hdac_get_stream(bus,
			SNDRV_PCM_STREAM_PLAYBACK, stream_tag);
	struct hdac_ext_stream *estream;

	if (!stream)
		return -EINVAL;

	estream = stream_to_hdac_ext_stream(stream);
	/* enable/disable SPIB for this hdac stream */
	snd_hdac_ext_stream_spbcap_enable(ebus, enable, stream->index);

	/* set the spib value */
	snd_hdac_ext_stream_set_spib(ebus, estream, size);

	return 0;
}

static int skl_dsp_prepare(struct device *dev, unsigned int format,
						unsigned int size,
						struct snd_dma_buffer *dmab,
						int direction)
{
	struct hdac_ext_bus *ebus = dev_get_drvdata(dev);
	struct hdac_bus *bus = ebus_to_hbus(ebus);
	struct hdac_ext_stream *estream;
	struct hdac_stream *stream;
	struct snd_pcm_substream substream;
	int ret;

	if (!bus)
		return -ENODEV;

	memset(&substream, 0, sizeof(substream));

	substream.stream = direction;

	estream = snd_hdac_ext_stream_assign(ebus, &substream,
					HDAC_EXT_STREAM_TYPE_HOST);
	if (!estream)
		return -ENODEV;

	stream = hdac_stream(estream);

	/* assign decouple host dma channel */
	ret = snd_hdac_dsp_prepare(stream, format, size, dmab);
	if (ret < 0)
		return ret;

	skl_dsp_setup_spib(dev, size, stream->stream_tag, true);

	return stream->stream_tag;
}

static int skl_dsp_trigger(struct device *dev, bool start, int stream_tag,
							int direction)
{
	struct hdac_ext_bus *ebus = dev_get_drvdata(dev);
	struct hdac_stream *stream;
	struct hdac_bus *bus = ebus_to_hbus(ebus);

	if (!bus)
		return -ENODEV;

	stream = snd_hdac_get_stream(bus, direction, stream_tag);
	if (!stream)
		return -EINVAL;

	snd_hdac_dsp_trigger(stream, start);

	return 0;
}

static int skl_dsp_cleanup(struct device *dev, struct snd_dma_buffer *dmab,
				int stream_tag, int direction)
{
	struct hdac_ext_bus *ebus = dev_get_drvdata(dev);
	struct hdac_stream *stream;
	struct hdac_ext_stream *estream;
	struct hdac_bus *bus = ebus_to_hbus(ebus);

	if (!bus)
		return -ENODEV;

	stream = snd_hdac_get_stream(bus, direction, stream_tag);
	if (!stream)
		return -EINVAL;

	estream = stream_to_hdac_ext_stream(stream);
	skl_dsp_setup_spib(dev, 0, stream_tag, false);
	snd_hdac_ext_stream_release(estream, HDAC_EXT_STREAM_TYPE_HOST);

	snd_hdac_dsp_cleanup(stream, dmab);

	return 0;
}

static struct skl_dsp_loader_ops skl_get_loader_ops(void)
{
	struct skl_dsp_loader_ops loader_ops;

	memset(&loader_ops, 0, sizeof(struct skl_dsp_loader_ops));

	loader_ops.alloc_dma_buf = skl_alloc_dma_buf;
	loader_ops.free_dma_buf = skl_free_dma_buf;

	return loader_ops;
};

static struct skl_dsp_loader_ops bxt_get_loader_ops(void)
{
	struct skl_dsp_loader_ops loader_ops;

	memset(&loader_ops, 0, sizeof(loader_ops));

	loader_ops.alloc_dma_buf = skl_alloc_dma_buf;
	loader_ops.free_dma_buf = skl_free_dma_buf;
	loader_ops.prepare = skl_dsp_prepare;
	loader_ops.trigger = skl_dsp_trigger;
	loader_ops.cleanup = skl_dsp_cleanup;

	return loader_ops;
};

static const struct skl_dsp_ops dsp_ops[] = {
	{
		.id = 0x9d70,
		.num_cores = 2,
		.loader_ops = skl_get_loader_ops,
		.init = skl_sst_dsp_init,
		.init_fw = skl_sst_init_fw,
		.cleanup = skl_sst_dsp_cleanup
	},
	{
		.id = 0x9d71,
		.num_cores = 2,
		.loader_ops = skl_get_loader_ops,
		.init = skl_sst_dsp_init,
		.init_fw = skl_sst_init_fw,
		.cleanup = skl_sst_dsp_cleanup
	},
	{
		.id = 0x5a98,
		.num_cores = 2,
		.loader_ops = bxt_get_loader_ops,
		.init = bxt_sst_dsp_init,
		.init_fw = bxt_sst_init_fw,
		.cleanup = bxt_sst_dsp_cleanup
	},
	{
		.id = 0x1a98,
		.loader_ops = bxt_get_loader_ops,
		.init = bxt_sst_dsp_init,
		.cleanup = bxt_sst_dsp_cleanup
	},
	{
		.id = 0x3198,
		.num_cores = 2,
		.loader_ops = bxt_get_loader_ops,
		.init = bxt_sst_dsp_init,
		.init_fw = bxt_sst_init_fw,
		.cleanup = bxt_sst_dsp_cleanup
	},
	{
		.id = 0x9df0,
		.num_cores = 4,
		.loader_ops = bxt_get_loader_ops,
		.init = cnl_sst_dsp_init,
		.init_fw = cnl_sst_init_fw,
		.cleanup = cnl_sst_dsp_cleanup
	},
	{
		.id = 0x9dc8,
		.num_cores = 4,
		.loader_ops = bxt_get_loader_ops,
		.init = cnl_sst_dsp_init,
		.init_fw = cnl_sst_init_fw,
		.cleanup = cnl_sst_dsp_cleanup
	},
	{
		.id = 0x34c8,
		.num_cores = 4,
		.loader_ops = bxt_get_loader_ops,
		.init = cnl_sst_dsp_init,
		.init_fw = cnl_sst_init_fw,
		.cleanup = cnl_sst_dsp_cleanup
	},
	{
		.id = 0x24f0,
		.num_cores = 2,
		.loader_ops = bxt_get_loader_ops,
		.init = cnl_sst_dsp_init,
		.init_fw = cnl_sst_init_fw,
		.cleanup = cnl_sst_dsp_cleanup
	},
};

static int cnl_sdw_bra_pipe_trigger(struct skl_sst *ctx, bool enable,
				unsigned int mstr_num)
{
	struct bra_conf *bra_data = &ctx->bra_pipe_data[mstr_num];
	int ret;

	if (enable) {

		/* Run CP Pipeline */
		ret = skl_run_pipe(ctx, bra_data->cp_pipe);
		if (ret < 0) {
			dev_err(ctx->dev, "BRA: RX run pipeline failed: 0x%x\n", ret);
			goto error;
		}

		/* Run PB Pipeline */
		ret = skl_run_pipe(ctx, bra_data->pb_pipe);
		if (ret < 0) {
			dev_err(ctx->dev, "BRA: TX run pipeline failed: 0x%x\n", ret);
			goto error;
		}

	} else {

		/* Stop playback pipeline */
		ret = skl_stop_pipe(ctx, bra_data->pb_pipe);
		if (ret < 0) {
			dev_err(ctx->dev, "BRA: TX stop pipeline failed: 0x%x\n", ret);
			goto error;
		}

		/* Stop capture pipeline */
		ret = skl_stop_pipe(ctx, bra_data->cp_pipe);
		if (ret < 0) {
			dev_err(ctx->dev, "BRA: RX stop pipeline failed: 0x%x\n", ret);
			goto error;
		}
	}

error:
	return ret;
}

static int cnl_sdw_bra_pipe_cfg_pb(struct skl_sst *ctx,
					unsigned int mstr_num)
{
	struct bra_conf *bra_data = &ctx->bra_pipe_data[mstr_num];
	struct skl_pipe *host_cpr_pipe = NULL;
	struct skl_pipe_params host_cpr_params;
	struct skl_module_cfg *host_cpr_cfg = NULL, *link_cpr_cfg = NULL;
	struct skl_module *host_cpr_mod = NULL, *link_cpr_mod = NULL;
	int ret;
	struct skl_module_fmt *in_fmt, *out_fmt;
	u8 guid[16] = { 131, 12, 160, 155, 18, 202, 131,
			74, 148, 60, 31, 162, 232, 47, 157, 218 };

	host_cpr_cfg = kzalloc(sizeof(*host_cpr_cfg), GFP_KERNEL);
	if (!host_cpr_cfg) {
		return -ENOMEM;
	}

	link_cpr_cfg = kzalloc(sizeof(*link_cpr_cfg), GFP_KERNEL);
	if (!link_cpr_cfg) {
		ret = -ENOMEM;
		goto free_host_cpr_cfg;
	}

	host_cpr_mod = kzalloc(sizeof(*host_cpr_mod), GFP_KERNEL);
	if (!host_cpr_mod) {
		ret = -ENOMEM;
		goto free_link_cpr_cfg;
	}

	link_cpr_mod = kzalloc(sizeof(*link_cpr_mod), GFP_KERNEL);
	if (!link_cpr_mod) {
		ret = -ENOMEM;
		goto free_host_cpr_mod;
	}

	link_cpr_cfg->module = link_cpr_mod;
	host_cpr_cfg->module = host_cpr_mod;

	/*
	 * To get the pvt id, UUID of the module config is
	 * necessary. Hence hardocde this to the UUID fof copier
	 * module
	 */
	memcpy(host_cpr_cfg->guid, &guid, 16);
	memcpy(link_cpr_cfg->guid, &guid, 16);
	in_fmt = &host_cpr_cfg->module->formats[0].input[0].pin_fmt;
	out_fmt = &host_cpr_cfg->module->formats[0].output[0].pin_fmt;

	/* Playback pipeline */
	host_cpr_pipe = kzalloc(sizeof(struct skl_pipe), GFP_KERNEL);
	if (!host_cpr_pipe) {
		ret = -ENOMEM;
		goto free_link_cpr_mod;
	}

	host_cpr_cfg->fmt_idx = 0;
	host_cpr_cfg->res_idx = 0;
	link_cpr_cfg->fmt_idx = 0;
	link_cpr_cfg->res_idx = 0;
	bra_data->pb_pipe = host_cpr_pipe;

	host_cpr_pipe->p_params = &host_cpr_params;
	host_cpr_cfg->pipe = host_cpr_pipe;

	host_cpr_pipe->ppl_id = 1;
	host_cpr_pipe->pipe_priority = 0;
	host_cpr_pipe->conn_type = 0;
	host_cpr_pipe->memory_pages = 2;

	ret = skl_create_pipeline(ctx, host_cpr_cfg->pipe);
	if (ret < 0)
		goto free_host_cpr_pipe;

	host_cpr_params.host_dma_id = (bra_data->pb_stream_tag - 1);
	host_cpr_params.link_dma_id = 0;
	host_cpr_params.ch = 1;
	host_cpr_params.s_freq = 96000;
	host_cpr_params.s_fmt = 32;
	host_cpr_params.linktype = 0;
	host_cpr_params.stream = 0;
	host_cpr_cfg->id.module_id = skl_get_module_id(ctx,
					(uuid_le *)host_cpr_cfg->guid);

	host_cpr_cfg->id.instance_id = 1;
	host_cpr_cfg->id.pvt_id = skl_get_pvt_id(ctx,
		(uuid_le *)host_cpr_cfg->guid, host_cpr_cfg->id.instance_id);
	if (host_cpr_cfg->id.pvt_id < 0) {
		ret = -EINVAL;
		goto error_delete_pipeline;
	}

<<<<<<< HEAD
	host_cpr_cfg->module->resources[0].cps = 100000;
=======
	host_cpr_cfg->module->resources[0].cpc = 100000;
>>>>>>> 9294fd1c
	host_cpr_cfg->module->resources[0].is_pages = 0;
	host_cpr_cfg->module->resources[0].ibs = 384;
	host_cpr_cfg->module->resources[0].obs = 384;
	host_cpr_cfg->core_id = 0;
	host_cpr_cfg->module->max_input_pins = 1;
	host_cpr_cfg->module->max_output_pins = 1;
	host_cpr_cfg->module->loadable = 0;
	host_cpr_cfg->domain = 0;
	host_cpr_cfg->m_type = SKL_MODULE_TYPE_COPIER;
	host_cpr_cfg->dev_type = SKL_DEVICE_HDAHOST;
	host_cpr_cfg->hw_conn_type = SKL_CONN_SOURCE;
	host_cpr_cfg->formats_config[SKL_PARAM_INIT].caps_size = 0;
	host_cpr_cfg->module->resources[0].dma_buffer_size = 2;
	host_cpr_cfg->converter = 0;
	host_cpr_cfg->vbus_id = 0;
	host_cpr_cfg->sdw_agg_enable = 0;
	host_cpr_cfg->formats_config[SKL_PARAM_INIT].caps_size = 0;

	in_fmt->channels = 1;
	in_fmt->s_freq = 96000;
	in_fmt->bit_depth = 32;
	in_fmt->valid_bit_depth = 24;
	in_fmt->ch_cfg = 0;
	in_fmt->interleaving_style = 0;
	in_fmt->sample_type = 0;
	in_fmt->ch_map = 0xFFFFFFF1;

	out_fmt->channels = 1;
	out_fmt->s_freq = 96000;
	out_fmt->bit_depth = 32;
	out_fmt->valid_bit_depth = 24;
	out_fmt->ch_cfg = 0;
	out_fmt->interleaving_style = 0;
	out_fmt->sample_type = 0;
	out_fmt->ch_map = 0xFFFFFFF1;

	host_cpr_cfg->m_in_pin = kcalloc(host_cpr_cfg->module->max_input_pins,
					sizeof(*host_cpr_cfg->m_in_pin),
					GFP_KERNEL);
	if (!host_cpr_cfg->m_in_pin) {
		ret =  -ENOMEM;
		goto error_delete_pipeline;
	}

	host_cpr_cfg->m_out_pin = kcalloc(host_cpr_cfg->module->max_output_pins,
					sizeof(*host_cpr_cfg->m_out_pin),
					GFP_KERNEL);
	if (!host_cpr_cfg->m_out_pin) {
		ret =  -ENOMEM;
		goto free_host_m_in_pin;
	}

	host_cpr_cfg->m_in_pin[0].id.module_id =
		host_cpr_cfg->id.module_id;
	host_cpr_cfg->m_in_pin[0].id.instance_id =
		host_cpr_cfg->id.instance_id;
	host_cpr_cfg->m_in_pin[0].in_use = false;
	host_cpr_cfg->m_in_pin[0].is_dynamic = true;
	host_cpr_cfg->m_in_pin[0].pin_state = SKL_PIN_UNBIND;

	host_cpr_cfg->m_out_pin[0].id.module_id =
		host_cpr_cfg->id.module_id;
	host_cpr_cfg->m_out_pin[0].id.instance_id =
		host_cpr_cfg->id.instance_id;
	host_cpr_cfg->m_out_pin[0].in_use = false;
	host_cpr_cfg->m_out_pin[0].is_dynamic = true;
	host_cpr_cfg->m_out_pin[0].pin_state = SKL_PIN_UNBIND;

	memcpy(link_cpr_cfg, host_cpr_cfg,
			sizeof(struct skl_module_cfg));

	link_cpr_cfg->id.instance_id = 2;
	link_cpr_cfg->id.pvt_id = skl_get_pvt_id(ctx,
		(uuid_le *)link_cpr_cfg->guid, link_cpr_cfg->id.instance_id);
	if (link_cpr_cfg->id.pvt_id < 0) {
		ret -EINVAL;
		goto free_host_m_out_pin;
	}

	link_cpr_cfg->dev_type = SKL_DEVICE_SDW_PCM;
#if IS_ENABLED(CONFIG_SND_SOC_INTEL_CNL_FPGA)
	link_cpr_cfg->sdw_stream_num = 0x3;
#else
	link_cpr_cfg->sdw_stream_num = 0x13;
#endif
	link_cpr_cfg->hw_conn_type = SKL_CONN_SOURCE;

	link_cpr_cfg->m_in_pin = kcalloc(link_cpr_cfg->module->max_input_pins,
					sizeof(*link_cpr_cfg->m_in_pin),
					GFP_KERNEL);
	if (!link_cpr_cfg->m_in_pin) {
		ret =  -ENOMEM;
		goto free_host_m_out_pin;
	}

	link_cpr_cfg->m_out_pin = kcalloc(link_cpr_cfg->module->max_output_pins,
					sizeof(*link_cpr_cfg->m_out_pin),
					GFP_KERNEL);
	if (!link_cpr_cfg->m_out_pin) {
		ret =  -ENOMEM;
		goto free_link_m_in_pin ;
	}

	link_cpr_cfg->m_in_pin[0].id.module_id =
		link_cpr_cfg->id.module_id;
	link_cpr_cfg->m_in_pin[0].id.instance_id =
		link_cpr_cfg->id.instance_id;
	link_cpr_cfg->m_in_pin[0].in_use = false;
	link_cpr_cfg->m_in_pin[0].is_dynamic = true;
	link_cpr_cfg->m_in_pin[0].pin_state = SKL_PIN_UNBIND;

	link_cpr_cfg->m_out_pin[0].id.module_id =
		link_cpr_cfg->id.module_id;
	link_cpr_cfg->m_out_pin[0].id.instance_id =
		link_cpr_cfg->id.instance_id;
	link_cpr_cfg->m_out_pin[0].in_use = false;
	link_cpr_cfg->m_out_pin[0].is_dynamic = true;
	link_cpr_cfg->m_out_pin[0].pin_state = SKL_PIN_UNBIND;

	link_cpr_cfg->formats_config[SKL_PARAM_INIT].caps_size =
							(sizeof(u32) * 4);
	link_cpr_cfg->formats_config[SKL_PARAM_INIT].caps =
				kzalloc((sizeof(u32) * 4), GFP_KERNEL);
	if (!link_cpr_cfg->formats_config[SKL_PARAM_INIT].caps) {
		ret = -ENOMEM;
		goto free_link_m_out_pin;
	}

	link_cpr_cfg->formats_config[SKL_PARAM_INIT].caps[0] = 0x0;
	link_cpr_cfg->formats_config[SKL_PARAM_INIT].caps[1] = 0x1;
#if IS_ENABLED(CONFIG_SND_SOC_INTEL_CNL_FPGA)
	link_cpr_cfg->formats_config[SKL_PARAM_INIT].caps[2] = 0x1003;
#else
	link_cpr_cfg->formats_config[SKL_PARAM_INIT].caps[2] = 0x1013;
#endif
	link_cpr_cfg->formats_config[SKL_PARAM_INIT].caps[3] = 0x0;

	/* Init PB CPR1 module */
	ret = skl_init_module(ctx, host_cpr_cfg);
	if (ret < 0)
		goto error;

	/* Init PB CPR2 module */
	ret = skl_init_module(ctx, link_cpr_cfg);
	if (ret < 0)
		goto error;

	/* Bind PB CPR1 and CPR2 module */
	ret = skl_bind_modules(ctx, host_cpr_cfg, link_cpr_cfg);
	if (ret < 0)
		goto error;

error:
	/* Free up all memory allocated */
	kfree(link_cpr_cfg->formats_config[SKL_PARAM_INIT].caps);
free_link_m_out_pin:
	kfree(link_cpr_cfg->m_out_pin);
free_link_m_in_pin:
	kfree(link_cpr_cfg->m_in_pin);
free_host_m_out_pin:
	kfree(host_cpr_cfg->m_out_pin);
free_host_m_in_pin:
	kfree(host_cpr_cfg->m_in_pin);
error_delete_pipeline:
	skl_delete_pipe(ctx, host_cpr_cfg->pipe);
free_host_cpr_pipe:
	kfree(host_cpr_pipe);
free_link_cpr_mod:
	kfree(link_cpr_mod);
free_host_cpr_mod:
	kfree(host_cpr_mod);
free_link_cpr_cfg:
	kfree(link_cpr_cfg);
free_host_cpr_cfg:
	kfree(host_cpr_cfg);

	return ret;
}

static int cnl_sdw_bra_pipe_cfg_cp(struct skl_sst *ctx,
					unsigned int mstr_num)
{
	struct bra_conf *bra_data = &ctx->bra_pipe_data[mstr_num];
	struct skl_pipe *link_cpr_pipe = NULL;
	struct skl_pipe_params link_cpr_params;
	struct skl_module *host_cpr_mod = NULL, *link_cpr_mod = NULL;
	struct skl_module_cfg *link_cpr_cfg = NULL, *host_cpr_cfg = NULL;
	int ret;
	struct skl_module_fmt *in_fmt, *out_fmt;
	u8 guid[16] = { 131, 12, 160, 155, 18, 202, 131,
			74, 148, 60, 31, 162, 232, 47, 157, 218 };

	link_cpr_cfg = kzalloc(sizeof(*link_cpr_cfg), GFP_KERNEL);
	if (!link_cpr_cfg) {
		return -ENOMEM;
	}

	host_cpr_cfg = kzalloc(sizeof(*host_cpr_cfg), GFP_KERNEL);
	if (!host_cpr_cfg) {
		ret = -ENOMEM;
		goto free_link_cpr_cfg;
	}

	host_cpr_mod = kzalloc(sizeof(*host_cpr_mod), GFP_KERNEL);
	if (!host_cpr_mod) {
		ret = -ENOMEM;
		goto free_host_cpr_cfg;
	}

	link_cpr_mod = kzalloc(sizeof(*link_cpr_mod), GFP_KERNEL);
	if (!link_cpr_mod) {
		ret = -ENOMEM;
		goto free_host_cpr_mod;
	}

	link_cpr_cfg->module = link_cpr_mod;
	host_cpr_cfg->module = host_cpr_mod;


	/*
	 * To get the pvt id, UUID of the module config is
	 * necessary. Hence hardocde this to the UUID fof copier
	 * module
	 */
	memcpy(host_cpr_cfg->guid, &guid, 16);
	memcpy(link_cpr_cfg->guid, &guid, 16);
	in_fmt = &link_cpr_cfg->module->formats[0].input[0].pin_fmt;
	out_fmt = &link_cpr_cfg->module->formats[0].output[0].pin_fmt;

	/* Capture Pipeline */
	link_cpr_pipe = kzalloc(sizeof(struct skl_pipe), GFP_KERNEL);
	if (!link_cpr_pipe) {
		ret = -ENOMEM;
		goto free_link_cpr_mod;
	}

	link_cpr_cfg->fmt_idx = 0;
	link_cpr_cfg->res_idx = 0;
	host_cpr_cfg->fmt_idx = 0;
	host_cpr_cfg->res_idx = 0;
	bra_data->cp_pipe = link_cpr_pipe;
	link_cpr_pipe->p_params = &link_cpr_params;
	link_cpr_cfg->pipe = link_cpr_pipe;

	link_cpr_pipe->ppl_id = 2;
	link_cpr_pipe->pipe_priority = 0;
	link_cpr_pipe->conn_type = 0;
	link_cpr_pipe->memory_pages = 2;

	/* Create Capture Pipeline */
	ret = skl_create_pipeline(ctx, link_cpr_cfg->pipe);
	if (ret < 0)
		goto free_link_cpr_pipe;

	link_cpr_params.host_dma_id = 0;
	link_cpr_params.link_dma_id = 0;
	link_cpr_params.ch = 6;
	link_cpr_params.s_freq = 48000;
	link_cpr_params.s_fmt = 32;
	link_cpr_params.linktype = 0;
	link_cpr_params.stream = 0;
	link_cpr_cfg->id.module_id = skl_get_module_id(ctx,
					(uuid_le *)link_cpr_cfg->guid);

	link_cpr_cfg->id.instance_id = 3;
	link_cpr_cfg->id.pvt_id = skl_get_pvt_id(ctx,
		(uuid_le *)link_cpr_cfg->guid, link_cpr_cfg->id.instance_id);
	if (link_cpr_cfg->id.pvt_id < 0) {
		ret = -EINVAL;
		goto error_delete_pipeline;
	}

<<<<<<< HEAD
	link_cpr_cfg->module->resources[0].cps = 100000;
=======
	link_cpr_cfg->module->resources[0].cpc = 100000;
>>>>>>> 9294fd1c
	link_cpr_cfg->module->resources[0].is_pages = 0;
	link_cpr_cfg->module->resources[0].ibs = 1152;
	link_cpr_cfg->module->resources[0].obs = 1152;
	link_cpr_cfg->core_id = 0;
	link_cpr_cfg->module->max_input_pins = 1;
	link_cpr_cfg->module->max_output_pins = 1;
	link_cpr_cfg->module->loadable = 0;
	link_cpr_cfg->domain = 0;
	link_cpr_cfg->m_type = SKL_MODULE_TYPE_COPIER;
	link_cpr_cfg->dev_type = SKL_DEVICE_SDW_PCM;
#if IS_ENABLED(CONFIG_SND_SOC_INTEL_CNL_FPGA)
	link_cpr_cfg->sdw_stream_num = 0x4;
#else
	link_cpr_cfg->sdw_stream_num = 0x14;
#endif
	link_cpr_cfg->hw_conn_type = SKL_CONN_SINK;

	link_cpr_cfg->formats_config[SKL_PARAM_INIT].caps_size = 0;
	link_cpr_cfg->module->resources[0].dma_buffer_size = 2;
	link_cpr_cfg->converter = 0;
	link_cpr_cfg->vbus_id = 0;
	link_cpr_cfg->sdw_agg_enable = 0;
	link_cpr_cfg->formats_config[SKL_PARAM_INIT].caps_size =
							(sizeof(u32) * 4);
	link_cpr_cfg->formats_config[SKL_PARAM_INIT].caps =
				kzalloc((sizeof(u32) * 4), GFP_KERNEL);
	if (!link_cpr_cfg->formats_config[SKL_PARAM_INIT].caps) {
		ret = -ENOMEM;
		goto error_delete_pipeline;
	}

	link_cpr_cfg->formats_config[SKL_PARAM_INIT].caps[0] = 0x0;
	link_cpr_cfg->formats_config[SKL_PARAM_INIT].caps[1] = 0x1;
#if IS_ENABLED(CONFIG_SND_SOC_INTEL_CNL_FPGA)
	link_cpr_cfg->formats_config[SKL_PARAM_INIT].caps[2] = 0x1104;
#else
	link_cpr_cfg->formats_config[SKL_PARAM_INIT].caps[2] = 0x1114;
#endif
	link_cpr_cfg->formats_config[SKL_PARAM_INIT].caps[3] = 0x1;

	in_fmt->channels = 6;
	in_fmt->s_freq = 48000;
	in_fmt->bit_depth = 32;
	in_fmt->valid_bit_depth = 24;
	in_fmt->ch_cfg = 8;
	in_fmt->interleaving_style = 0;
	in_fmt->sample_type = 0;
	in_fmt->ch_map = 0xFF657120;

	out_fmt->channels = 6;
	out_fmt->s_freq = 48000;
	out_fmt->bit_depth = 32;
	out_fmt->valid_bit_depth = 24;
	out_fmt->ch_cfg = 8;
	out_fmt->interleaving_style = 0;
	out_fmt->sample_type = 0;
	out_fmt->ch_map = 0xFF657120;

	link_cpr_cfg->m_in_pin = kcalloc(link_cpr_cfg->module->max_input_pins,
					sizeof(*link_cpr_cfg->m_in_pin),
					GFP_KERNEL);
	if (!link_cpr_cfg->m_in_pin) {
		ret =  -ENOMEM;
		goto free_caps;
	}

	link_cpr_cfg->m_out_pin = kcalloc(link_cpr_cfg->module->max_output_pins,
					sizeof(*link_cpr_cfg->m_out_pin),
					GFP_KERNEL);
	if (!link_cpr_cfg->m_out_pin) {
		ret =  -ENOMEM;
		goto free_link_m_in_pin;
	}

	link_cpr_cfg->m_in_pin[0].id.module_id =
		link_cpr_cfg->id.module_id;
	link_cpr_cfg->m_in_pin[0].id.instance_id =
		link_cpr_cfg->id.instance_id;
	link_cpr_cfg->m_in_pin[0].in_use = false;
	link_cpr_cfg->m_in_pin[0].is_dynamic = true;
	link_cpr_cfg->m_in_pin[0].pin_state = SKL_PIN_UNBIND;

	link_cpr_cfg->m_out_pin[0].id.module_id =
		link_cpr_cfg->id.module_id;
	link_cpr_cfg->m_out_pin[0].id.instance_id =
		link_cpr_cfg->id.instance_id;
	link_cpr_cfg->m_out_pin[0].in_use = false;
	link_cpr_cfg->m_out_pin[0].is_dynamic = true;
	link_cpr_cfg->m_out_pin[0].pin_state = SKL_PIN_UNBIND;

	memcpy(host_cpr_cfg, link_cpr_cfg,
			sizeof(struct skl_module_cfg));

	host_cpr_cfg->id.instance_id = 4;
	host_cpr_cfg->id.pvt_id = skl_get_pvt_id(ctx,
		(uuid_le *)host_cpr_cfg->guid, host_cpr_cfg->id.instance_id);
	if (host_cpr_cfg->id.pvt_id < 0) {
		ret -EINVAL;
		goto free_link_m_out_pin;
	}
	host_cpr_cfg->dev_type = SKL_DEVICE_HDAHOST;
	host_cpr_cfg->hw_conn_type = SKL_CONN_SINK;
	link_cpr_params.host_dma_id = (bra_data->cp_stream_tag - 1);
	host_cpr_cfg->formats_config[SKL_PARAM_INIT].caps_size = 0;
	host_cpr_cfg->m_in_pin = kcalloc(host_cpr_cfg->module->max_input_pins,
					sizeof(*host_cpr_cfg->m_in_pin),
					GFP_KERNEL);
	if (!host_cpr_cfg->m_in_pin) {
		ret =  -ENOMEM;
		goto free_link_m_out_pin;
	}

	host_cpr_cfg->m_out_pin = kcalloc(host_cpr_cfg->module->max_output_pins,
					sizeof(*host_cpr_cfg->m_out_pin),
					GFP_KERNEL);
	if (!host_cpr_cfg->m_out_pin) {
		ret =  -ENOMEM;
		goto free_host_m_in_pin;
	}

	host_cpr_cfg->m_in_pin[0].id.module_id =
		host_cpr_cfg->id.module_id;
	host_cpr_cfg->m_in_pin[0].id.instance_id =
		host_cpr_cfg->id.instance_id;
	host_cpr_cfg->m_in_pin[0].in_use = false;
	host_cpr_cfg->m_in_pin[0].is_dynamic = true;
	host_cpr_cfg->m_in_pin[0].pin_state = SKL_PIN_UNBIND;

	host_cpr_cfg->m_out_pin[0].id.module_id =
		host_cpr_cfg->id.module_id;
	host_cpr_cfg->m_out_pin[0].id.instance_id =
		host_cpr_cfg->id.instance_id;
	host_cpr_cfg->m_out_pin[0].in_use = false;
	host_cpr_cfg->m_out_pin[0].is_dynamic = true;
	host_cpr_cfg->m_out_pin[0].pin_state = SKL_PIN_UNBIND;

	/* Init CP CPR1 module */
	ret = skl_init_module(ctx, link_cpr_cfg);
	if (ret < 0)
		goto error;

	/* Init CP CPR2 module */
	ret = skl_init_module(ctx, host_cpr_cfg);
	if (ret < 0)
		goto error;

	/* Bind CP CPR1 and CPR2 module */
	ret = skl_bind_modules(ctx, link_cpr_cfg, host_cpr_cfg);
	if (ret < 0)
		goto error;

error:
	kfree(host_cpr_cfg->m_out_pin);
free_host_m_in_pin:
	kfree(host_cpr_cfg->m_in_pin);
free_link_m_out_pin:
	kfree(link_cpr_cfg->m_out_pin);
free_link_m_in_pin:
	kfree(link_cpr_cfg->m_in_pin);
free_caps:
	kfree(link_cpr_cfg->formats_config[SKL_PARAM_INIT].caps);
error_delete_pipeline:
	ret = skl_delete_pipe(ctx, link_cpr_cfg->pipe);
free_link_cpr_pipe:
	kfree(link_cpr_pipe);
free_link_cpr_mod:
	kfree(link_cpr_mod);
free_host_cpr_mod:
	kfree(host_cpr_mod);
free_host_cpr_cfg:
	kfree(host_cpr_cfg);
free_link_cpr_cfg:
	kfree(link_cpr_cfg);
	return ret;
}

static int cnl_sdw_bra_pipe_setup(struct skl_sst *ctx, bool enable,
						unsigned int mstr_num)
{
	struct bra_conf *bra_data = &ctx->bra_pipe_data[mstr_num];
	int ret;

	/*
	 * This function creates TX and TX pipelines for BRA transfers.
	 * TODO: Currently the pipelines are created manually. All the
	 * values needs to be received from XML based on the configuration
	 * used.
	 */

	if (enable) {

		/* Create playback pipeline */
		ret = cnl_sdw_bra_pipe_cfg_pb(ctx, mstr_num);
		if (ret < 0)
			goto error;

		/* Create capture pipeline */
		ret = cnl_sdw_bra_pipe_cfg_cp(ctx, mstr_num);
		if (ret < 0)
			goto error;
	} else {

		/* Delete playback pipeline */
		ret = skl_delete_pipe(ctx, bra_data->pb_pipe);
		if (ret < 0)
			goto error;

		/* Delete capture pipeline */
		ret = skl_delete_pipe(ctx, bra_data->cp_pipe);
		if (ret < 0)
			goto error;
	}

	if (enable)
		return 0;
error:
	/* Free up all memory allocated */
	kfree(bra_data->pb_pipe);
	kfree(bra_data->cp_pipe);

	return ret;
}

static int cnl_sdw_bra_dma_trigger(struct skl_sst *ctx, bool enable,
			unsigned int mstr_num)
{
	struct sst_dsp *dsp_ctx = ctx->dsp;
	struct bra_conf *bra_data = &ctx->bra_pipe_data[mstr_num];
	int ret;

	if (enable) {

		ret = dsp_ctx->dsp_ops.trigger(dsp_ctx->dev, true,
						bra_data->cp_stream_tag,
						SNDRV_PCM_STREAM_CAPTURE);
		if (ret < 0) {
			dev_err(ctx->dev, "BRA: RX DMA trigger failed: 0x%x\n", ret);
			goto bra_dma_failed;
		}

		ret = dsp_ctx->dsp_ops.trigger(dsp_ctx->dev, true,
						bra_data->pb_stream_tag,
						SNDRV_PCM_STREAM_PLAYBACK);
		if (ret < 0) {
			dev_err(ctx->dev, "BRA: TX DMA trigger failed: 0x%x\n", ret);
			goto bra_dma_failed;
		}

	} else {

		ret = dsp_ctx->dsp_ops.trigger(dsp_ctx->dev, false,
						bra_data->cp_stream_tag,
						SNDRV_PCM_STREAM_CAPTURE);
		if (ret < 0) {
			dev_err(ctx->dev, "BRA: RX DMA trigger stop failed: 0x%x\n", ret);
			goto bra_dma_failed;
		}
		ret = dsp_ctx->dsp_ops.trigger(dsp_ctx->dev, false,
						bra_data->pb_stream_tag,
						SNDRV_PCM_STREAM_PLAYBACK);
		if (ret < 0) {
			dev_err(ctx->dev, "BRA: TX DMA trigger stop failed: 0x%x\n", ret);
			goto bra_dma_failed;
		}
	}

	if (enable)
		return 0;

bra_dma_failed:

	/* Free up resources */
	dsp_ctx->dsp_ops.cleanup(dsp_ctx->dev, &bra_data->pb_dmab,
						bra_data->pb_stream_tag,
						SNDRV_PCM_STREAM_PLAYBACK);
	dsp_ctx->dsp_ops.cleanup(dsp_ctx->dev, &bra_data->cp_dmab,
						bra_data->cp_stream_tag,
						SNDRV_PCM_STREAM_CAPTURE);

	return ret;
}


static int cnl_sdw_bra_dma_setup(struct skl_sst *ctx, bool enable,
						struct bra_info *info)
{
	struct sst_dsp *dsp_ctx = ctx->dsp;
	struct bra_conf *bra_data = &ctx->bra_pipe_data[info->mstr_num];
	struct snd_dma_buffer *pb_dmab = &bra_data->pb_dmab;
	struct snd_dma_buffer *cp_dmab = &bra_data->cp_dmab;
	u32 pb_pages = 0, cp_pages = 0;
	int pb_block_size = info->tx_block_size;
	int cp_block_size = info->rx_block_size;
	int ret = 0;

	/*
	 * TODO: In future below approach can be replaced by component
	 * framework
	 */
	if (enable) {

		/*
		 * Take below number for BRA DMA format
		 * Format = (32 * 2 = 64) = 0x40 Size = 0x80
		 */

		/* Prepare TX Host DMA */
		bra_data->pb_stream_tag = dsp_ctx->dsp_ops.prepare(dsp_ctx->dev,
						0x40, pb_block_size,
						pb_dmab,
						SNDRV_PCM_STREAM_PLAYBACK);
		if (bra_data->pb_stream_tag <= 0) {
			dev_err(dsp_ctx->dev, "BRA: PB DMA prepare failed: 0x%x\n",
						bra_data->pb_stream_tag);
			ret = -EINVAL;
			goto bra_dma_failed;
		}

		pb_pages = (pb_block_size + PAGE_SIZE - 1) >> PAGE_SHIFT;
		set_memory_uc((unsigned long) pb_dmab->area, pb_pages);
		memcpy(pb_dmab->area, info->tx_ptr, pb_block_size);

		/* Prepare RX Host DMA */
		bra_data->cp_stream_tag = dsp_ctx->dsp_ops.prepare(dsp_ctx->dev,
						0x40, cp_block_size,
						cp_dmab,
						SNDRV_PCM_STREAM_CAPTURE);
		if (bra_data->cp_stream_tag <= 0) {
			dev_err(dsp_ctx->dev, "BRA: CP DMA prepare failed: 0x%x\n",
						bra_data->cp_stream_tag);
			ret = -EINVAL;
			goto bra_dma_failed;
		}

		cp_pages = (cp_block_size + PAGE_SIZE - 1) >> PAGE_SHIFT;
		set_memory_uc((unsigned long) cp_dmab->area, cp_pages);

	} else {

		ret = dsp_ctx->dsp_ops.cleanup(dsp_ctx->dev, &bra_data->pb_dmab,
						bra_data->pb_stream_tag,
						SNDRV_PCM_STREAM_PLAYBACK);
		if (ret < 0)
			goto bra_dma_failed;

		ret = dsp_ctx->dsp_ops.cleanup(dsp_ctx->dev, &bra_data->cp_dmab,
						bra_data->cp_stream_tag,
						SNDRV_PCM_STREAM_CAPTURE);
		if (ret < 0)
			goto bra_dma_failed;

	}

bra_dma_failed:

	return ret;
}

static int cnl_sdw_bra_setup(void *context, bool enable,
			struct bra_info *info)
{
	struct skl_sst *ctx = context;
	int ret;

	if (enable) {

		/* Setup Host DMA */
		ret = cnl_sdw_bra_dma_setup(ctx, true, info);
		if (ret < 0)
			goto error;

		/* Create Pipeline */
		ret = cnl_sdw_bra_pipe_setup(ctx, true, info->mstr_num);
		if (ret < 0)
			goto error;

	} else {

		/* De-setup Host DMA */
		ret = cnl_sdw_bra_dma_setup(ctx, false, info);
		if (ret < 0)
			goto error;

		/* Delete Pipeline */
		ret = cnl_sdw_bra_pipe_setup(ctx, false, info->mstr_num);
		if (ret < 0)
			goto error;

	}

error:
	return ret;
}


static int cnl_sdw_bra_xfer(void *context, bool enable,
						struct bra_info *info)
{

	struct skl_sst *ctx = context;
	struct bra_conf *bra_data = &ctx->bra_pipe_data[info->mstr_num];
	struct snd_dma_buffer *cp_dmab = &bra_data->cp_dmab;
	int ret;

	if (enable) {

		/*
		 * TODO: Need to check on how to check on RX buffer
		 * completion. Approaches can be used:
		 * 1. Check any of LPIB, SPIB or DPIB register for
		 * xfer completion.
		 * 2. Add Interrupt of completion (IOC) for RX DMA buffer.
		 * This needs to adds changes in common infrastructure code
		 * only for BRA feature.
		 * Currenly we are just sleeping for 100 ms and copying
		 * data to appropriate RX buffer.
		 */

		/* Trigger Host DMA */
		ret = cnl_sdw_bra_dma_trigger(ctx, true, info->mstr_num);
		if (ret < 0)
			goto error;

		/* Trigger Pipeline */
		ret = cnl_sdw_bra_pipe_trigger(ctx, true, info->mstr_num);
		if (ret < 0)
			goto error;


		/* Sleep for 100 ms */
		msleep(100);

		/* TODO: Remove below hex dump print */
		print_hex_dump(KERN_DEBUG, "BRA CP DMA BUFFER DUMP RCVD:", DUMP_PREFIX_OFFSET, 8, 4,
			     cp_dmab->area, cp_dmab->bytes, false);

		/* Copy data in RX buffer */
		memcpy(info->rx_ptr, cp_dmab->area, info->rx_block_size);

	} else {

		/* Stop Host DMA */
		ret = cnl_sdw_bra_dma_trigger(ctx, false, info->mstr_num);
		if (ret < 0)
			goto error;

		/* Stop Pipeline */
		ret = cnl_sdw_bra_pipe_trigger(ctx, false, info->mstr_num);
		if (ret < 0)
			goto error;
	}

error:
	return ret;
}


struct cnl_bra_operation cnl_sdw_bra_ops = {
	.bra_platform_setup = cnl_sdw_bra_setup,
	.bra_platform_xfer = cnl_sdw_bra_xfer,
};


const struct skl_dsp_ops *skl_get_dsp_ops(int pci_id)
{
	int i;

	for (i = 0; i < ARRAY_SIZE(dsp_ops); i++) {
		if (dsp_ops[i].id == pci_id)
			return &dsp_ops[i];
	}

	return NULL;
}

int skl_init_dsp(struct skl *skl)
{
	void __iomem *mmio_base;
	struct hdac_ext_bus *ebus = &skl->ebus;
	struct hdac_bus *bus = ebus_to_hbus(ebus);
	struct skl_dsp_loader_ops loader_ops;
	int irq = bus->irq;
	const struct skl_dsp_ops *ops;
	int ret;

	/* enable ppcap interrupt */
	snd_hdac_ext_bus_ppcap_enable(&skl->ebus, true);
	snd_hdac_ext_bus_ppcap_int_enable(&skl->ebus, true);

	/* read the BAR of the ADSP MMIO */
	mmio_base = pci_ioremap_bar(skl->pci, 4);
	if (mmio_base == NULL) {
		dev_err(bus->dev, "ioremap error\n");
		return -ENXIO;
	}

	ops = skl_get_dsp_ops(skl->pci->device);
	if (!ops)
		return -EIO;

	loader_ops = ops->loader_ops();
	ret = ops->init(bus->dev, mmio_base, irq, skl->fw_name, loader_ops,
					&skl->skl_sst, &cnl_sdw_bra_ops);

	if (ret < 0)
		return ret;

	skl->skl_sst->dsp_ops = ops;
	skl->skl_sst->cores.count = ops->num_cores;
	skl_dsp_enable_notification(skl->skl_sst, false);
	dev_dbg(bus->dev, "dsp registration status=%d\n", ret);

	INIT_LIST_HEAD(&skl->skl_sst->notify_kctls);

	/* Set DMA clock controls */
	ret = skl_dsp_set_dma_clk_controls(skl->skl_sst);
	if (ret < 0)
		return ret;

	return ret;
}

int skl_free_dsp(struct skl *skl)
{
	struct hdac_ext_bus *ebus = &skl->ebus;
	struct hdac_bus *bus = ebus_to_hbus(ebus);
	struct skl_sst *ctx = skl->skl_sst;
	struct skl_fw_property_info fw_property = skl->skl_sst->fw_property;
	struct skl_scheduler_config sch_config = fw_property.scheduler_config;

	/* disable  ppcap interrupt */
	snd_hdac_ext_bus_ppcap_int_enable(&skl->ebus, false);

	skl_module_sysfs_exit(skl->skl_sst);
	ctx->dsp_ops->cleanup(bus->dev, ctx);

	if (ctx->dsp->addr.lpe)
		iounmap(ctx->dsp->addr.lpe);

	kfree(fw_property.dma_config);
	kfree(sch_config.sys_tick_cfg);

	return 0;
}

/*
 * In the case of "suspend_active" i.e, the Audio IP being active
 * during system suspend, immediately excecute any pending D0i3 work
 * before suspending. This is needed for the IP to work in low power
 * mode during system suspend. In the case of normal suspend, cancel
 * any pending D0i3 work.
 */
int skl_suspend_late_dsp(struct skl *skl)
{
	struct skl_sst *ctx = skl->skl_sst;
	struct delayed_work *dwork;

	if (!ctx)
		return 0;

	dwork = &ctx->d0i3.work;

	if (dwork->work.func) {
		if (skl->supend_active)
			flush_delayed_work(dwork);
		else
			cancel_delayed_work_sync(dwork);
	}

	return 0;
}

int skl_suspend_dsp(struct skl *skl)
{
	struct skl_sst *ctx = skl->skl_sst;
	int ret;

	/* if ppcap is not supported return 0 */
	if (!skl->ebus.bus.ppcap)
		return 0;

	ret = skl_dsp_sleep(ctx->dsp);
	if (ret < 0)
		return ret;

	/* disable ppcap interrupt */
	snd_hdac_ext_bus_ppcap_int_enable(&skl->ebus, false);
	snd_hdac_ext_bus_ppcap_enable(&skl->ebus, false);

	return 0;
}

int skl_resume_dsp(struct skl *skl)
{
	struct skl_sst *ctx = skl->skl_sst;
	int ret;

	/* if ppcap is not supported return 0 */
	if (!skl->ebus.bus.ppcap)
		return 0;

	/* enable ppcap interrupt */
	snd_hdac_ext_bus_ppcap_enable(&skl->ebus, true);
	snd_hdac_ext_bus_ppcap_int_enable(&skl->ebus, true);

	/* check if DSP 1st boot is done */
	if (skl->skl_sst->is_first_boot == true)
		return 0;

	/* disable dynamic clock gating during fw and lib download */
	ctx->enable_miscbdcge(ctx->dev, false);

	ret = skl_dsp_wake(ctx->dsp);
	ctx->enable_miscbdcge(ctx->dev, true);
	if (ret < 0)
		return ret;

	skl_dsp_enable_notification(skl->skl_sst, false);

	if (skl->cfg.astate_cfg != NULL) {
		skl_dsp_set_astate_cfg(skl->skl_sst, skl->cfg.astate_cfg->count,
					skl->cfg.astate_cfg);
	}

	/* Set the FW config info from topology */
	skl_tplg_fw_cfg_set(skl);

	return ret;
}

enum skl_bitdepth skl_get_bit_depth(int params)
{
	switch (params) {
	case 8:
		return SKL_DEPTH_8BIT;

	case 16:
		return SKL_DEPTH_16BIT;

	case 24:
		return SKL_DEPTH_24BIT;

	case 32:
		return SKL_DEPTH_32BIT;

	default:
		return SKL_DEPTH_INVALID;

	}
}

static struct
skl_module_fmt *skl_get_pin_format(struct skl_module_cfg *mconfig,
					u8 pin_direction, u8 pin_idx)
{
	struct skl_module *module = mconfig->module;
	int fmt_idx = mconfig->fmt_idx;
	struct skl_module_intf *intf;
	struct skl_module_fmt *pin_fmt;

	intf = &module->formats[fmt_idx];

	if (pin_direction == SKL_INPUT_PIN)
		pin_fmt = &intf->input[pin_idx].pin_fmt;
	else
		pin_fmt = &intf->output[pin_idx].pin_fmt;

	return pin_fmt;
}


/*
 * Each module in DSP expects a base module configuration, which consists of
 * PCM format information, which we calculate in driver and resource values
 * which are read from widget information passed through topology binary
 * This is send when we create a module with INIT_INSTANCE IPC msg
 */
static void skl_set_base_module_format(struct skl_sst *ctx,
			struct skl_module_cfg *mconfig,
			struct skl_base_cfg *base_cfg)
{
	struct skl_module *module = mconfig->module;
	int res_idx = mconfig->res_idx;
	struct skl_module_res *res;
	struct  skl_module_fmt *format;

	res = &module->resources[res_idx];

	format = skl_get_pin_format(mconfig, SKL_INPUT_PIN, 0);
	base_cfg->audio_fmt.number_of_channels = format->channels;

	base_cfg->audio_fmt.s_freq = format->s_freq;
	base_cfg->audio_fmt.bit_depth = format->bit_depth;
	base_cfg->audio_fmt.valid_bit_depth = format->valid_bit_depth;
	base_cfg->audio_fmt.ch_cfg = format->ch_cfg;
	base_cfg->audio_fmt.sample_type = format->sample_type;

	dev_dbg(ctx->dev, "bit_depth=%x valid_bd=%x ch_config=%x sample_type:%x\n",
			format->bit_depth, format->valid_bit_depth,
			format->ch_cfg, format->sample_type);

	base_cfg->audio_fmt.channel_map = format->ch_map;

	base_cfg->audio_fmt.interleaving = format->interleaving_style;

<<<<<<< HEAD
	base_cfg->cps = res->cps;
=======
	base_cfg->cpc = res->cpc;
>>>>>>> 9294fd1c
	base_cfg->ibs = res->ibs;
	base_cfg->obs = res->obs;
	base_cfg->is_pages = res->is_pages;
}

/*
 * Copies copier capabilities into copier module and updates copier module
 * config size.
 */
static void skl_copy_copier_caps(struct skl_module_cfg *mconfig,
				struct skl_cpr_cfg *cpr_mconfig)
{
	if (mconfig->formats_config[SKL_PARAM_INIT].caps_size == 0)
		return;

	memcpy(cpr_mconfig->gtw_cfg.config_data,
			mconfig->formats_config[SKL_PARAM_INIT].caps,
			mconfig->formats_config[SKL_PARAM_INIT].caps_size);

	cpr_mconfig->gtw_cfg.config_length =
			(mconfig->formats_config[SKL_PARAM_INIT].caps_size) / 4;
}

#define SKL_NON_GATEWAY_CPR_NODE_ID 0xFFFFFFFF
/*
 * Calculate the gatewat settings required for copier module, type of
 * gateway and index of gateway to use
 */
static u32 skl_get_node_id(struct skl_sst *ctx,
			struct skl_module_cfg *mconfig)
{
	union skl_connector_node_id node_id = {0};
	union skl_ssp_dma_node ssp_node  = {0};
	struct skl_pipe_params *params = mconfig->pipe->p_params;

	switch (mconfig->dev_type) {
	case SKL_DEVICE_BT:
		node_id.node.dma_type =
			(SKL_CONN_SOURCE == mconfig->hw_conn_type) ?
			SKL_DMA_I2S_LINK_OUTPUT_CLASS :
			SKL_DMA_I2S_LINK_INPUT_CLASS;
		node_id.node.vindex = params->host_dma_id +
					(mconfig->vbus_id << 3);
		break;

	case SKL_DEVICE_I2S:
		node_id.node.dma_type =
			(SKL_CONN_SOURCE == mconfig->hw_conn_type) ?
			SKL_DMA_I2S_LINK_OUTPUT_CLASS :
			SKL_DMA_I2S_LINK_INPUT_CLASS;
		ssp_node.dma_node.time_slot_index = mconfig->time_slot;
		ssp_node.dma_node.i2s_instance = mconfig->vbus_id;
		node_id.node.vindex = ssp_node.val;
		break;

	case SKL_DEVICE_DMIC:
		node_id.node.dma_type = SKL_DMA_DMIC_LINK_INPUT_CLASS;
		node_id.node.vindex = mconfig->vbus_id +
					 (mconfig->time_slot);
		break;

	case SKL_DEVICE_HDALINK:
		node_id.node.dma_type =
			(SKL_CONN_SOURCE == mconfig->hw_conn_type) ?
			SKL_DMA_HDA_LINK_OUTPUT_CLASS :
			SKL_DMA_HDA_LINK_INPUT_CLASS;
		node_id.node.vindex = params->link_dma_id;
		break;

	case SKL_DEVICE_HDAHOST:
		node_id.node.dma_type =
			(SKL_CONN_SOURCE == mconfig->hw_conn_type) ?
			SKL_DMA_HDA_HOST_OUTPUT_CLASS :
			SKL_DMA_HDA_HOST_INPUT_CLASS;
		node_id.node.vindex = params->host_dma_id;
		break;
	case SKL_DEVICE_SDW_PCM:
	case SKL_DEVICE_SDW_PDM:
		node_id.node.dma_type =
			(SKL_CONN_SOURCE == mconfig->hw_conn_type) ?
			SKL_DMA_SDW_LINK_OUTPUT_CLASS :
			SKL_DMA_SDW_LINK_INPUT_CLASS;
		if (mconfig->sdw_agg_enable)
			node_id.node.vindex = 0x50;
		else
			node_id.node.vindex = mconfig->sdw_stream_num;
		break;

	default:
		node_id.val = 0xFFFFFFFF;
		break;
	}

	return node_id.val;
}

static void skl_setup_cpr_gateway_cfg(struct skl_sst *ctx,
			struct skl_module_cfg *mconfig,
			struct skl_cpr_cfg *cpr_mconfig)
{
	u32 dma_io_buf;
	struct skl_module_res *res;
	int res_idx = mconfig->res_idx;
	struct skl *skl = get_skl_ctx(ctx->dev);

	cpr_mconfig->gtw_cfg.node_id = skl_get_node_id(ctx, mconfig);

	if (cpr_mconfig->gtw_cfg.node_id == SKL_NON_GATEWAY_CPR_NODE_ID) {
		cpr_mconfig->cpr_feature_mask = 0;
		return;
	}

	if (skl->nr_modules == 0) {
		res = &mconfig->module->resources[res_idx];
	} else {
		res = &mconfig->module->resources[mconfig->res_idx];
		cpr_mconfig->gtw_cfg.dma_buffer_size = res->dma_buffer_size;
		goto skip_buf_size_calc;
	}

	switch (mconfig->hw_conn_type) {
	case SKL_CONN_SOURCE:
		if (mconfig->dev_type == SKL_DEVICE_HDAHOST)
			dma_io_buf =  res->ibs;
		else
			dma_io_buf =  res->obs;
		break;

	case SKL_CONN_SINK:
		if (mconfig->dev_type == SKL_DEVICE_HDAHOST)
			dma_io_buf =  res->obs;
		else
			dma_io_buf =  res->ibs;
		break;

	default: /* This should not occur */
		dma_io_buf =  res->obs;
	}

	cpr_mconfig->gtw_cfg.dma_buffer_size =
					mconfig->dma_buffer_size * dma_io_buf;

skip_buf_size_calc:
	cpr_mconfig->cpr_feature_mask = 0;
	cpr_mconfig->gtw_cfg.config_length  = 0;

	skl_copy_copier_caps(mconfig, cpr_mconfig);
}

#define DMA_CONTROL_ID 5
#define DMA_I2S_BLOB_SIZE 21

int skl_dsp_set_dma_control(struct skl_sst *ctx, u32 *caps,
				u32 caps_size, u32 node_id)
{
	struct skl_dma_control *dma_ctrl;
	struct skl_ipc_large_config_msg msg = {0};
	int err = 0;


	/*
	 * if blob size zero, then return
	 */
	if (caps_size == 0)
		return 0;

	msg.large_param_id = DMA_CONTROL_ID;
	msg.param_data_size = sizeof(struct skl_dma_control) + caps_size;

	dma_ctrl = kzalloc(msg.param_data_size, GFP_KERNEL);
	if (dma_ctrl == NULL)
		return -ENOMEM;

	dma_ctrl->node_id = node_id;

	/*
	 * NHLT blob may contain additional configs along with i2s blob.
	 * firmware expects only the I2S blob size as the config_length. So fix to i2s
	 * blob size.
	 *
	 * size in dwords.
	 */
	dma_ctrl->config_length = DMA_I2S_BLOB_SIZE;

	memcpy(dma_ctrl->config_data, caps, caps_size);

	err = skl_ipc_set_large_config(&ctx->ipc, &msg, (u32 *)dma_ctrl);

	kfree(dma_ctrl);

	return err;
}

static u32 skl_prepare_i2s_node_id(u32 instance, u8 dev_type,
				u32 dir, u32 time_slot)
{
	union skl_connector_node_id node_id = {0};
	union skl_ssp_dma_node ssp_node  = {0};

	node_id.node.dma_type = (dir == SNDRV_PCM_STREAM_PLAYBACK) ?
					SKL_DMA_I2S_LINK_OUTPUT_CLASS :
					SKL_DMA_I2S_LINK_INPUT_CLASS;
	ssp_node.dma_node.time_slot_index = time_slot;
	ssp_node.dma_node.i2s_instance = instance;
	node_id.node.vindex = ssp_node.val;

	return node_id.val;
}

int skl_dsp_set_dma_clk_controls(struct skl_sst *ctx)
{
	struct nhlt_specific_cfg *cfg = NULL;
	struct skl *skl = get_skl_ctx(ctx->dev);
	struct skl_dmactrl_config *dmactrl_cfg = &skl->cfg.dmactrl_cfg;
	struct skl_dmctrl_hdr *hdr;
	u8 *dma_ctrl_config;
	void *i2s_config = NULL;
	u32 i2s_config_size, node_id;
	int i, ret = 0;

	if (!skl->cfg.dmactrl_cfg.size)
		return 0;

	for (i = 0; i < SKL_MAX_DMACTRL_CFG; i++) {
		hdr = &dmactrl_cfg->hdr[i];

		/* get nhlt specific config info */
		cfg = skl_get_nhlt_specific_cfg(skl, hdr->vbus_id,
					NHLT_LINK_SSP, hdr->fmt,
					hdr->ch, hdr->freq,
					hdr->direction, NHLT_DEVICE_I2S);

		if (cfg && hdr->data_size) {
			print_hex_dump(KERN_DEBUG, "NHLT blob Info:",
					DUMP_PREFIX_OFFSET, 8, 4,
					cfg->caps, cfg->size, false);

			i2s_config_size = cfg->size + hdr->data_size;
			i2s_config = kzalloc(i2s_config_size, GFP_KERNEL);
			if (!i2s_config)
				return -ENOMEM;

			/* copy blob */
			memcpy(i2s_config, cfg->caps, cfg->size);

			/* copy additional dma controls informatioin */
			dma_ctrl_config = (u8 *)i2s_config + cfg->size;
			memcpy(dma_ctrl_config, hdr->data, hdr->data_size);

			print_hex_dump(KERN_DEBUG, "Blob + DMA Control Info:",
					DUMP_PREFIX_OFFSET, 8, 4,
					i2s_config, i2s_config_size, false);

			/* get node id */
			node_id = skl_prepare_i2s_node_id(hdr->vbus_id,
							SKL_DEVICE_I2S,
							hdr->direction,
							hdr->tdm_slot);

			ret = skl_dsp_set_dma_control(ctx, (u32 *)i2s_config,
							i2s_config_size, node_id);

			kfree(i2s_config);

			if (ret < 0)
				return ret;

		} else {
			dev_err(ctx->dev, "Failed to get NHLT config: vbusi_id=%d ch=%d fmt=%d s_rate=%d\n",
				hdr->vbus_id, hdr->ch, hdr->fmt, hdr->freq);
			return -EIO;
		}
	}

	return 0;
}

static void skl_setup_out_format(struct skl_sst *ctx,
			struct skl_module_cfg *mconfig,
			struct skl_audio_data_format *out_fmt)
{
	struct skl_module_fmt *format;

	format = skl_get_pin_format(mconfig, SKL_OUTPUT_PIN, 0);

	out_fmt->number_of_channels = (u8)format->channels;
	out_fmt->s_freq = format->s_freq;
	out_fmt->bit_depth = format->bit_depth;
	out_fmt->valid_bit_depth = format->valid_bit_depth;
	out_fmt->ch_cfg = format->ch_cfg;

	out_fmt->channel_map = format->ch_map;
	out_fmt->interleaving = format->interleaving_style;
	out_fmt->sample_type = format->sample_type;

	dev_dbg(ctx->dev, "copier out format chan=%d fre=%d bitdepth=%d\n",
		out_fmt->number_of_channels, format->s_freq, format->bit_depth);
}

static int skl_set_gain_format(struct skl_sst *ctx,
			struct skl_module_cfg *mconfig,
			struct skl_gain_module_config *gain_mconfig)
{
	struct skl_gain_data *gain_fmt = mconfig->gain_data;

	skl_set_base_module_format(ctx, mconfig,
			(struct skl_base_cfg *)gain_mconfig);
	gain_mconfig->gain_cfg.channel_id = SKL_ENABLE_ALL_CHANNELS;
	gain_mconfig->gain_cfg.target_volume = gain_fmt->volume[0];
	gain_mconfig->gain_cfg.ramp_type = gain_fmt->ramp_type;
	gain_mconfig->gain_cfg.ramp_duration = gain_fmt->ramp_duration;

	return 0;
}

/*
 * DSP needs SRC module for frequency conversion, SRC takes base module
 * configuration and the target frequency as extra parameter passed as src
 * config
 */
static void skl_set_src_format(struct skl_sst *ctx,
			struct skl_module_cfg *mconfig,
			struct skl_src_module_cfg *src_mconfig)
{
	struct skl_module_fmt *format;

	format = skl_get_pin_format(mconfig, SKL_OUTPUT_PIN, 0);

	skl_set_base_module_format(ctx, mconfig,
		(struct skl_base_cfg *)src_mconfig);

	src_mconfig->src_cfg = format->s_freq;

	if (mconfig->m_type == SKL_MODULE_TYPE_ASRC) {
		if (mconfig->pipe->p_params->stream ==
				SNDRV_PCM_STREAM_PLAYBACK)
			src_mconfig->mode = ASRC_MODE_DOWNLINK;
		else
			src_mconfig->mode = ASRC_MODE_UPLINK;
	}
}

/*
 * DSP needs updown module to do channel conversion. updown module take base
 * module configuration and channel configuration
 * It also take coefficients and now we have defaults applied here
 */
static void skl_set_updown_mixer_format(struct skl_sst *ctx,
			struct skl_module_cfg *mconfig,
			struct skl_up_down_mixer_cfg *mixer_mconfig)
{
	int i = 0;
	struct skl_module_fmt *format;

	format = skl_get_pin_format(mconfig, SKL_OUTPUT_PIN, 0);

	skl_set_base_module_format(ctx,	mconfig,
		(struct skl_base_cfg *)mixer_mconfig);
	mixer_mconfig->out_ch_cfg = format->ch_cfg;

	/* Select F/W default coefficient */
	mixer_mconfig->coeff_sel = 0x0;
	mixer_mconfig->ch_map = format->ch_map;

	/* User coeff, don't care since we are selecting F/W defaults */
	for (i = 0; i < UP_DOWN_MIXER_MAX_COEFF; i++)
		mixer_mconfig->coeff[i] = 0x0;
}

/*
 * 'copier' is DSP internal module which copies data from Host DMA (HDA host
 * dma) or link (hda link, SSP, PDM)
 * Here we calculate the copier module parameters, like PCM format, output
 * format, gateway settings
 * copier_module_config is sent as input buffer with INIT_INSTANCE IPC msg
 */
static void skl_set_copier_format(struct skl_sst *ctx,
			struct skl_module_cfg *mconfig,
			struct skl_cpr_cfg *cpr_mconfig)
{
	struct skl_audio_data_format *out_fmt = &cpr_mconfig->out_fmt;
	struct skl_base_cfg *base_cfg = (struct skl_base_cfg *)cpr_mconfig;

	skl_set_base_module_format(ctx, mconfig, base_cfg);

	skl_setup_out_format(ctx, mconfig, out_fmt);
	skl_setup_cpr_gateway_cfg(ctx, mconfig, cpr_mconfig);
}

static void skl_setup_probe_gateway_cfg(struct skl_sst *ctx,
			struct skl_module_cfg *mconfig,
			struct skl_probe_cfg *probe_cfg)
{
	union skl_connector_node_id node_id = {0};
	struct skl_module_res *res;
	struct skl_probe_config *pconfig = &ctx->probe_config;

	res = &mconfig->module->resources[mconfig->res_idx];

	pconfig->edma_buffsize = res->dma_buffer_size;

	node_id.node.dma_type = pconfig->edma_type;
	node_id.node.vindex = pconfig->edma_id;
	probe_cfg->prb_cfg.dma_buffer_size = pconfig->edma_buffsize;

	memcpy(&(probe_cfg->prb_cfg.node_id), &node_id, sizeof(u32));
}

static void skl_set_probe_format(struct skl_sst *ctx,
			struct skl_module_cfg *mconfig,
			struct skl_probe_cfg *probe_mconfig)
{
	struct skl_base_cfg *base_cfg = (struct skl_base_cfg *)probe_mconfig;

	skl_set_base_module_format(ctx, mconfig, base_cfg);
	skl_setup_probe_gateway_cfg(ctx, mconfig, probe_mconfig);
}

/*
 * Algo module are DSP pre processing modules. Algo module take base module
 * configuration and params
 */

static void skl_set_algo_format(struct skl_sst *ctx,
			struct skl_module_cfg *mconfig,
			struct skl_algo_cfg *algo_mcfg)
{
	struct skl_base_cfg *base_cfg = (struct skl_base_cfg *)algo_mcfg;

	skl_set_base_module_format(ctx, mconfig, base_cfg);

	if (mconfig->formats_config[SKL_PARAM_INIT].caps_size == 0)
		return;

	memcpy(algo_mcfg->params,
			mconfig->formats_config[SKL_PARAM_INIT].caps,
			mconfig->formats_config[SKL_PARAM_INIT].caps_size);

}

/*
 * Mic select module allows selecting one or many input channels, thus
 * acting as a demux.
 *
 * Mic select module take base module configuration and out-format
 * configuration
 */
static void skl_set_base_outfmt_format(struct skl_sst *ctx,
			struct skl_module_cfg *mconfig,
			struct skl_base_outfmt_cfg *base_outfmt_mcfg)
{
	struct skl_audio_data_format *out_fmt = &base_outfmt_mcfg->out_fmt;
	struct skl_base_cfg *base_cfg =
				(struct skl_base_cfg *)base_outfmt_mcfg;

	skl_set_base_module_format(ctx, mconfig, base_cfg);
	skl_setup_out_format(ctx, mconfig, out_fmt);
}

static u16 skl_get_module_param_size(struct skl_sst *ctx,
			struct skl_module_cfg *mconfig)
{
	u16 param_size;
	struct skl_module_intf *m_intf;

	switch (mconfig->m_type) {
	case SKL_MODULE_TYPE_COPIER:
		param_size = sizeof(struct skl_cpr_cfg);
		param_size += mconfig->formats_config[SKL_PARAM_INIT].caps_size;
		return param_size;

	case SKL_MODULE_TYPE_PROBE:
		return sizeof(struct skl_probe_cfg);

	case SKL_MODULE_TYPE_SRCINT:
	case SKL_MODULE_TYPE_ASRC:
		return sizeof(struct skl_src_module_cfg);

	case SKL_MODULE_TYPE_UPDWMIX:
		return sizeof(struct skl_up_down_mixer_cfg);

	case SKL_MODULE_TYPE_ALGO:
		param_size = sizeof(struct skl_base_cfg);
		param_size += mconfig->formats_config[SKL_PARAM_INIT].caps_size;
		return param_size;

	case SKL_MODULE_TYPE_BASE_OUTFMT:
	case SKL_MODULE_TYPE_MIC_SELECT:
	case SKL_MODULE_TYPE_KPB:
		return sizeof(struct skl_base_outfmt_cfg);

	case SKL_MODULE_TYPE_GAIN:
		m_intf = &mconfig->module->formats[mconfig->fmt_idx];
		param_size = sizeof(struct skl_base_cfg);
		param_size += sizeof(struct skl_gain_config)
			* m_intf->output[0].pin_fmt.channels;
		return param_size;

	default:
		/*
		 * return only base cfg when no specific module type is
		 * specified
		 */
		return sizeof(struct skl_base_cfg);
	}

	return 0;
}

/*
 * DSP firmware supports various modules like copier, SRC, updown etc.
 * These modules required various parameters to be calculated and sent for
 * the module initialization to DSP. By default a generic module needs only
 * base module format configuration
 */

static int skl_set_module_format(struct skl_sst *ctx,
			struct skl_module_cfg *module_config,
			u16 *module_config_size,
			void **param_data)
{
	u16 param_size;

	param_size  = skl_get_module_param_size(ctx, module_config);

	*param_data = kzalloc(param_size, GFP_KERNEL);
	if (NULL == *param_data)
		return -ENOMEM;

	*module_config_size = param_size;

	switch (module_config->m_type) {
	case SKL_MODULE_TYPE_COPIER:
		skl_set_copier_format(ctx, module_config, *param_data);
		break;

	case SKL_MODULE_TYPE_PROBE:
		skl_set_probe_format(ctx, module_config, *param_data);
		break;

	case SKL_MODULE_TYPE_SRCINT:
	case SKL_MODULE_TYPE_ASRC:
		skl_set_src_format(ctx, module_config, *param_data);
		break;

	case SKL_MODULE_TYPE_UPDWMIX:
		skl_set_updown_mixer_format(ctx, module_config, *param_data);
		break;

	case SKL_MODULE_TYPE_ALGO:
		skl_set_algo_format(ctx, module_config, *param_data);
		break;

	case SKL_MODULE_TYPE_BASE_OUTFMT:
	case SKL_MODULE_TYPE_MIC_SELECT:
	case SKL_MODULE_TYPE_KPB:
		skl_set_base_outfmt_format(ctx, module_config, *param_data);
		break;

	case SKL_MODULE_TYPE_GAIN:
		skl_set_gain_format(ctx, module_config, *param_data);
		break;

	default:
		skl_set_base_module_format(ctx, module_config, *param_data);
		break;

	}

	dev_dbg(ctx->dev, "Module type=%d config size: %d bytes\n",
			module_config->id.module_id, param_size);
	print_hex_dump_debug("Module params:", DUMP_PREFIX_OFFSET, 8, 4,
			*param_data, param_size, false);
	return 0;
}

static int skl_get_queue_index(struct skl_module_pin *mpin,
				struct skl_module_inst_id id, int max)
{
	int i;

	for (i = 0; i < max; i++)  {
		if (mpin[i].id.module_id == id.module_id &&
			mpin[i].id.instance_id == id.instance_id)
			return i;
	}

	return -EINVAL;
}

/*
 * Allocates queue for each module.
 * if dynamic, the pin_index is allocated 0 to max_pin.
 * In static, the pin_index is fixed based on module_id and instance id
 */
static int skl_alloc_queue(struct skl_module_pin *mpin,
			struct skl_module_cfg *tgt_cfg, int max)
{
	int i;
	struct skl_module_inst_id id = tgt_cfg->id;
	/*
	 * if pin in dynamic, find first free pin
	 * otherwise find match module and instance id pin as topology will
	 * ensure a unique pin is assigned to this so no need to
	 * allocate/free
	 */
	for (i = 0; i < max; i++)  {
		if (mpin[i].is_dynamic) {
			if (!mpin[i].in_use &&
				mpin[i].pin_state == SKL_PIN_UNBIND) {

				mpin[i].in_use = true;
				mpin[i].id.module_id = id.module_id;
				mpin[i].id.instance_id = id.instance_id;
				mpin[i].id.pvt_id = id.pvt_id;
				mpin[i].tgt_mcfg = tgt_cfg;
				return i;
			}
		} else {
			if (mpin[i].id.module_id == id.module_id &&
				mpin[i].id.instance_id == id.instance_id &&
				mpin[i].pin_state == SKL_PIN_UNBIND) {

				mpin[i].tgt_mcfg = tgt_cfg;
				return i;
			}
		}
	}

	return -EINVAL;
}

static void skl_free_queue(struct skl_module_pin *mpin, int q_index)
{
	if (mpin[q_index].is_dynamic) {
		mpin[q_index].in_use = false;
		mpin[q_index].id.module_id = 0;
		mpin[q_index].id.instance_id = 0;
		mpin[q_index].id.pvt_id = 0;
	}
	mpin[q_index].pin_state = SKL_PIN_UNBIND;
	mpin[q_index].tgt_mcfg = NULL;
}

/* Module state will be set to unint, if all the out pin state is UNBIND */

static void skl_clear_module_state(struct skl_module_pin *mpin, int max,
						struct skl_module_cfg *mcfg)
{
	int i;
	bool found = false;

	for (i = 0; i < max; i++)  {
		if (mpin[i].pin_state == SKL_PIN_UNBIND)
			continue;
		found = true;
		break;
	}

	if (!found)
		mcfg->m_state = SKL_MODULE_INIT_DONE;
	return;
}

/*
 * A module needs to be instanataited in DSP. A mdoule is present in a
 * collection of module referred as a PIPE.
 * We first calculate the module format, based on module type and then
 * invoke the DSP by sending IPC INIT_INSTANCE using ipc helper
 */
int skl_init_module(struct skl_sst *ctx,
			struct skl_module_cfg *mconfig)
{
	u16 module_config_size = 0;
	void *param_data = NULL;
	int ret;
	struct skl_ipc_init_instance_msg msg;

	dev_dbg(ctx->dev, "%s: module_id = %d instance=%d\n", __func__,
		 mconfig->id.module_id, mconfig->id.pvt_id);

	if (mconfig->pipe->state != SKL_PIPE_CREATED) {
		dev_err(ctx->dev, "Pipe not created state= %d pipe_id= %d\n",
				 mconfig->pipe->state, mconfig->pipe->ppl_id);
		return -EIO;
	}

	ret = skl_set_module_format(ctx, mconfig,
			&module_config_size, &param_data);
	if (ret < 0) {
		dev_err(ctx->dev, "Failed to set module format ret=%d\n", ret);
		return ret;
	}

	msg.module_id = mconfig->id.module_id;
	msg.instance_id = mconfig->id.pvt_id;
	msg.ppl_instance_id = mconfig->pipe->ppl_id;
	msg.param_data_size = module_config_size;
	msg.core_id = mconfig->core_id;
	msg.domain = mconfig->domain;

	ret = skl_ipc_init_instance(&ctx->ipc, &msg, param_data);
	if (ret < 0) {
		dev_err(ctx->dev, "Failed to init instance ret=%d\n", ret);
		kfree(param_data);
		return ret;
	}
	mconfig->m_state = SKL_MODULE_INIT_DONE;
	kfree(param_data);
	return ret;
}

int skl_init_probe_module(struct skl_sst *ctx,
			struct skl_module_cfg *mconfig)
{
	u16 module_config_size = 0;
	void *param_data = NULL;
	int ret;
	struct skl_ipc_init_instance_msg msg;

	dev_dbg(ctx->dev, "%s: module_id = %d instance=%d\n", __func__,
		 mconfig->id.module_id, mconfig->id.instance_id);


	ret = skl_set_module_format(ctx, mconfig,
			&module_config_size, &param_data);
	if (ret < 0) {
		dev_err(ctx->dev, "Failed to set module format ret=%d\n", ret);
		return ret;
	}

	msg.module_id = mconfig->id.module_id;
	msg.instance_id = mconfig->id.instance_id;
	msg.ppl_instance_id = -1;
	msg.param_data_size = module_config_size;
	msg.core_id = mconfig->core_id;
	msg.domain = mconfig->domain;

	ret = skl_ipc_init_instance(&ctx->ipc, &msg, param_data);
	if (ret < 0) {
		dev_err(ctx->dev, "Failed to init instance ret=%d\n", ret);
		kfree(param_data);
		return ret;
	}
	mconfig->m_state = SKL_MODULE_INIT_DONE;
	kfree(param_data);
	return ret;
}

int skl_uninit_probe_module(struct skl_sst *ctx,
			struct skl_module_cfg *mconfig)
{
	u16 module_config_size = 0;
	int ret;
	struct skl_ipc_init_instance_msg msg;

	dev_dbg(ctx->dev, "%s: module_id = %d instance=%d\n", __func__,
		 mconfig->id.module_id, mconfig->id.instance_id);

	msg.module_id = mconfig->id.module_id;
	msg.instance_id = mconfig->id.instance_id;
	msg.ppl_instance_id = -1;
	msg.param_data_size = module_config_size;
	msg.core_id = mconfig->core_id;
	msg.domain = mconfig->domain;

	ret = skl_ipc_delete_instance(&ctx->ipc, &msg);
	if (ret < 0) {
		dev_err(ctx->dev, "Failed to delete instance ret=%d\n", ret);
		return ret;
	}
	mconfig->m_state = SKL_MODULE_UNINIT;

	return ret;
}

static void skl_dump_bind_info(struct skl_sst *ctx, struct skl_module_cfg
	*src_module, struct skl_module_cfg *dst_module)
{
	dev_dbg(ctx->dev, "%s: src module_id = %d  src_instance=%d\n",
		__func__, src_module->id.module_id, src_module->id.pvt_id);
	dev_dbg(ctx->dev, "%s: dst_module=%d dst_instacne=%d\n", __func__,
		 dst_module->id.module_id, dst_module->id.pvt_id);

	dev_dbg(ctx->dev, "src_module state = %d dst module state = %d\n",
		src_module->m_state, dst_module->m_state);
}

int skl_probe_point_disconnect_ext(struct skl_sst *ctx,
				struct snd_soc_dapm_widget *w)
{
	struct skl_ipc_large_config_msg msg;
	struct skl_probe_config *pconfig = &ctx->probe_config;
	struct skl_module_cfg *mcfg;
	u32 probe_point[NO_OF_EXTRACTOR] = {0};
	int store_prb_pt_index[NO_OF_EXTRACTOR] = {0};
	int n = 0, i;
	int ret = 0;
	int no_of_extractor = pconfig->no_extractor;

	dev_dbg(ctx->dev, "Disconnecting extractor probe points\n");
	mcfg = w->priv;
	msg.module_id = mcfg->id.module_id;
	msg.instance_id = mcfg->id.instance_id;
	msg.large_param_id = SKL_PROBE_DISCONNECT;

	for (i = 0; i < no_of_extractor; i++) {
		if (pconfig->eprobe[i].state == SKL_PROBE_STATE_EXT_CONNECTED) {
			probe_point[n] = pconfig->eprobe[i].probe_point_id;
			store_prb_pt_index[i] = 1;
			n++;
		}
	}
	if (n == 0)
		return ret;

	msg.param_data_size = n * sizeof(u32);
	dev_dbg(ctx->dev, "setting module params size=%d\n",
					msg.param_data_size);
	ret = skl_ipc_set_large_config(&ctx->ipc, &msg, probe_point);
	if (ret < 0)
		return -EINVAL;

	for (i = 0; i < pconfig->no_extractor; i++) {
		if (store_prb_pt_index[i]) {
			pconfig->eprobe[i].state = SKL_PROBE_STATE_EXT_NONE;
			dev_dbg(ctx->dev, "eprobe[%d].state %d\n",
					i, pconfig->eprobe[i].state);
		}
	}

	return ret;
}

int skl_probe_point_disconnect_inj(struct skl_sst *ctx,
				struct snd_soc_dapm_widget *w, int index)
{
	struct skl_ipc_large_config_msg msg;
	struct skl_probe_config *pconfig = &ctx->probe_config;
	struct skl_module_cfg *mcfg;
	u32 probe_point = 0;
	int ret = 0;

	if (pconfig->iprobe[index].state == SKL_PROBE_STATE_INJ_CONNECTED) {
		dev_dbg(ctx->dev, "Disconnecting injector probe point\n");
		mcfg = w->priv;
		msg.module_id = mcfg->id.module_id;
		msg.instance_id = mcfg->id.instance_id;
		msg.large_param_id = SKL_PROBE_DISCONNECT;
		probe_point = pconfig->iprobe[index].probe_point_id;
		msg.param_data_size = sizeof(u32);

		dev_dbg(ctx->dev, "setting module params size=%d\n",
						msg.param_data_size);
		ret = skl_ipc_set_large_config(&ctx->ipc, &msg, &probe_point);
		if (ret < 0)
			return -EINVAL;

		pconfig->iprobe[index].state = SKL_PROBE_STATE_INJ_DISCONNECTED;
		dev_dbg(ctx->dev, "iprobe[%d].state %d\n",
				index, pconfig->iprobe[index].state);
	}

	return ret;

}
/*
 * On module freeup, we need to unbind the module with modules
 * it is already bind.
 * Find the pin allocated and unbind then using bind_unbind IPC
 */
int skl_unbind_modules(struct skl_sst *ctx,
			struct skl_module_cfg *src_mcfg,
			struct skl_module_cfg *dst_mcfg)
{
	int ret;
	struct skl_ipc_bind_unbind_msg msg;
	struct skl_module_inst_id src_id = src_mcfg->id;
	struct skl_module_inst_id dst_id = dst_mcfg->id;
	int in_max = dst_mcfg->module->max_input_pins;
	int out_max = src_mcfg->module->max_output_pins;
	int src_index, dst_index, src_pin_state, dst_pin_state;

	skl_dump_bind_info(ctx, src_mcfg, dst_mcfg);

	/* get src queue index */
	src_index = skl_get_queue_index(src_mcfg->m_out_pin, dst_id, out_max);
	if (src_index < 0)
		return 0;

	msg.src_queue = src_index;

	/* get dst queue index */
	dst_index  = skl_get_queue_index(dst_mcfg->m_in_pin, src_id, in_max);
	if (dst_index < 0)
		return 0;

	msg.dst_queue = dst_index;

	src_pin_state = src_mcfg->m_out_pin[src_index].pin_state;
	dst_pin_state = dst_mcfg->m_in_pin[dst_index].pin_state;

	if (src_pin_state != SKL_PIN_BIND_DONE ||
		dst_pin_state != SKL_PIN_BIND_DONE)
		return 0;

	msg.module_id = src_mcfg->id.module_id;
	msg.instance_id = src_mcfg->id.pvt_id;
	msg.dst_module_id = dst_mcfg->id.module_id;
	msg.dst_instance_id = dst_mcfg->id.pvt_id;
	msg.bind = false;

	ret = skl_ipc_bind_unbind(&ctx->ipc, &msg);
	if (!ret) {
		/* free queue only if unbind is success */
		skl_free_queue(src_mcfg->m_out_pin, src_index);
		skl_free_queue(dst_mcfg->m_in_pin, dst_index);

		/*
		 * check only if src module bind state, bind is
		 * always from src -> sink
		 */
		skl_clear_module_state(src_mcfg->m_out_pin, out_max, src_mcfg);
	}

	return ret;
}

/*
 * This function checks for source module and destination module format
 * mismatch
 */
static void skl_module_format_mismatch_detection(struct skl_sst *ctx,
					struct skl_module_cfg *src_mcfg,
					struct skl_module_cfg *dst_mcfg,
					int src_index, int dst_index)
{
	struct skl_module_fmt *src_fmt, *dst_fmt;

	src_fmt = skl_get_pin_format(src_mcfg, SKL_OUTPUT_PIN, src_index);
	dst_fmt = skl_get_pin_format(dst_mcfg, SKL_INPUT_PIN, dst_index);

	if(memcmp(src_fmt, dst_fmt, sizeof(*src_fmt))) {
		dev_warn(ctx->dev, "#### src and dst format mismatch: ####\n");
		dev_warn(ctx->dev, "pipe=%d src module_id=%d src instance_id=%d\n",
					src_mcfg->pipe->ppl_id,
					src_mcfg->id.module_id,
					src_mcfg->id.pvt_id);

		dev_warn(ctx->dev, "pipe=%d dst module_id=%d dst instance_id=%d\n",
					dst_mcfg->pipe->ppl_id,
					dst_mcfg->id.module_id,
					dst_mcfg->id.pvt_id);

		dev_warn(ctx->dev, "channels: src=%d dst=%d\n",
				src_fmt->channels, dst_fmt->channels);
		dev_warn(ctx->dev, "s_freq: src=%d dst=%d\n",
				src_fmt->s_freq, dst_fmt->s_freq);
		dev_warn(ctx->dev, "bit_depth: src=%d dst=%d\n",
				src_fmt->bit_depth, dst_fmt->bit_depth);
		dev_warn(ctx->dev, "valid_bit_depth: src=%d dst=%d\n",
				src_fmt->valid_bit_depth, dst_fmt->valid_bit_depth);
		dev_warn(ctx->dev, "ch_cfg: src=%d dst=%d\n",
				src_fmt->ch_cfg, dst_fmt->ch_cfg);
		dev_warn(ctx->dev, "interleaving_style: src=%d dst=%d\n",
				src_fmt->interleaving_style, dst_fmt->interleaving_style);
		dev_warn(ctx->dev, "sample_type: src=%d dst=%d\n",
				src_fmt->sample_type, dst_fmt->sample_type);
		dev_warn(ctx->dev, "ch_map: src=%d dst=%d\n",
				src_fmt->ch_map, dst_fmt->ch_map);
	}
}

/*
 * Once a module is instantiated it need to be 'bind' with other modules in
 * the pipeline. For binding we need to find the module pins which are bind
 * together
 * This function finds the pins and then sends bund_unbind IPC message to
 * DSP using IPC helper
 */
int skl_bind_modules(struct skl_sst *ctx,
			struct skl_module_cfg *src_mcfg,
			struct skl_module_cfg *dst_mcfg)
{
	int ret;
	struct skl_ipc_bind_unbind_msg msg;
	int in_max = dst_mcfg->module->max_input_pins;
	int out_max = src_mcfg->module->max_output_pins;
	int src_index, dst_index;

	skl_dump_bind_info(ctx, src_mcfg, dst_mcfg);

	if (src_mcfg->m_state < SKL_MODULE_INIT_DONE ||
		dst_mcfg->m_state < SKL_MODULE_INIT_DONE)
		return 0;

	src_index = skl_alloc_queue(src_mcfg->m_out_pin, dst_mcfg, out_max);
	if (src_index < 0)
		return -EINVAL;

	msg.src_queue = src_index;
	dst_index = skl_alloc_queue(dst_mcfg->m_in_pin, src_mcfg, in_max);
	if (dst_index < 0) {
		skl_free_queue(src_mcfg->m_out_pin, src_index);
		return -EINVAL;
	}

	msg.dst_queue = dst_index;

	dev_dbg(ctx->dev, "src queue = %d dst queue =%d\n",
			 msg.src_queue, msg.dst_queue);

	skl_module_format_mismatch_detection(ctx, src_mcfg, dst_mcfg,
						src_index, dst_index);

	msg.module_id = src_mcfg->id.module_id;
	msg.instance_id = src_mcfg->id.pvt_id;
	msg.dst_module_id = dst_mcfg->id.module_id;
	msg.dst_instance_id = dst_mcfg->id.pvt_id;
	msg.bind = true;

	ret = skl_ipc_bind_unbind(&ctx->ipc, &msg);

	if (!ret) {
		src_mcfg->m_state = SKL_MODULE_BIND_DONE;
		src_mcfg->m_out_pin[src_index].pin_state = SKL_PIN_BIND_DONE;
		dst_mcfg->m_in_pin[dst_index].pin_state = SKL_PIN_BIND_DONE;
	} else {
		/* error case , if IPC fails, clear the queue index */
		skl_free_queue(src_mcfg->m_out_pin, src_index);
		skl_free_queue(dst_mcfg->m_in_pin, dst_index);
	}

	return ret;
}

static int skl_set_pipe_state(struct skl_sst *ctx, struct skl_pipe *pipe,
	enum skl_ipc_pipeline_state state)
{
	dev_dbg(ctx->dev, "%s: pipe_satate = %d\n", __func__, state);

	return skl_ipc_set_pipeline_state(&ctx->ipc, pipe->ppl_id, state);
}

/*
 * A pipeline is a collection of modules. Before a module in instantiated a
 * pipeline needs to be created for it.
 * This function creates pipeline, by sending create pipeline IPC messages
 * to FW
 */
int skl_create_pipeline(struct skl_sst *ctx, struct skl_pipe *pipe)
{
	int ret;

	dev_dbg(ctx->dev, "%s: pipe_id = %d\n", __func__, pipe->ppl_id);

	ret = skl_ipc_create_pipeline(&ctx->ipc, pipe->memory_pages,
				pipe->pipe_priority, pipe->ppl_id,
				pipe->lp_mode);
	if (ret < 0) {
		dev_err(ctx->dev, "Failed to create pipeline\n");
		return ret;
	}

	pipe->state = SKL_PIPE_CREATED;
	skl_dbg_event(ctx, pipe->state);

	return 0;
}

/*
 * A pipeline needs to be deleted on cleanup. If a pipeline is running,
 * pause the pipeline first then reset and delete it.
 * The pipe delete is done by sending delete pipeline IPC. DSP will stop the
 * DMA engines and releases resources
 */
int skl_delete_pipe(struct skl_sst *ctx, struct skl_pipe *pipe)
{
	int ret;

	dev_dbg(ctx->dev, "%s: pipe = %d\n", __func__, pipe->ppl_id);

	/* If pipe was not created in FW, do not try to delete it */
	if (pipe->state < SKL_PIPE_CREATED)
		return 0;

	/* If pipe is started, do stop the pipe in FW. */
	if (pipe->state >= SKL_PIPE_STARTED) {
		ret = skl_set_pipe_state(ctx, pipe, PPL_PAUSED);
		if (ret < 0) {
			dev_err(ctx->dev, "Failed to stop pipeline\n");
			return ret;
		}

		pipe->state = SKL_PIPE_PAUSED;
	}

	ret = skl_set_pipe_state(ctx, pipe, PPL_RESET);
	if (ret < 0) {
		dev_err(ctx->dev, "Failed to reset pipe ret=%d\n", ret);
		return ret;
	}

	pipe->state = SKL_PIPE_RESET;

	ret = skl_ipc_delete_pipeline(&ctx->ipc, pipe->ppl_id);
	if (ret < 0) {
		dev_err(ctx->dev, "Failed to delete pipeline\n");
		return ret;
	}

	pipe->state = SKL_PIPE_INVALID;
	skl_dbg_event(ctx, pipe->state);
	ret = skl_notify_tplg_change(ctx, SKL_TPLG_CHG_NOTIFY_PIPELINE_DELETE);
	if (ret < 0)
		dev_warn(ctx->dev,
			"update of topology event delete pipe failed\n");

	return ret;
}

/*
 * A pipeline is also a scheduling entity in DSP which can be run, stopped
 * For processing data the pipe need to be run by sending IPC set pipe state
 * to DSP
 */
int skl_run_pipe(struct skl_sst *ctx, struct skl_pipe *pipe)
{
	int ret;

	dev_dbg(ctx->dev, "%s: pipe = %d\n", __func__, pipe->ppl_id);

	/* If pipe was not created in FW, do not try to pause or delete */
	if (pipe->state < SKL_PIPE_CREATED)
		return 0;

	/* Pipe has to be paused before it is started */
	ret = skl_set_pipe_state(ctx, pipe, PPL_PAUSED);
	if (ret < 0) {
		dev_err(ctx->dev, "Failed to pause pipe\n");
		return ret;
	}

	pipe->state = SKL_PIPE_PAUSED;

	ret = skl_set_pipe_state(ctx, pipe, PPL_RUNNING);
	if (ret < 0) {
		dev_err(ctx->dev, "Failed to start pipe\n");
		return ret;
	}

	pipe->state = SKL_PIPE_STARTED;
	ret = skl_notify_tplg_change(ctx, SKL_TPLG_CHG_NOTIFY_PIPELINE_START);
	if (ret < 0)
		dev_warn(ctx->dev,
			"update of topology event run pipe failed\n");

	return 0;
}

/*
 * Stop the pipeline by sending set pipe state IPC
 * DSP doesnt implement stop so we always send pause message
 */
int skl_stop_pipe(struct skl_sst *ctx, struct skl_pipe *pipe)
{
	int ret;

	dev_dbg(ctx->dev, "In %s pipe=%d\n", __func__, pipe->ppl_id);

	/* If pipe was not created in FW, do not try to pause or delete */
	if (pipe->state < SKL_PIPE_PAUSED)
		return 0;

	ret = skl_set_pipe_state(ctx, pipe, PPL_PAUSED);
	if (ret < 0) {
		dev_dbg(ctx->dev, "Failed to stop pipe\n");
		return ret;
	}

	pipe->state = SKL_PIPE_PAUSED;

	return 0;
}

/*
 * Reset the pipeline by sending set pipe state IPC this will reset the DMA
 * from the DSP side
 */
int skl_reset_pipe(struct skl_sst *ctx, struct skl_pipe *pipe)
{
	int ret;

	/* If pipe was not created in FW, do not try to pause or delete */
	if (pipe->state < SKL_PIPE_PAUSED)
		return 0;

	ret = skl_set_pipe_state(ctx, pipe, PPL_RESET);
	if (ret < 0) {
		dev_dbg(ctx->dev, "Failed to reset pipe ret=%d\n", ret);
		return ret;
	}

	pipe->state = SKL_PIPE_RESET;

	return 0;
}

/* Algo parameter set helper function */
int skl_set_module_params(struct skl_sst *ctx, u32 *params, int size,
				u32 param_id, struct skl_module_cfg *mcfg)
{
	struct skl_ipc_large_config_msg msg;

	msg.module_id = mcfg->id.module_id;
	msg.instance_id = mcfg->id.pvt_id;
	msg.param_data_size = size;
	msg.large_param_id = param_id;

	return skl_ipc_set_large_config(&ctx->ipc, &msg, params);
}

int skl_get_module_params(struct skl_sst *ctx, u32 *params, int size,
			  u32 param_id, struct skl_module_cfg *mcfg)
{
	struct skl_ipc_large_config_msg msg;

	msg.module_id = mcfg->id.module_id;
	msg.instance_id = mcfg->id.pvt_id;
	msg.param_data_size = size;
	msg.large_param_id = param_id;

	return skl_ipc_get_large_config(&ctx->ipc, &msg, params, NULL,
			0, NULL);
}<|MERGE_RESOLUTION|>--- conflicted
+++ resolved
@@ -484,11 +484,7 @@
 		goto error_delete_pipeline;
 	}
 
-<<<<<<< HEAD
-	host_cpr_cfg->module->resources[0].cps = 100000;
-=======
 	host_cpr_cfg->module->resources[0].cpc = 100000;
->>>>>>> 9294fd1c
 	host_cpr_cfg->module->resources[0].is_pages = 0;
 	host_cpr_cfg->module->resources[0].ibs = 384;
 	host_cpr_cfg->module->resources[0].obs = 384;
@@ -761,11 +757,7 @@
 		goto error_delete_pipeline;
 	}
 
-<<<<<<< HEAD
-	link_cpr_cfg->module->resources[0].cps = 100000;
-=======
 	link_cpr_cfg->module->resources[0].cpc = 100000;
->>>>>>> 9294fd1c
 	link_cpr_cfg->module->resources[0].is_pages = 0;
 	link_cpr_cfg->module->resources[0].ibs = 1152;
 	link_cpr_cfg->module->resources[0].obs = 1152;
@@ -1471,11 +1463,7 @@
 
 	base_cfg->audio_fmt.interleaving = format->interleaving_style;
 
-<<<<<<< HEAD
-	base_cfg->cps = res->cps;
-=======
 	base_cfg->cpc = res->cpc;
->>>>>>> 9294fd1c
 	base_cfg->ibs = res->ibs;
 	base_cfg->obs = res->obs;
 	base_cfg->is_pages = res->is_pages;
