/*
 *  skl-message.c - HDA DSP interface for FW registration, Pipe and Module
 *  configurations
 *
 *  Copyright (C) 2015 Intel Corp
 *  Author:Rafal Redzimski <rafal.f.redzimski@intel.com>
 *	   Jeeja KP <jeeja.kp@intel.com>
 *  ~~~~~~~~~~~~~~~~~~~~~~~~~~~~~~~~~~~~~~~~~~~~~~~~~~~~~~~~~~~~~~~~~~~~~~~~~~
 *
 * This program is free software; you can redistribute it and/or modify
 * it under the terms of the GNU General Public License as version 2, as
 * published by the Free Software Foundation.
 *
 * This program is distributed in the hope that it will be useful, but
 * WITHOUT ANY WARRANTY; without even the implied warranty of
 * MERCHANTABILITY or FITNESS FOR A PARTICULAR PURPOSE.  See the GNU
 * General Public License for more details.
 */

#include <linux/slab.h>
#include <linux/pci.h>
#include <sound/core.h>
#include <sound/pcm.h>
#include <uapi/sound/skl-tplg-interface.h>
#include <linux/delay.h>
#include "skl-sst-dsp.h"
#include "cnl-sst-dsp.h"
#include "skl-sst-ipc.h"
#include "skl.h"
#include "../common/sst-dsp.h"
#include "../common/sst-dsp-priv.h"
#include "skl-topology.h"
#include <linux/sdw/sdw_cnl.h>
#include <linux/sdw_bus.h>
#include <asm/set_memory.h>
#include "virtio/skl-virtio.h"

#define ASRC_MODE_UPLINK	2
#define ASRC_MODE_DOWNLINK	1
#define SKL_ENABLE_ALL_CHANNELS  0xffffffff

static int skl_alloc_dma_buf(struct device *dev,
		struct snd_dma_buffer *dmab, size_t size)
{
	struct hdac_bus *bus = dev_get_drvdata(dev);

	if (!bus)
		return -ENODEV;

	return  bus->io_ops->dma_alloc_pages(bus, SNDRV_DMA_TYPE_DEV, size, dmab);
}

static int skl_free_dma_buf(struct device *dev, struct snd_dma_buffer *dmab)
{
	struct hdac_bus *bus = dev_get_drvdata(dev);

	if (!bus)
		return -ENODEV;

	bus->io_ops->dma_free_pages(bus, dmab);

	return 0;
}

#define SKL_ASTATE_PARAM_ID	4

void skl_dsp_set_astate_cfg(struct skl_sst *ctx, u32 cnt, void *data)
{
	struct skl_ipc_large_config_msg	msg = {0};

	msg.large_param_id = SKL_ASTATE_PARAM_ID;
	msg.param_data_size = (cnt * sizeof(struct skl_astate_param) +
				sizeof(cnt));

	skl_ipc_set_large_config(&ctx->ipc, &msg, data);
}

#define ENABLE_LOGS		6
#define FW_LOGGING_AGING_TIMER_PERIOD 100
#define FW_LOG_FIFO_FULL_TIMER_PERIOD 100

/* set firmware logging state via IPC */
int skl_dsp_enable_logging(struct sst_generic_ipc *ipc, int core, int enable)
{
	struct skl_log_state_msg log_msg;
	struct skl_ipc_large_config_msg msg = {0};
	int ret = 0;

	log_msg.aging_timer_period = FW_LOGGING_AGING_TIMER_PERIOD;
	log_msg.fifo_full_timer_period = FW_LOG_FIFO_FULL_TIMER_PERIOD;

	log_msg.core_mask = (1 << core);
	log_msg.logs_core[core].enable = enable;
	log_msg.logs_core[core].priority = ipc->dsp->trace_wind.log_priority;

	msg.large_param_id = ENABLE_LOGS;
	msg.param_data_size = sizeof(log_msg);

	ret = skl_ipc_set_large_config(ipc, &msg, (u32 *)&log_msg);

	return ret;
}

#define SYSTEM_TIME		20

/* set system time to DSP via IPC */
int skl_dsp_set_system_time(struct skl_sst *skl_sst)
{
	struct sst_generic_ipc *ipc = &skl_sst->ipc;
	struct SystemTime sys_time_msg;
	struct skl_ipc_large_config_msg msg = {0};
	struct timeval tv;
	u64 sys_time;
	u64 mask = 0x00000000FFFFFFFF;
	int ret;

	do_gettimeofday(&tv);

	/* DSP firmware expects UTC time in micro seconds */
	sys_time = tv.tv_sec*1000*1000 + tv.tv_usec;
	sys_time_msg.val_l = sys_time & mask;
	sys_time_msg.val_u = (sys_time & (~mask)) >> 32;

	msg.large_param_id = SYSTEM_TIME;
	msg.param_data_size = sizeof(sys_time_msg);

	ret = skl_ipc_set_large_config(ipc, &msg, (u32 *)&sys_time_msg);
	return ret;
}

#define NOTIFICATION_PARAM_ID 3
#define NOTIFICATION_MASK 0xf

/* disable notfication for underruns/overruns from firmware module */
void skl_dsp_enable_notification(struct skl_sst *ctx, bool enable)
{
	struct notification_mask mask;
	struct skl_ipc_large_config_msg	msg = {0};

	mask.notify = NOTIFICATION_MASK;
	mask.enable = enable;

	msg.large_param_id = NOTIFICATION_PARAM_ID;
	msg.param_data_size = sizeof(mask);

	skl_ipc_set_large_config(&ctx->ipc, &msg, (u32 *)&mask);
}

static int skl_dsp_setup_spib(struct device *dev, unsigned int size,
				int stream_tag, int enable)
{
	struct hdac_bus *bus = dev_get_drvdata(dev);
	struct hdac_stream *stream = snd_hdac_get_stream(bus,
			SNDRV_PCM_STREAM_PLAYBACK, stream_tag);
	struct hdac_ext_stream *estream;

	if (!stream)
		return -EINVAL;

	estream = stream_to_hdac_ext_stream(stream);
	/* enable/disable SPIB for this hdac stream */
	snd_hdac_ext_stream_spbcap_enable(bus, enable, stream->index);

	/* set the spib value */
	snd_hdac_ext_stream_set_spib(bus, estream, size);

	return 0;
}

static int skl_dsp_prepare(struct device *dev, unsigned int format,
						unsigned int size,
						struct snd_dma_buffer *dmab,
						int direction)
{
	struct hdac_bus *bus = dev_get_drvdata(dev);
	struct hdac_ext_stream *estream;
	struct hdac_stream *stream;
	struct snd_pcm_substream substream;
	int ret;

	if (!bus)
		return -ENODEV;

	memset(&substream, 0, sizeof(substream));

	substream.stream = direction;

	estream = snd_hdac_ext_stream_assign(bus, &substream,
					HDAC_EXT_STREAM_TYPE_HOST);
	if (!estream)
		return -ENODEV;

	stream = hdac_stream(estream);

	/* assign decouple host dma channel */
	ret = snd_hdac_dsp_prepare(stream, format, size, dmab);
	if (ret < 0)
		return ret;

	skl_dsp_setup_spib(dev, size, stream->stream_tag, true);

	return stream->stream_tag;
}

static int skl_dsp_trigger(struct device *dev, bool start, int stream_tag,
							int direction)
{
	struct hdac_bus *bus = dev_get_drvdata(dev);
	struct hdac_stream *stream;

	if (!bus)
		return -ENODEV;

	stream = snd_hdac_get_stream(bus, direction, stream_tag);
	if (!stream)
		return -EINVAL;

	snd_hdac_dsp_trigger(stream, start);

	return 0;
}

static int skl_dsp_cleanup(struct device *dev, struct snd_dma_buffer *dmab,
				int stream_tag, int direction)
{
	struct hdac_bus *bus = dev_get_drvdata(dev);
	struct hdac_stream *stream;
	struct hdac_ext_stream *estream;

	if (!bus)
		return -ENODEV;

	stream = snd_hdac_get_stream(bus, direction, stream_tag);
	if (!stream)
		return -EINVAL;

	estream = stream_to_hdac_ext_stream(stream);
	skl_dsp_setup_spib(dev, 0, stream_tag, false);
	snd_hdac_ext_stream_release(estream, HDAC_EXT_STREAM_TYPE_HOST);

	snd_hdac_dsp_cleanup(stream, dmab);

	return 0;
}

static struct skl_dsp_loader_ops skl_get_loader_ops(void)
{
	struct skl_dsp_loader_ops loader_ops;

	memset(&loader_ops, 0, sizeof(struct skl_dsp_loader_ops));

	loader_ops.alloc_dma_buf = skl_alloc_dma_buf;
	loader_ops.free_dma_buf = skl_free_dma_buf;

	return loader_ops;
};

static struct skl_dsp_loader_ops bxt_get_loader_ops(void)
{
	struct skl_dsp_loader_ops loader_ops;

	memset(&loader_ops, 0, sizeof(loader_ops));

	loader_ops.alloc_dma_buf = skl_alloc_dma_buf;
	loader_ops.free_dma_buf = skl_free_dma_buf;
	loader_ops.prepare = skl_dsp_prepare;
	loader_ops.trigger = skl_dsp_trigger;
	loader_ops.cleanup = skl_dsp_cleanup;

	return loader_ops;
};

static const struct skl_dsp_ops dsp_ops[] = {
	{
		.id = 0x9d70,
		.num_cores = 2,
		.loader_ops = skl_get_loader_ops,
		.init = skl_sst_dsp_init,
		.init_fw = skl_sst_init_fw,
		.cleanup = skl_sst_dsp_cleanup
	},
	{
		.id = 0x9d71,
		.num_cores = 2,
		.loader_ops = skl_get_loader_ops,
		.init = skl_sst_dsp_init,
		.init_fw = skl_sst_init_fw,
		.cleanup = skl_sst_dsp_cleanup
	},
	{
		.id = 0x5a98,
		.num_cores = 2,
		.loader_ops = bxt_get_loader_ops,
		.init = bxt_sst_dsp_init,
		.init_fw = bxt_sst_init_fw,
		.cleanup = bxt_sst_dsp_cleanup
	},
	{
		.id = 0x3198,
		.num_cores = 2,
		.loader_ops = bxt_get_loader_ops,
		.init = bxt_sst_dsp_init,
		.init_fw = bxt_sst_init_fw,
		.cleanup = bxt_sst_dsp_cleanup
	},
	{
		.id = 0x9dc8,
		.num_cores = 4,
		.loader_ops = bxt_get_loader_ops,
		.init = cnl_sst_dsp_init,
		.init_fw = cnl_sst_init_fw,
		.cleanup = cnl_sst_dsp_cleanup
	},
	{
		.id = 0x34c8,
		.num_cores = 4,
		.loader_ops = bxt_get_loader_ops,
		.init = cnl_sst_dsp_init,
		.init_fw = cnl_sst_init_fw,
		.cleanup = cnl_sst_dsp_cleanup
	},
#if IS_ENABLED(CONFIG_SND_SOC_INTEL_SKYLAKE_VIRTIO_FE)
	{
		.id = 0x8063,
		.num_cores = 2,
		.loader_ops = bxt_get_loader_ops,
		.init = vfe_sst_dsp_init,
		.init_fw = vfe_sst_init_fw,
		.cleanup = vfe_sst_dsp_cleanup
	},
#endif
};

static int cnl_sdw_bra_pipe_trigger(struct skl_sst *ctx, bool enable,
				unsigned int mstr_num)
{
	struct bra_conf *bra_data = &ctx->bra_pipe_data[mstr_num];
	int ret;

	if (enable) {

		/* Run CP Pipeline */
		ret = skl_run_pipe(ctx, bra_data->cp_pipe);
		if (ret < 0) {
			dev_err(ctx->dev, "BRA: RX run pipeline failed: 0x%x\n", ret);
			goto error;
		}

		/* Run PB Pipeline */
		ret = skl_run_pipe(ctx, bra_data->pb_pipe);
		if (ret < 0) {
			dev_err(ctx->dev, "BRA: TX run pipeline failed: 0x%x\n", ret);
			goto error;
		}

	} else {

		/* Stop playback pipeline */
		ret = skl_stop_pipe(ctx, bra_data->pb_pipe);
		if (ret < 0) {
			dev_err(ctx->dev, "BRA: TX stop pipeline failed: 0x%x\n", ret);
			goto error;
		}

		/* Stop capture pipeline */
		ret = skl_stop_pipe(ctx, bra_data->cp_pipe);
		if (ret < 0) {
			dev_err(ctx->dev, "BRA: RX stop pipeline failed: 0x%x\n", ret);
			goto error;
		}
	}

error:
	return ret;
}

static int cnl_sdw_bra_pipe_cfg_pb(struct skl_sst *ctx,
					unsigned int mstr_num)
{
	struct bra_conf *bra_data = &ctx->bra_pipe_data[mstr_num];
	struct skl_pipe *host_cpr_pipe = NULL;
	struct skl_pipe_params host_cpr_params;
	struct skl_module_cfg *host_cpr_cfg = NULL, *link_cpr_cfg = NULL;
	struct skl_module *host_cpr_mod = NULL, *link_cpr_mod = NULL;
	int ret;
	struct skl_module_fmt *in_fmt, *out_fmt;
	u8 guid[16] = { 131, 12, 160, 155, 18, 202, 131,
			74, 148, 60, 31, 162, 232, 47, 157, 218 };

	host_cpr_cfg = kzalloc(sizeof(*host_cpr_cfg), GFP_KERNEL);
	if (!host_cpr_cfg) {
		ret = -ENOMEM;
		goto error;
	}

	link_cpr_cfg = kzalloc(sizeof(*link_cpr_cfg), GFP_KERNEL);
	if (!link_cpr_cfg) {
		ret = -ENOMEM;
		goto error;
	}

	host_cpr_mod = kzalloc(sizeof(*host_cpr_mod), GFP_KERNEL);
	if (!host_cpr_mod) {
		ret = -ENOMEM;
		goto error;
	}

	link_cpr_mod = kzalloc(sizeof(*link_cpr_mod), GFP_KERNEL);
	if (!link_cpr_mod) {
		ret = -ENOMEM;
		goto error;
	}

	link_cpr_cfg->module = link_cpr_mod;
	host_cpr_cfg->module = host_cpr_mod;

	/*
	 * To get the pvt id, UUID of the module config is
	 * necessary. Hence hardocde this to the UUID fof copier
	 * module
	 */
	memcpy(host_cpr_cfg->guid, &guid, 16);
	memcpy(link_cpr_cfg->guid, &guid, 16);
	in_fmt = &host_cpr_cfg->module->formats[0].inputs[0].fmt;
	out_fmt = &host_cpr_cfg->module->formats[0].outputs[0].fmt;

	/* Playback pipeline */
	host_cpr_pipe = kzalloc(sizeof(struct skl_pipe), GFP_KERNEL);
	if (!host_cpr_pipe) {
		ret = -ENOMEM;
		goto error;
	}

	host_cpr_cfg->fmt_idx = 0;
	host_cpr_cfg->res_idx = 0;
	link_cpr_cfg->fmt_idx = 0;
	link_cpr_cfg->res_idx = 0;
	bra_data->pb_pipe = host_cpr_pipe;

	host_cpr_pipe->p_params = &host_cpr_params;
	host_cpr_cfg->pipe = host_cpr_pipe;

	host_cpr_pipe->ppl_id = 1;
	host_cpr_pipe->pipe_priority = 0;
	host_cpr_pipe->conn_type = 0;
	host_cpr_pipe->memory_pages = 2;

	ret = skl_create_pipeline(ctx, host_cpr_cfg->pipe);
	if (ret < 0)
		goto error;

	host_cpr_params.host_dma_id = (bra_data->pb_stream_tag - 1);
	host_cpr_params.link_dma_id = 0;
	host_cpr_params.ch = 1;
	host_cpr_params.s_freq = 96000;
	host_cpr_params.s_fmt = 32;
	host_cpr_params.linktype = 0;
	host_cpr_params.stream = 0;
	host_cpr_cfg->id.module_id = skl_get_module_id(ctx,
					(uuid_le *)host_cpr_cfg->guid);

	host_cpr_cfg->id.instance_id = 1;
	host_cpr_cfg->id.pvt_id = skl_get_pvt_id(ctx,
		(uuid_le *)host_cpr_cfg->guid, host_cpr_cfg->id.instance_id);
<<<<<<< HEAD
	if (host_cpr_cfg->id.pvt_id < 0)
		return -EINVAL;
=======
	if (host_cpr_cfg->id.pvt_id < 0) {
		ret = -EINVAL;
		goto error;
	}
>>>>>>> 062bc226

	host_cpr_cfg->module->resources[0].cps = 100000;
	host_cpr_cfg->module->resources[0].is_pages = 0;
	host_cpr_cfg->module->resources[0].ibs = 384;
	host_cpr_cfg->module->resources[0].obs = 384;
	host_cpr_cfg->core_id = 0;
	host_cpr_cfg->module->max_input_pins = 1;
	host_cpr_cfg->module->max_output_pins = 1;
	host_cpr_cfg->module->loadable = 0;
	host_cpr_cfg->domain = 0;
	host_cpr_cfg->m_type = SKL_MODULE_TYPE_COPIER;
	host_cpr_cfg->dev_type = SKL_DEVICE_HDAHOST;
	host_cpr_cfg->hw_conn_type = SKL_CONN_SOURCE;
	host_cpr_cfg->formats_config[SKL_PARAM_INIT].caps_size = 0;
	host_cpr_cfg->module->resources[0].dma_buffer_size = 2;
	host_cpr_cfg->converter = 0;
	host_cpr_cfg->vbus_id = 0;
	host_cpr_cfg->sdw_agg_enable = 0;
	host_cpr_cfg->formats_config[SKL_PARAM_INIT].caps_size = 0;

	in_fmt->channels = 1;
	in_fmt->s_freq = 96000;
	in_fmt->bit_depth = 32;
	in_fmt->valid_bit_depth = 24;
	in_fmt->ch_cfg = 0;
	in_fmt->interleaving_style = 0;
	in_fmt->sample_type = 0;
	in_fmt->ch_map = 0xFFFFFFF1;

	out_fmt->channels = 1;
	out_fmt->s_freq = 96000;
	out_fmt->bit_depth = 32;
	out_fmt->valid_bit_depth = 24;
	out_fmt->ch_cfg = 0;
	out_fmt->interleaving_style = 0;
	out_fmt->sample_type = 0;
	out_fmt->ch_map = 0xFFFFFFF1;

	host_cpr_cfg->m_in_pin = kcalloc(host_cpr_cfg->module->max_input_pins,
					sizeof(*host_cpr_cfg->m_in_pin),
					GFP_KERNEL);
	if (!host_cpr_cfg->m_in_pin) {
		ret =  -ENOMEM;
		goto error;
	}

	host_cpr_cfg->m_out_pin = kcalloc(host_cpr_cfg->module->max_output_pins,
					sizeof(*host_cpr_cfg->m_out_pin),
					GFP_KERNEL);
	if (!host_cpr_cfg->m_out_pin) {
		ret =  -ENOMEM;
		goto error;
	}

	host_cpr_cfg->m_in_pin[0].id.module_id =
		host_cpr_cfg->id.module_id;
	host_cpr_cfg->m_in_pin[0].id.instance_id =
		host_cpr_cfg->id.instance_id;
	host_cpr_cfg->m_in_pin[0].in_use = false;
	host_cpr_cfg->m_in_pin[0].is_dynamic = true;
	host_cpr_cfg->m_in_pin[0].pin_state = SKL_PIN_UNBIND;

	host_cpr_cfg->m_out_pin[0].id.module_id =
		host_cpr_cfg->id.module_id;
	host_cpr_cfg->m_out_pin[0].id.instance_id =
		host_cpr_cfg->id.instance_id;
	host_cpr_cfg->m_out_pin[0].in_use = false;
	host_cpr_cfg->m_out_pin[0].is_dynamic = true;
	host_cpr_cfg->m_out_pin[0].pin_state = SKL_PIN_UNBIND;

	memcpy(link_cpr_cfg, host_cpr_cfg,
			sizeof(struct skl_module_cfg));

	link_cpr_cfg->id.instance_id = 2;
	link_cpr_cfg->id.pvt_id = skl_get_pvt_id(ctx,
		(uuid_le *)link_cpr_cfg->guid, link_cpr_cfg->id.instance_id);
<<<<<<< HEAD
	if (link_cpr_cfg->id.pvt_id < 0)
		return -EINVAL;
=======
	if (link_cpr_cfg->id.pvt_id < 0) {
		ret = -EINVAL;
		goto error;
	}
>>>>>>> 062bc226

	link_cpr_cfg->dev_type = SKL_DEVICE_SDW_PCM;
#if IS_ENABLED(CONFIG_SND_SOC_INTEL_CNL_FPGA)
	link_cpr_cfg->sdw_stream_num = 0x3;
#else
	link_cpr_cfg->sdw_stream_num = 0x13;
#endif
	link_cpr_cfg->hw_conn_type = SKL_CONN_SOURCE;

	link_cpr_cfg->m_in_pin = kcalloc(link_cpr_cfg->module->max_input_pins,
					sizeof(*link_cpr_cfg->m_in_pin),
					GFP_KERNEL);
	if (!link_cpr_cfg->m_in_pin) {
		ret =  -ENOMEM;
		goto error;
	}

	link_cpr_cfg->m_out_pin = kcalloc(link_cpr_cfg->module->max_output_pins,
					sizeof(*link_cpr_cfg->m_out_pin),
					GFP_KERNEL);
	if (!link_cpr_cfg->m_out_pin) {
		ret =  -ENOMEM;
		goto error;
	}

	link_cpr_cfg->m_in_pin[0].id.module_id =
		link_cpr_cfg->id.module_id;
	link_cpr_cfg->m_in_pin[0].id.instance_id =
		link_cpr_cfg->id.instance_id;
	link_cpr_cfg->m_in_pin[0].in_use = false;
	link_cpr_cfg->m_in_pin[0].is_dynamic = true;
	link_cpr_cfg->m_in_pin[0].pin_state = SKL_PIN_UNBIND;

	link_cpr_cfg->m_out_pin[0].id.module_id =
		link_cpr_cfg->id.module_id;
	link_cpr_cfg->m_out_pin[0].id.instance_id =
		link_cpr_cfg->id.instance_id;
	link_cpr_cfg->m_out_pin[0].in_use = false;
	link_cpr_cfg->m_out_pin[0].is_dynamic = true;
	link_cpr_cfg->m_out_pin[0].pin_state = SKL_PIN_UNBIND;

	link_cpr_cfg->formats_config[SKL_PARAM_INIT].caps_size =
							(sizeof(u32) * 4);
	link_cpr_cfg->formats_config[SKL_PARAM_INIT].caps =
				kzalloc((sizeof(u32) * 4), GFP_KERNEL);
	if (!link_cpr_cfg->formats_config[SKL_PARAM_INIT].caps) {
		ret = -ENOMEM;
		goto error;
	}

	link_cpr_cfg->formats_config[SKL_PARAM_INIT].caps[0] = 0x0;
	link_cpr_cfg->formats_config[SKL_PARAM_INIT].caps[1] = 0x1;
#if IS_ENABLED(CONFIG_SND_SOC_INTEL_CNL_FPGA)
	link_cpr_cfg->formats_config[SKL_PARAM_INIT].caps[2] = 0x1003;
#else
	link_cpr_cfg->formats_config[SKL_PARAM_INIT].caps[2] = 0x1013;
#endif
	link_cpr_cfg->formats_config[SKL_PARAM_INIT].caps[3] = 0x0;

	/* Init PB CPR1 module */
	ret = skl_init_module(ctx, host_cpr_cfg);
	if (ret < 0)
		goto error;

	/* Init PB CPR2 module */
	ret = skl_init_module(ctx, link_cpr_cfg);
	if (ret < 0)
		goto error;

	/* Bind PB CPR1 and CPR2 module */
	ret = skl_bind_modules(ctx, host_cpr_cfg, link_cpr_cfg);
	if (ret < 0)
		goto error;

error:
	/* Free up all memory allocated */
	kfree(host_cpr_cfg->m_in_pin);
	kfree(host_cpr_cfg->m_out_pin);
	kfree(link_cpr_cfg->m_in_pin);
	kfree(link_cpr_cfg->m_out_pin);
	kfree(link_cpr_cfg->formats_config[SKL_PARAM_INIT].caps);
	kfree(host_cpr_cfg);
	kfree(link_cpr_cfg);
	kfree(host_cpr_mod);
	kfree(link_cpr_mod);

	return ret;
}

static int cnl_sdw_bra_pipe_cfg_cp(struct skl_sst *ctx,
					unsigned int mstr_num)
{
	struct bra_conf *bra_data = &ctx->bra_pipe_data[mstr_num];
	struct skl_pipe *link_cpr_pipe = NULL;
	struct skl_pipe_params link_cpr_params;
	struct skl_module *host_cpr_mod = NULL, *link_cpr_mod = NULL;
	struct skl_module_cfg *link_cpr_cfg = NULL, *host_cpr_cfg = NULL;
	int ret;
	struct skl_module_fmt *in_fmt, *out_fmt;
	u8 guid[16] = { 131, 12, 160, 155, 18, 202, 131,
			74, 148, 60, 31, 162, 232, 47, 157, 218 };

	link_cpr_cfg = kzalloc(sizeof(*link_cpr_cfg), GFP_KERNEL);
	if (!link_cpr_cfg) {
		ret = -ENOMEM;
		goto error;
	}

	host_cpr_cfg = kzalloc(sizeof(*host_cpr_cfg), GFP_KERNEL);
	if (!host_cpr_cfg) {
		ret = -ENOMEM;
		goto error;
	}

	host_cpr_mod = kzalloc(sizeof(*host_cpr_mod), GFP_KERNEL);
	if (!host_cpr_mod) {
		ret = -ENOMEM;
		goto error;
	}

	link_cpr_mod = kzalloc(sizeof(*link_cpr_mod), GFP_KERNEL);
	if (!link_cpr_mod) {
		ret = -ENOMEM;
		goto error;
	}

	link_cpr_cfg->module = link_cpr_mod;
	host_cpr_cfg->module = host_cpr_mod;


	/*
	 * To get the pvt id, UUID of the module config is
	 * necessary. Hence hardocde this to the UUID fof copier
	 * module
	 */
	memcpy(host_cpr_cfg->guid, &guid, 16);
	memcpy(link_cpr_cfg->guid, &guid, 16);
	in_fmt = &link_cpr_cfg->module->formats[0].inputs[0].fmt;
	out_fmt = &link_cpr_cfg->module->formats[0].outputs[0].fmt;

	/* Capture Pipeline */
	link_cpr_pipe = kzalloc(sizeof(struct skl_pipe), GFP_KERNEL);
	if (!link_cpr_pipe) {
		ret = -ENOMEM;
		goto error;
	}

	link_cpr_cfg->fmt_idx = 0;
	link_cpr_cfg->res_idx = 0;
	host_cpr_cfg->fmt_idx = 0;
	host_cpr_cfg->res_idx = 0;
	bra_data->cp_pipe = link_cpr_pipe;
	link_cpr_pipe->p_params = &link_cpr_params;
	link_cpr_cfg->pipe = link_cpr_pipe;

	link_cpr_pipe->ppl_id = 2;
	link_cpr_pipe->pipe_priority = 0;
	link_cpr_pipe->conn_type = 0;
	link_cpr_pipe->memory_pages = 2;

	/* Create Capture Pipeline */
	ret = skl_create_pipeline(ctx, link_cpr_cfg->pipe);
	if (ret < 0)
		goto error;

	link_cpr_params.host_dma_id = 0;
	link_cpr_params.link_dma_id = 0;
	link_cpr_params.ch = 6;
	link_cpr_params.s_freq = 48000;
	link_cpr_params.s_fmt = 32;
	link_cpr_params.linktype = 0;
	link_cpr_params.stream = 0;
	link_cpr_cfg->id.module_id = skl_get_module_id(ctx,
					(uuid_le *)link_cpr_cfg->guid);

	link_cpr_cfg->id.instance_id = 3;
	link_cpr_cfg->id.pvt_id = skl_get_pvt_id(ctx,
		(uuid_le *)link_cpr_cfg->guid, link_cpr_cfg->id.instance_id);
<<<<<<< HEAD
	if (link_cpr_cfg->id.pvt_id < 0)
		return -EINVAL;
=======
	if (link_cpr_cfg->id.pvt_id < 0) {
		ret = -EINVAL;
		goto error;
	}
>>>>>>> 062bc226

	link_cpr_cfg->module->resources[0].cps = 100000;
	link_cpr_cfg->module->resources[0].is_pages = 0;
	link_cpr_cfg->module->resources[0].ibs = 1152;
	link_cpr_cfg->module->resources[0].obs = 1152;
	link_cpr_cfg->core_id = 0;
	link_cpr_cfg->module->max_input_pins = 1;
	link_cpr_cfg->module->max_output_pins = 1;
	link_cpr_cfg->module->loadable = 0;
	link_cpr_cfg->domain = 0;
	link_cpr_cfg->m_type = SKL_MODULE_TYPE_COPIER;
	link_cpr_cfg->dev_type = SKL_DEVICE_SDW_PCM;
#if IS_ENABLED(CONFIG_SND_SOC_INTEL_CNL_FPGA)
	link_cpr_cfg->sdw_stream_num = 0x4;
#else
	link_cpr_cfg->sdw_stream_num = 0x14;
#endif
	link_cpr_cfg->hw_conn_type = SKL_CONN_SINK;

	link_cpr_cfg->formats_config[SKL_PARAM_INIT].caps_size = 0;
	link_cpr_cfg->module->resources[0].dma_buffer_size = 2;
	link_cpr_cfg->converter = 0;
	link_cpr_cfg->vbus_id = 0;
	link_cpr_cfg->sdw_agg_enable = 0;
	link_cpr_cfg->formats_config[SKL_PARAM_INIT].caps_size =
							(sizeof(u32) * 4);
	link_cpr_cfg->formats_config[SKL_PARAM_INIT].caps =
				kzalloc((sizeof(u32) * 4), GFP_KERNEL);
	if (!link_cpr_cfg->formats_config[SKL_PARAM_INIT].caps) {
		ret = -ENOMEM;
		goto error;
	}

	link_cpr_cfg->formats_config[SKL_PARAM_INIT].caps[0] = 0x0;
	link_cpr_cfg->formats_config[SKL_PARAM_INIT].caps[1] = 0x1;
#if IS_ENABLED(CONFIG_SND_SOC_INTEL_CNL_FPGA)
	link_cpr_cfg->formats_config[SKL_PARAM_INIT].caps[2] = 0x1104;
#else
	link_cpr_cfg->formats_config[SKL_PARAM_INIT].caps[2] = 0x1114;
#endif
	link_cpr_cfg->formats_config[SKL_PARAM_INIT].caps[3] = 0x1;

	in_fmt->channels = 6;
	in_fmt->s_freq = 48000;
	in_fmt->bit_depth = 32;
	in_fmt->valid_bit_depth = 24;
	in_fmt->ch_cfg = 8;
	in_fmt->interleaving_style = 0;
	in_fmt->sample_type = 0;
	in_fmt->ch_map = 0xFF657120;

	out_fmt->channels = 6;
	out_fmt->s_freq = 48000;
	out_fmt->bit_depth = 32;
	out_fmt->valid_bit_depth = 24;
	out_fmt->ch_cfg = 8;
	out_fmt->interleaving_style = 0;
	out_fmt->sample_type = 0;
	out_fmt->ch_map = 0xFF657120;

	link_cpr_cfg->m_in_pin = kcalloc(link_cpr_cfg->module->max_input_pins,
					sizeof(*link_cpr_cfg->m_in_pin),
					GFP_KERNEL);
	if (!link_cpr_cfg->m_in_pin) {
		ret =  -ENOMEM;
		goto error;
	}

	link_cpr_cfg->m_out_pin = kcalloc(link_cpr_cfg->module->max_output_pins,
					sizeof(*link_cpr_cfg->m_out_pin),
					GFP_KERNEL);
	if (!link_cpr_cfg->m_out_pin) {
		ret =  -ENOMEM;
		goto error;
	}

	link_cpr_cfg->m_in_pin[0].id.module_id =
		link_cpr_cfg->id.module_id;
	link_cpr_cfg->m_in_pin[0].id.instance_id =
		link_cpr_cfg->id.instance_id;
	link_cpr_cfg->m_in_pin[0].in_use = false;
	link_cpr_cfg->m_in_pin[0].is_dynamic = true;
	link_cpr_cfg->m_in_pin[0].pin_state = SKL_PIN_UNBIND;

	link_cpr_cfg->m_out_pin[0].id.module_id =
		link_cpr_cfg->id.module_id;
	link_cpr_cfg->m_out_pin[0].id.instance_id =
		link_cpr_cfg->id.instance_id;
	link_cpr_cfg->m_out_pin[0].in_use = false;
	link_cpr_cfg->m_out_pin[0].is_dynamic = true;
	link_cpr_cfg->m_out_pin[0].pin_state = SKL_PIN_UNBIND;

	memcpy(host_cpr_cfg, link_cpr_cfg,
			sizeof(struct skl_module_cfg));

	host_cpr_cfg->id.instance_id = 4;
	host_cpr_cfg->id.pvt_id = skl_get_pvt_id(ctx,
		(uuid_le *)host_cpr_cfg->guid, host_cpr_cfg->id.instance_id);
<<<<<<< HEAD
	if (host_cpr_cfg->id.pvt_id < 0)
		return -EINVAL;
=======
	if (host_cpr_cfg->id.pvt_id < 0) {
		ret = -EINVAL;
		goto error;
	}
>>>>>>> 062bc226

	host_cpr_cfg->dev_type = SKL_DEVICE_HDAHOST;
	host_cpr_cfg->hw_conn_type = SKL_CONN_SINK;
	link_cpr_params.host_dma_id = (bra_data->cp_stream_tag - 1);
	host_cpr_cfg->formats_config[SKL_PARAM_INIT].caps_size = 0;
	host_cpr_cfg->m_in_pin = kcalloc(host_cpr_cfg->module->max_input_pins,
					sizeof(*host_cpr_cfg->m_in_pin),
					GFP_KERNEL);
	if (!host_cpr_cfg->m_in_pin) {
		ret =  -ENOMEM;
		goto error;
	}

	host_cpr_cfg->m_out_pin = kcalloc(host_cpr_cfg->module->max_output_pins,
					sizeof(*host_cpr_cfg->m_out_pin),
					GFP_KERNEL);
	if (!host_cpr_cfg->m_out_pin) {
		ret =  -ENOMEM;
		goto error;
	}

	host_cpr_cfg->m_in_pin[0].id.module_id =
		host_cpr_cfg->id.module_id;
	host_cpr_cfg->m_in_pin[0].id.instance_id =
		host_cpr_cfg->id.instance_id;
	host_cpr_cfg->m_in_pin[0].in_use = false;
	host_cpr_cfg->m_in_pin[0].is_dynamic = true;
	host_cpr_cfg->m_in_pin[0].pin_state = SKL_PIN_UNBIND;

	host_cpr_cfg->m_out_pin[0].id.module_id =
		host_cpr_cfg->id.module_id;
	host_cpr_cfg->m_out_pin[0].id.instance_id =
		host_cpr_cfg->id.instance_id;
	host_cpr_cfg->m_out_pin[0].in_use = false;
	host_cpr_cfg->m_out_pin[0].is_dynamic = true;
	host_cpr_cfg->m_out_pin[0].pin_state = SKL_PIN_UNBIND;

	/* Init CP CPR1 module */
	ret = skl_init_module(ctx, link_cpr_cfg);
	if (ret < 0)
		goto error;

	/* Init CP CPR2 module */
	ret = skl_init_module(ctx, host_cpr_cfg);
	if (ret < 0)
		goto error;

	/* Bind CP CPR1 and CPR2 module */
	ret = skl_bind_modules(ctx, link_cpr_cfg, host_cpr_cfg);
	if (ret < 0)
		goto error;


error:
	/* Free up all memory allocated */
	kfree(link_cpr_cfg->formats_config[SKL_PARAM_INIT].caps);
	kfree(link_cpr_cfg->m_in_pin);
	kfree(link_cpr_cfg->m_out_pin);
	kfree(host_cpr_cfg->m_in_pin);
	kfree(host_cpr_cfg->m_out_pin);
	kfree(link_cpr_cfg);
	kfree(host_cpr_cfg);
	kfree(host_cpr_mod);
	kfree(link_cpr_mod);
	return ret;
}

static int cnl_sdw_bra_pipe_setup(struct skl_sst *ctx, bool enable,
						unsigned int mstr_num)
{
	struct bra_conf *bra_data = &ctx->bra_pipe_data[mstr_num];
	int ret;

	/*
	 * This function creates TX and TX pipelines for BRA transfers.
	 * TODO: Currently the pipelines are created manually. All the
	 * values needs to be received from XML based on the configuration
	 * used.
	 */

	if (enable) {

		/* Create playback pipeline */
		ret = cnl_sdw_bra_pipe_cfg_pb(ctx, mstr_num);
		if (ret < 0)
			goto error;

		/* Create capture pipeline */
		ret = cnl_sdw_bra_pipe_cfg_cp(ctx, mstr_num);
		if (ret < 0)
			goto error;
	} else {

		/* Delete playback pipeline */
		ret = skl_delete_pipe(ctx, bra_data->pb_pipe);
		if (ret < 0)
			goto error;

		/* Delete capture pipeline */
		ret = skl_delete_pipe(ctx, bra_data->cp_pipe);
		if (ret < 0)
			goto error;
	}

	if (enable)
		return 0;
error:
	/* Free up all memory allocated */
	kfree(bra_data->pb_pipe);
	kfree(bra_data->cp_pipe);

	return ret;
}

static int cnl_sdw_bra_dma_trigger(struct skl_sst *ctx, bool enable,
			unsigned int mstr_num)
{
	struct sst_dsp *dsp_ctx = ctx->dsp;
	struct bra_conf *bra_data = &ctx->bra_pipe_data[mstr_num];
	int ret;

	if (enable) {

		ret = dsp_ctx->dsp_ops.trigger(dsp_ctx->dev, true,
						bra_data->cp_stream_tag,
						SNDRV_PCM_STREAM_CAPTURE);
		if (ret < 0) {
			dev_err(ctx->dev, "BRA: RX DMA trigger failed: 0x%x\n", ret);
			goto bra_dma_failed;
		}

		ret = dsp_ctx->dsp_ops.trigger(dsp_ctx->dev, true,
						bra_data->pb_stream_tag,
						SNDRV_PCM_STREAM_PLAYBACK);
		if (ret < 0) {
			dev_err(ctx->dev, "BRA: TX DMA trigger failed: 0x%x\n", ret);
			goto bra_dma_failed;
		}

	} else {

		ret = dsp_ctx->dsp_ops.trigger(dsp_ctx->dev, false,
						bra_data->cp_stream_tag,
						SNDRV_PCM_STREAM_CAPTURE);
		if (ret < 0) {
			dev_err(ctx->dev, "BRA: RX DMA trigger stop failed: 0x%x\n", ret);
			goto bra_dma_failed;
		}
		ret = dsp_ctx->dsp_ops.trigger(dsp_ctx->dev, false,
						bra_data->pb_stream_tag,
						SNDRV_PCM_STREAM_PLAYBACK);
		if (ret < 0) {
			dev_err(ctx->dev, "BRA: TX DMA trigger stop failed: 0x%x\n", ret);
			goto bra_dma_failed;
		}
	}

	if (enable)
		return 0;

bra_dma_failed:

	/* Free up resources */
	dsp_ctx->dsp_ops.cleanup(dsp_ctx->dev, &bra_data->pb_dmab,
						bra_data->pb_stream_tag,
						SNDRV_PCM_STREAM_PLAYBACK);
	dsp_ctx->dsp_ops.cleanup(dsp_ctx->dev, &bra_data->cp_dmab,
						bra_data->cp_stream_tag,
						SNDRV_PCM_STREAM_CAPTURE);

	return ret;
}


static int cnl_sdw_bra_dma_setup(struct skl_sst *ctx, bool enable,
						struct bra_info *info)
{
	struct sst_dsp *dsp_ctx = ctx->dsp;
	struct bra_conf *bra_data = &ctx->bra_pipe_data[info->mstr_num];
	struct snd_dma_buffer *pb_dmab = &bra_data->pb_dmab;
	struct snd_dma_buffer *cp_dmab = &bra_data->cp_dmab;
	u32 pb_pages = 0, cp_pages = 0;
	int pb_block_size = info->tx_block_size;
	int cp_block_size = info->rx_block_size;
	int ret = 0;

	/*
	 * TODO: In future below approach can be replaced by component
	 * framework
	 */
	if (enable) {

		/*
		 * Take below number for BRA DMA format
		 * Format = (32 * 2 = 64) = 0x40 Size = 0x80
		 */

		/* Prepare TX Host DMA */
		bra_data->pb_stream_tag = dsp_ctx->dsp_ops.prepare(dsp_ctx->dev,
						0x40, pb_block_size,
						pb_dmab,
						SNDRV_PCM_STREAM_PLAYBACK);
		if (bra_data->pb_stream_tag <= 0) {
			dev_err(dsp_ctx->dev, "BRA: PB DMA prepare failed: 0x%x\n",
						bra_data->pb_stream_tag);
			ret = -EINVAL;
			goto bra_dma_failed;
		}

		pb_pages = (pb_block_size + PAGE_SIZE - 1) >> PAGE_SHIFT;
		set_memory_uc((unsigned long) pb_dmab->area, pb_pages);
		memcpy(pb_dmab->area, info->tx_ptr, pb_block_size);

		/* Prepare RX Host DMA */
		bra_data->cp_stream_tag = dsp_ctx->dsp_ops.prepare(dsp_ctx->dev,
						0x40, cp_block_size,
						cp_dmab,
						SNDRV_PCM_STREAM_CAPTURE);
		if (bra_data->cp_stream_tag <= 0) {
			dev_err(dsp_ctx->dev, "BRA: CP DMA prepare failed: 0x%x\n",
						bra_data->cp_stream_tag);
			ret = -EINVAL;
			goto bra_dma_failed;
		}

		cp_pages = (cp_block_size + PAGE_SIZE - 1) >> PAGE_SHIFT;
		set_memory_uc((unsigned long) cp_dmab->area, cp_pages);

	} else {

		ret = dsp_ctx->dsp_ops.cleanup(dsp_ctx->dev, &bra_data->pb_dmab,
						bra_data->pb_stream_tag,
						SNDRV_PCM_STREAM_PLAYBACK);
		if (ret < 0)
			goto bra_dma_failed;

		ret = dsp_ctx->dsp_ops.cleanup(dsp_ctx->dev, &bra_data->cp_dmab,
						bra_data->cp_stream_tag,
						SNDRV_PCM_STREAM_CAPTURE);
		if (ret < 0)
			goto bra_dma_failed;

	}

bra_dma_failed:

	return ret;
}

static int cnl_sdw_bra_setup(void *context, bool enable,
			struct bra_info *info)
{
	struct skl_sst *ctx = context;
	int ret;

	if (enable) {

		/* Setup Host DMA */
		ret = cnl_sdw_bra_dma_setup(ctx, true, info);
		if (ret < 0)
			goto error;

		/* Create Pipeline */
		ret = cnl_sdw_bra_pipe_setup(ctx, true, info->mstr_num);
		if (ret < 0)
			goto error;

	} else {

		/* De-setup Host DMA */
		ret = cnl_sdw_bra_dma_setup(ctx, false, info);
		if (ret < 0)
			goto error;

		/* Delete Pipeline */
		ret = cnl_sdw_bra_pipe_setup(ctx, false, info->mstr_num);
		if (ret < 0)
			goto error;

	}

error:
	return ret;
}


static int cnl_sdw_bra_xfer(void *context, bool enable,
						struct bra_info *info)
{

	struct skl_sst *ctx = context;
	struct bra_conf *bra_data = &ctx->bra_pipe_data[info->mstr_num];
	struct snd_dma_buffer *cp_dmab = &bra_data->cp_dmab;
	int ret;

	if (enable) {

		/*
		 * TODO: Need to check on how to check on RX buffer
		 * completion. Approaches can be used:
		 * 1. Check any of LPIB, SPIB or DPIB register for
		 * xfer completion.
		 * 2. Add Interrupt of completion (IOC) for RX DMA buffer.
		 * This needs to adds changes in common infrastructure code
		 * only for BRA feature.
		 * Currenly we are just sleeping for 100 ms and copying
		 * data to appropriate RX buffer.
		 */

		/* Trigger Host DMA */
		ret = cnl_sdw_bra_dma_trigger(ctx, true, info->mstr_num);
		if (ret < 0)
			goto error;

		/* Trigger Pipeline */
		ret = cnl_sdw_bra_pipe_trigger(ctx, true, info->mstr_num);
		if (ret < 0)
			goto error;


		/* Sleep for 100 ms */
		msleep(100);

		/* TODO: Remove below hex dump print */
		print_hex_dump(KERN_DEBUG, "BRA CP DMA BUFFER DUMP RCVD:", DUMP_PREFIX_OFFSET, 8, 4,
			     cp_dmab->area, cp_dmab->bytes, false);

		/* Copy data in RX buffer */
		memcpy(info->rx_ptr, cp_dmab->area, info->rx_block_size);

	} else {

		/* Stop Host DMA */
		ret = cnl_sdw_bra_dma_trigger(ctx, false, info->mstr_num);
		if (ret < 0)
			goto error;

		/* Stop Pipeline */
		ret = cnl_sdw_bra_pipe_trigger(ctx, false, info->mstr_num);
		if (ret < 0)
			goto error;
	}

error:
	return ret;
}


struct cnl_bra_operation cnl_sdw_bra_ops = {
	.bra_platform_setup = cnl_sdw_bra_setup,
	.bra_platform_xfer = cnl_sdw_bra_xfer,
};


const struct skl_dsp_ops *skl_get_dsp_ops(int pci_id)
{
	int i;

	for (i = 0; i < ARRAY_SIZE(dsp_ops); i++) {
		if (dsp_ops[i].id == pci_id)
			return &dsp_ops[i];
	}

	return NULL;
}
EXPORT_SYMBOL(skl_get_dsp_ops);

int skl_init_dsp(struct skl *skl)
{
	void __iomem *mmio_base;
	struct hdac_bus *bus = skl_to_bus(skl);
	struct skl_dsp_loader_ops loader_ops;
	int irq = bus->irq;
	const struct skl_dsp_ops *ops;
	struct skl_dsp_cores *cores;
	int ret;

	/* enable ppcap interrupt */
	snd_hdac_ext_bus_ppcap_enable(bus, true);
	snd_hdac_ext_bus_ppcap_int_enable(bus, true);

	/* read the BAR of the ADSP MMIO */
	mmio_base = pci_ioremap_bar(skl->pci, 4);
	if (mmio_base == NULL) {
		dev_err(bus->dev, "ioremap error\n");
		return -ENXIO;
	}

	ops = skl_get_dsp_ops(skl->pci->device);
	if (!ops) {
		ret = -EIO;
		goto unmap_mmio;
	}

	loader_ops = ops->loader_ops();
	ret = ops->init(bus->dev, mmio_base, irq, skl->fw_name, loader_ops,
					&skl->skl_sst, &cnl_sdw_bra_ops);

	if (ret < 0)
		goto unmap_mmio;

	skl->skl_sst->dsp_ops = ops;
	cores = &skl->skl_sst->cores;
	cores->count = ops->num_cores;

	cores->state = kcalloc(cores->count, sizeof(*cores->state), GFP_KERNEL);
	if (!cores->state) {
		ret = -ENOMEM;
		goto unmap_mmio;
	}

	cores->usage_count = kcalloc(cores->count, sizeof(*cores->usage_count),
				     GFP_KERNEL);
	if (!cores->usage_count) {
		ret = -ENOMEM;
		goto free_core_state;
	}

	dev_dbg(bus->dev, "dsp registration status=%d\n", ret);

	INIT_LIST_HEAD(&skl->skl_sst->notify_kctls);
	INIT_LIST_HEAD(&skl->skl_sst->tplg_domains);

	/* Set DMA clock controls */
	ret = skl_dsp_set_dma_clk_controls(skl->skl_sst);
	if (ret < 0)
		return ret;
	return 0;

free_core_state:
	kfree(cores->state);

unmap_mmio:
	iounmap(mmio_base);

	return ret;
}

int skl_free_dsp(struct skl *skl)
{
	struct hdac_bus *bus = skl_to_bus(skl);
	struct skl_sst *ctx = skl->skl_sst;
	struct skl_fw_property_info fw_property = skl->skl_sst->fw_property;
	struct skl_scheduler_config sch_config = fw_property.scheduler_config;

	/* disable  ppcap interrupt */
	snd_hdac_ext_bus_ppcap_int_enable(bus, false);

	skl_module_sysfs_exit(skl->skl_sst);
	ctx->dsp_ops->cleanup(bus->dev, ctx);

	kfree(ctx->cores.state);
	kfree(ctx->cores.usage_count);

	if (ctx->dsp->addr.lpe)
		iounmap(ctx->dsp->addr.lpe);

	kfree(fw_property.dma_config);
	kfree(sch_config.sys_tick_cfg);

	return 0;
}

/*
 * In the case of "suspend_active" i.e, the Audio IP being active
 * during system suspend, immediately excecute any pending D0i3 work
 * before suspending. This is needed for the IP to work in low power
 * mode during system suspend. In the case of normal suspend, cancel
 * any pending D0i3 work.
 */
int skl_suspend_late_dsp(struct skl *skl)
{
	struct skl_sst *ctx = skl->skl_sst;
	struct delayed_work *dwork;

	if (!ctx)
		return 0;

	dwork = &ctx->d0i3.work;

	if (dwork->work.func) {
		if (skl->supend_active)
			flush_delayed_work(dwork);
		else
			cancel_delayed_work_sync(dwork);
	}

	return 0;
}

int skl_suspend_dsp(struct skl *skl)
{
	struct skl_sst *ctx = skl->skl_sst;
	struct hdac_bus *bus = skl_to_bus(skl);
	int ret;

	/* if ppcap is not supported return 0 */
	if (!bus->ppcap)
		return 0;

	ret = skl_dsp_sleep(ctx->dsp);
	if (ret < 0)
		return ret;

	/* disable ppcap interrupt */
	snd_hdac_ext_bus_ppcap_int_enable(bus, false);
	snd_hdac_ext_bus_ppcap_enable(bus, false);

	return 0;
}

int skl_resume_dsp(struct skl *skl)
{
	struct skl_sst *ctx = skl->skl_sst;
	struct hdac_bus *bus = skl_to_bus(skl);
	int ret;

	/* if ppcap is not supported return 0 */
	if (!bus->ppcap)
		return 0;

	/* enable ppcap interrupt */
	snd_hdac_ext_bus_ppcap_enable(bus, true);
	snd_hdac_ext_bus_ppcap_int_enable(bus, true);

	/* check if DSP 1st boot is done */
	if (skl->skl_sst->is_first_boot == true)
		return 0;

	/*
	 * Disable dynamic clock and power gating during firmware
	 * and library download
	 */
	ctx->enable_miscbdcge(ctx->dev, false);
	ctx->clock_power_gating(ctx->dev, false);

	ret = skl_dsp_wake(ctx->dsp);
	ctx->enable_miscbdcge(ctx->dev, true);
	ctx->clock_power_gating(ctx->dev, true);
	if (ret < 0)
		return ret;

	skl_dsp_enable_notification(skl->skl_sst, false);

	if (skl->cfg.astate_cfg != NULL) {
		skl_dsp_set_astate_cfg(skl->skl_sst, skl->cfg.astate_cfg->count,
					skl->cfg.astate_cfg);
	}

	/* Set the FW config info from topology */
	skl_tplg_fw_cfg_set(skl);

	return ret;
}

enum skl_bitdepth skl_get_bit_depth(int params)
{
	switch (params) {
	case 8:
		return SKL_DEPTH_8BIT;

	case 16:
		return SKL_DEPTH_16BIT;

	case 24:
		return SKL_DEPTH_24BIT;

	case 32:
		return SKL_DEPTH_32BIT;

	default:
		return SKL_DEPTH_INVALID;

	}
}

/*
 * Each module in DSP expects a base module configuration, which consists of
 * PCM format information, which we calculate in driver and resource values
 * which are read from widget information passed through topology binary
 * This is send when we create a module with INIT_INSTANCE IPC msg
 */
static void skl_set_base_module_format(struct skl_sst *ctx,
			struct skl_module_cfg *mconfig,
			struct skl_base_cfg *base_cfg)
{
	struct skl_module *module = mconfig->module;
	struct skl_module_res *res = &module->resources[mconfig->res_idx];
	struct skl_module_iface *fmt = &module->formats[mconfig->fmt_idx];
	struct skl_module_fmt *format = &fmt->inputs[0].fmt;

	base_cfg->audio_fmt.number_of_channels = format->channels;

	base_cfg->audio_fmt.s_freq = format->s_freq;
	base_cfg->audio_fmt.bit_depth = format->bit_depth;
	base_cfg->audio_fmt.valid_bit_depth = format->valid_bit_depth;
	base_cfg->audio_fmt.ch_cfg = format->ch_cfg;
	base_cfg->audio_fmt.sample_type = format->sample_type;

	dev_dbg(ctx->dev, "bit_depth=%x valid_bd=%x ch_config=%x sample_type:%x\n",
			format->bit_depth, format->valid_bit_depth,
			format->ch_cfg, format->sample_type);

	base_cfg->audio_fmt.channel_map = format->ch_map;

	base_cfg->audio_fmt.interleaving = format->interleaving_style;

	base_cfg->cps = res->cps;
	base_cfg->ibs = res->ibs;
	base_cfg->obs = res->obs;
	base_cfg->is_pages = res->is_pages;
}

/*
 * Copies copier capabilities into copier module and updates copier module
 * config size.
 */
static void skl_copy_copier_caps(struct skl_module_cfg *mconfig,
				struct skl_cpr_cfg *cpr_mconfig)
{
	if (mconfig->formats_config[SKL_PARAM_INIT].caps_size == 0)
		return;

	memcpy(cpr_mconfig->gtw_cfg.config_data,
			mconfig->formats_config[SKL_PARAM_INIT].caps,
			mconfig->formats_config[SKL_PARAM_INIT].caps_size);

	cpr_mconfig->gtw_cfg.config_length =
			(mconfig->formats_config[SKL_PARAM_INIT].caps_size) / 4;
}

#define SKL_NON_GATEWAY_CPR_NODE_ID 0xFFFFFFFF
/*
 * Calculate the gatewat settings required for copier module, type of
 * gateway and index of gateway to use
 */
static u32 skl_get_node_id(struct skl_sst *ctx,
			struct skl_module_cfg *mconfig)
{
	union skl_connector_node_id node_id = {0};
	union skl_ssp_dma_node ssp_node  = {0};
	struct skl_pipe_params *params = mconfig->pipe->p_params;

	switch (mconfig->dev_type) {
	case SKL_DEVICE_BT:
		node_id.node.dma_type =
			(SKL_CONN_SOURCE == mconfig->hw_conn_type) ?
			SKL_DMA_I2S_LINK_OUTPUT_CLASS :
			SKL_DMA_I2S_LINK_INPUT_CLASS;
		node_id.node.vindex = params->host_dma_id +
					(mconfig->vbus_id << 3);
		break;

	case SKL_DEVICE_I2S:
		node_id.node.dma_type =
			(SKL_CONN_SOURCE == mconfig->hw_conn_type) ?
			SKL_DMA_I2S_LINK_OUTPUT_CLASS :
			SKL_DMA_I2S_LINK_INPUT_CLASS;
		ssp_node.dma_node.time_slot_index = mconfig->time_slot;
		ssp_node.dma_node.i2s_instance = mconfig->vbus_id;
		node_id.node.vindex = ssp_node.val;
		break;

	case SKL_DEVICE_DMIC:
		node_id.node.dma_type = SKL_DMA_DMIC_LINK_INPUT_CLASS;
		node_id.node.vindex = mconfig->vbus_id +
					 (mconfig->time_slot);
		break;

	case SKL_DEVICE_HDALINK:
		node_id.node.dma_type =
			(SKL_CONN_SOURCE == mconfig->hw_conn_type) ?
			SKL_DMA_HDA_LINK_OUTPUT_CLASS :
			SKL_DMA_HDA_LINK_INPUT_CLASS;
		node_id.node.vindex = params->link_dma_id;
		break;

	case SKL_DEVICE_HDAHOST:
		node_id.node.dma_type =
			(SKL_CONN_SOURCE == mconfig->hw_conn_type) ?
			SKL_DMA_HDA_HOST_OUTPUT_CLASS :
			SKL_DMA_HDA_HOST_INPUT_CLASS;
		node_id.node.vindex = params->host_dma_id;
		break;
	case SKL_DEVICE_SDW_PCM:
	case SKL_DEVICE_SDW_PDM:
		node_id.node.dma_type =
			(SKL_CONN_SOURCE == mconfig->hw_conn_type) ?
			SKL_DMA_SDW_LINK_OUTPUT_CLASS :
			SKL_DMA_SDW_LINK_INPUT_CLASS;
		if (mconfig->sdw_agg_enable)
			node_id.node.vindex = 0x50;
		else
			node_id.node.vindex = mconfig->sdw_stream_num;
		break;

	default:
		node_id.val = 0xFFFFFFFF;
		break;
	}

	return node_id.val;
}

static void skl_setup_cpr_gateway_cfg(struct skl_sst *ctx,
			struct skl_module_cfg *mconfig,
			struct skl_cpr_cfg *cpr_mconfig)
{
	u32 dma_io_buf;
	struct skl_module_res *res;
	int res_idx = mconfig->res_idx;
	struct skl *skl = get_skl_ctx(ctx->dev);

	cpr_mconfig->gtw_cfg.node_id = skl_get_node_id(ctx, mconfig);

	if (cpr_mconfig->gtw_cfg.node_id == SKL_NON_GATEWAY_CPR_NODE_ID) {
		cpr_mconfig->cpr_feature_mask = 0;
		return;
	}

	if (skl->nr_modules) {
		res = &mconfig->module->resources[mconfig->res_idx];
		cpr_mconfig->gtw_cfg.dma_buffer_size = res->dma_buffer_size;
		goto skip_buf_size_calc;
	} else {
		res = &mconfig->module->resources[res_idx];
	}

	switch (mconfig->hw_conn_type) {
	case SKL_CONN_SOURCE:
		if (mconfig->dev_type == SKL_DEVICE_HDAHOST)
			dma_io_buf =  res->ibs;
		else
			dma_io_buf =  res->obs;
		break;

	case SKL_CONN_SINK:
		if (mconfig->dev_type == SKL_DEVICE_HDAHOST)
			dma_io_buf =  res->obs;
		else
			dma_io_buf =  res->ibs;
		break;

	default:
		dev_warn(ctx->dev, "wrong connection type: %d\n",
				mconfig->hw_conn_type);
		return;
	}

	cpr_mconfig->gtw_cfg.dma_buffer_size =
				mconfig->dma_buffer_size * dma_io_buf;

	/* fallback to 2ms default value */
	if (!cpr_mconfig->gtw_cfg.dma_buffer_size) {
		if (mconfig->hw_conn_type == SKL_CONN_SOURCE)
			cpr_mconfig->gtw_cfg.dma_buffer_size = 2 * res->obs;
		else
			cpr_mconfig->gtw_cfg.dma_buffer_size = 2 * res->ibs;
	}

skip_buf_size_calc:
	cpr_mconfig->cpr_feature_mask = 0;
	cpr_mconfig->gtw_cfg.config_length  = 0;

	skl_copy_copier_caps(mconfig, cpr_mconfig);
}

#define DMA_CONTROL_ID 5
#define DMA_I2S_BLOB_SIZE 21

int skl_dsp_set_dma_control(struct skl_sst *ctx, u32 *caps,
				u32 caps_size, u32 node_id)
{
	struct skl_dma_control *dma_ctrl;
	struct skl_ipc_large_config_msg msg = {0};
	int err = 0;


	/*
	 * if blob size zero, then return
	 */
	if (caps_size == 0)
		return 0;

	msg.large_param_id = DMA_CONTROL_ID;
	msg.param_data_size = sizeof(struct skl_dma_control) + caps_size;

	dma_ctrl = kzalloc(msg.param_data_size, GFP_KERNEL);
	if (dma_ctrl == NULL)
		return -ENOMEM;

	dma_ctrl->node_id = node_id;

	/*
	 * NHLT blob may contain additional configs along with i2s blob.
	 * firmware expects only the i2s blob size as the config_length.
	 * So fix to i2s blob size.
	 * size in dwords.
	 */
	dma_ctrl->config_length = DMA_I2S_BLOB_SIZE;

	memcpy(dma_ctrl->config_data, caps, caps_size);

	err = skl_ipc_set_large_config(&ctx->ipc, &msg, (u32 *)dma_ctrl);

	kfree(dma_ctrl);

	return err;
}
EXPORT_SYMBOL_GPL(skl_dsp_set_dma_control);

static u32 skl_prepare_i2s_node_id(u32 instance, u8 dev_type,
				u32 dir, u32 time_slot)
{
	union skl_connector_node_id node_id = {0};
	union skl_ssp_dma_node ssp_node  = {0};

	node_id.node.dma_type = (dir == SNDRV_PCM_STREAM_PLAYBACK) ?
					SKL_DMA_I2S_LINK_OUTPUT_CLASS :
					SKL_DMA_I2S_LINK_INPUT_CLASS;
	ssp_node.dma_node.time_slot_index = time_slot;
	ssp_node.dma_node.i2s_instance = instance;
	node_id.node.vindex = ssp_node.val;

	return node_id.val;
}

int skl_dsp_set_dma_clk_controls(struct skl_sst *ctx)
{
	struct nhlt_specific_cfg *cfg = NULL;
	struct skl *skl = get_skl_ctx(ctx->dev);
	struct skl_dmactrl_config *dmactrl_cfg = &skl->cfg.dmactrl_cfg;
	struct skl_dmctrl_hdr *hdr;
	u8 *dma_ctrl_config;
	void *i2s_config = NULL;
	u32 i2s_config_size, node_id;
	int i, ret = 0;

	if (!skl->cfg.dmactrl_cfg.size)
		return 0;

	for (i = 0; i < SKL_MAX_DMACTRL; i++) {
		hdr = &dmactrl_cfg->hdr[i];

		/* get nhlt specific config info */
		cfg = skl_get_nhlt_specific_cfg(skl, hdr->vbus_id,
					NHLT_LINK_SSP, hdr->fmt,
					hdr->ch, hdr->freq,
					hdr->direction, NHLT_DEVICE_I2S);

		if (cfg && hdr->data_size) {
			print_hex_dump(KERN_DEBUG, "NHLT blob Info:",
					DUMP_PREFIX_OFFSET, 8, 4,
					cfg->caps, cfg->size, false);

			i2s_config_size = cfg->size + hdr->data_size;
			i2s_config = kzalloc(i2s_config_size, GFP_KERNEL);
			if (!i2s_config)
				return -ENOMEM;

			/* copy blob */
			memcpy(i2s_config, cfg->caps, cfg->size);

			/* copy additional dma controls informatioin */
			dma_ctrl_config = (u8 *)i2s_config + cfg->size;
			memcpy(dma_ctrl_config, hdr->data, hdr->data_size);

			print_hex_dump(KERN_DEBUG, "Blob + DMA Control Info:",
					DUMP_PREFIX_OFFSET, 8, 4,
					i2s_config, i2s_config_size, false);

			/* get node id */
			node_id = skl_prepare_i2s_node_id(hdr->vbus_id,
							SKL_DEVICE_I2S,
							hdr->direction,
							hdr->tdm_slot);

			ret = skl_dsp_set_dma_control(ctx, (u32 *)i2s_config,
							i2s_config_size, node_id);

			kfree(i2s_config);

			if (ret < 0)
				return ret;

		} else {
			dev_err(ctx->dev, "Failed to get NHLT config: vbusi_id=%d ch=%d fmt=%d s_rate=%d\n",
				hdr->vbus_id, hdr->ch, hdr->fmt, hdr->freq);
			return -EIO;
		}
	}

	return 0;
}

static void skl_setup_out_format(struct skl_sst *ctx,
			struct skl_module_cfg *mconfig,
			struct skl_audio_data_format *out_fmt)
{
	struct skl_module *module = mconfig->module;
	struct skl_module_iface *fmt = &module->formats[mconfig->fmt_idx];
	struct skl_module_fmt *format = &fmt->outputs[0].fmt;

	out_fmt->number_of_channels = (u8)format->channels;
	out_fmt->s_freq = format->s_freq;
	out_fmt->bit_depth = format->bit_depth;
	out_fmt->valid_bit_depth = format->valid_bit_depth;
	out_fmt->ch_cfg = format->ch_cfg;

	out_fmt->channel_map = format->ch_map;
	out_fmt->interleaving = format->interleaving_style;
	out_fmt->sample_type = format->sample_type;

	dev_dbg(ctx->dev, "copier out format chan=%d fre=%d bitdepth=%d\n",
		out_fmt->number_of_channels, format->s_freq, format->bit_depth);
}

static int skl_set_gain_format(struct skl_sst *ctx,
			struct skl_module_cfg *mconfig,
			struct skl_gain_module_config *gain_mconfig)
{
	struct skl_gain_data *gain_fmt = mconfig->gain_data;

	skl_set_base_module_format(ctx, mconfig,
			(struct skl_base_cfg *)gain_mconfig);
	gain_mconfig->gain_cfg.channel_id = SKL_ENABLE_ALL_CHANNELS;
	gain_mconfig->gain_cfg.target_volume = gain_fmt->volume[0];
	gain_mconfig->gain_cfg.ramp_type = gain_fmt->ramp_type;
	gain_mconfig->gain_cfg.ramp_duration = gain_fmt->ramp_duration;

	return 0;
}

/*
 * DSP needs SRC module for frequency conversion, SRC takes base module
 * configuration and the target frequency as extra parameter passed as src
 * config
 */
static void skl_set_src_format(struct skl_sst *ctx,
			struct skl_module_cfg *mconfig,
			struct skl_src_module_cfg *src_mconfig)
{
	struct skl_module *module = mconfig->module;
	struct skl_module_iface *iface = &module->formats[mconfig->fmt_idx];
	struct skl_module_fmt *fmt = &iface->outputs[0].fmt;

	skl_set_base_module_format(ctx, mconfig,
		(struct skl_base_cfg *)src_mconfig);

	src_mconfig->src_cfg = fmt->s_freq;

	if (mconfig->m_type == SKL_MODULE_TYPE_ASRC) {
		if (mconfig->pipe->p_params->stream ==
				SNDRV_PCM_STREAM_PLAYBACK)
			src_mconfig->mode = ASRC_MODE_DOWNLINK;
		else
			src_mconfig->mode = ASRC_MODE_UPLINK;
	}
}

/*
 * DSP needs updown module to do channel conversion. updown module take base
 * module configuration and channel configuration
 * It also take coefficients and now we have defaults applied here
 */
static void skl_set_updown_mixer_format(struct skl_sst *ctx,
			struct skl_module_cfg *mconfig,
			struct skl_up_down_mixer_cfg *mixer_mconfig)
{
	struct skl_module *module = mconfig->module;
	struct skl_module_iface *iface = &module->formats[mconfig->fmt_idx];
	struct skl_module_fmt *fmt = &iface->outputs[0].fmt;

	skl_set_base_module_format(ctx,	mconfig,
		(struct skl_base_cfg *)mixer_mconfig);
	mixer_mconfig->out_ch_cfg = fmt->ch_cfg;
	mixer_mconfig->ch_map = fmt->ch_map;
}

/*
 * 'copier' is DSP internal module which copies data from Host DMA (HDA host
 * dma) or link (hda link, SSP, PDM)
 * Here we calculate the copier module parameters, like PCM format, output
 * format, gateway settings
 * copier_module_config is sent as input buffer with INIT_INSTANCE IPC msg
 */
static void skl_set_copier_format(struct skl_sst *ctx,
			struct skl_module_cfg *mconfig,
			struct skl_cpr_cfg *cpr_mconfig)
{
	struct skl_audio_data_format *out_fmt = &cpr_mconfig->out_fmt;
	struct skl_base_cfg *base_cfg = (struct skl_base_cfg *)cpr_mconfig;

	skl_set_base_module_format(ctx, mconfig, base_cfg);

	skl_setup_out_format(ctx, mconfig, out_fmt);
	skl_setup_cpr_gateway_cfg(ctx, mconfig, cpr_mconfig);
}

static void skl_setup_probe_gateway_cfg(struct skl_sst *ctx,
			struct skl_module_cfg *mconfig,
			struct skl_probe_cfg *probe_cfg)
{
	union skl_connector_node_id node_id = {0};
	struct skl_module_res *res;
	struct skl_probe_config *pconfig = &ctx->probe_config;

	res = &mconfig->module->resources[mconfig->res_idx];

	pconfig->edma_buffsize = res->dma_buffer_size;

	node_id.node.dma_type = pconfig->edma_type;
	node_id.node.vindex = pconfig->edma_id;
	probe_cfg->prb_cfg.dma_buffer_size = pconfig->edma_buffsize;

	memcpy(&(probe_cfg->prb_cfg.node_id), &node_id, sizeof(u32));
}

static void skl_set_probe_format(struct skl_sst *ctx,
			struct skl_module_cfg *mconfig,
			struct skl_probe_cfg *probe_mconfig)
{
	struct skl_base_cfg *base_cfg = (struct skl_base_cfg *)probe_mconfig;

	skl_set_base_module_format(ctx, mconfig, base_cfg);
	skl_setup_probe_gateway_cfg(ctx, mconfig, probe_mconfig);
}

/*
 * Algo module are DSP pre processing modules. Algo module take base module
 * configuration and params
 */

static void skl_set_algo_format(struct skl_sst *ctx,
			struct skl_module_cfg *mconfig,
			struct skl_algo_cfg *algo_mcfg)
{
	struct skl_base_cfg *base_cfg = (struct skl_base_cfg *)algo_mcfg;

	skl_set_base_module_format(ctx, mconfig, base_cfg);

	if (mconfig->formats_config[SKL_PARAM_INIT].caps_size == 0)
		return;

	memcpy(algo_mcfg->params,
			mconfig->formats_config[SKL_PARAM_INIT].caps,
			mconfig->formats_config[SKL_PARAM_INIT].caps_size);

}

/*
 * Mic select module allows selecting one or many input channels, thus
 * acting as a demux.
 *
 * Mic select module take base module configuration and out-format
 * configuration
 */
static void skl_set_base_outfmt_format(struct skl_sst *ctx,
			struct skl_module_cfg *mconfig,
			struct skl_base_outfmt_cfg *base_outfmt_mcfg)
{
	struct skl_audio_data_format *out_fmt = &base_outfmt_mcfg->out_fmt;
	struct skl_base_cfg *base_cfg =
				(struct skl_base_cfg *)base_outfmt_mcfg;

	skl_set_base_module_format(ctx, mconfig, base_cfg);
	skl_setup_out_format(ctx, mconfig, out_fmt);
}

static u16 skl_get_module_param_size(struct skl_sst *ctx,
			struct skl_module_cfg *mconfig)
{
	u16 param_size;
	struct skl_module_iface *m_intf;

	switch (mconfig->m_type) {
	case SKL_MODULE_TYPE_COPIER:
		param_size = sizeof(struct skl_cpr_cfg);
		param_size += mconfig->formats_config[SKL_PARAM_INIT].caps_size;
		return param_size;

	case SKL_MODULE_TYPE_PROBE:
		return sizeof(struct skl_probe_cfg);

	case SKL_MODULE_TYPE_SRCINT:
	case SKL_MODULE_TYPE_ASRC:
		return sizeof(struct skl_src_module_cfg);

	case SKL_MODULE_TYPE_UPDWMIX:
		return sizeof(struct skl_up_down_mixer_cfg);

	case SKL_MODULE_TYPE_ALGO:
		param_size = sizeof(struct skl_base_cfg);
		param_size += mconfig->formats_config[SKL_PARAM_INIT].caps_size;
		return param_size;

	case SKL_MODULE_TYPE_BASE_OUTFMT:
	case SKL_MODULE_TYPE_MIC_SELECT:
	case SKL_MODULE_TYPE_KPB:
		return sizeof(struct skl_base_outfmt_cfg);

	case SKL_MODULE_TYPE_GAIN:
		m_intf = &mconfig->module->formats[mconfig->fmt_idx];
		param_size = sizeof(struct skl_base_cfg);
		param_size += sizeof(struct skl_gain_config)
			* m_intf->outputs[0].fmt.channels;
		return param_size;

	default:
		/*
		 * return only base cfg when no specific module type is
		 * specified
		 */
		return sizeof(struct skl_base_cfg);
	}

	return 0;
}

/*
 * DSP firmware supports various modules like copier, SRC, updown etc.
 * These modules required various parameters to be calculated and sent for
 * the module initialization to DSP. By default a generic module needs only
 * base module format configuration
 */

static int skl_set_module_format(struct skl_sst *ctx,
			struct skl_module_cfg *module_config,
			u16 *module_config_size,
			void **param_data)
{
	u16 param_size;

	param_size  = skl_get_module_param_size(ctx, module_config);

	*param_data = kzalloc(param_size, GFP_KERNEL);
	if (NULL == *param_data)
		return -ENOMEM;

	*module_config_size = param_size;

	switch (module_config->m_type) {
	case SKL_MODULE_TYPE_COPIER:
		skl_set_copier_format(ctx, module_config, *param_data);
		break;

	case SKL_MODULE_TYPE_PROBE:
		skl_set_probe_format(ctx, module_config, *param_data);
		break;

	case SKL_MODULE_TYPE_SRCINT:
	case SKL_MODULE_TYPE_ASRC:
		skl_set_src_format(ctx, module_config, *param_data);
		break;

	case SKL_MODULE_TYPE_UPDWMIX:
		skl_set_updown_mixer_format(ctx, module_config, *param_data);
		break;

	case SKL_MODULE_TYPE_ALGO:
		skl_set_algo_format(ctx, module_config, *param_data);
		break;

	case SKL_MODULE_TYPE_BASE_OUTFMT:
	case SKL_MODULE_TYPE_MIC_SELECT:
	case SKL_MODULE_TYPE_KPB:
		skl_set_base_outfmt_format(ctx, module_config, *param_data);
		break;

	case SKL_MODULE_TYPE_GAIN:
		skl_set_gain_format(ctx, module_config, *param_data);
		break;

	default:
		skl_set_base_module_format(ctx, module_config, *param_data);
		break;

	}

	dev_dbg(ctx->dev, "Module type=%d id=%d config size: %d bytes\n",
			module_config->m_type, module_config->id.module_id,
			param_size);
	print_hex_dump_debug("Module params:", DUMP_PREFIX_OFFSET, 8, 4,
			*param_data, param_size, false);
	return 0;
}

static int skl_get_queue_index(struct skl_module_pin *mpin,
				struct skl_module_inst_id id, int max)
{
	int i;

	for (i = 0; i < max; i++)  {
		if (mpin[i].id.module_id == id.module_id &&
			mpin[i].id.instance_id == id.instance_id)
			return i;
	}

	return -EINVAL;
}

/*
 * Allocates queue for each module.
 * if dynamic, the pin_index is allocated 0 to max_pin.
 * In static, the pin_index is fixed based on module_id and instance id
 */
static int skl_alloc_queue(struct skl_module_pin *mpin,
			struct skl_module_cfg *tgt_cfg, int max)
{
	int i;
	struct skl_module_inst_id id = tgt_cfg->id;
	/*
	 * if pin in dynamic, find first free pin
	 * otherwise find match module and instance id pin as topology will
	 * ensure a unique pin is assigned to this so no need to
	 * allocate/free
	 */
	for (i = 0; i < max; i++)  {
		if (mpin[i].is_dynamic) {
			if (!mpin[i].in_use &&
				mpin[i].pin_state == SKL_PIN_UNBIND) {

				mpin[i].in_use = true;
				mpin[i].id.module_id = id.module_id;
				mpin[i].id.instance_id = id.instance_id;
				mpin[i].id.pvt_id = id.pvt_id;
				mpin[i].tgt_mcfg = tgt_cfg;
				return i;
			}
		} else {
			if (mpin[i].id.module_id == id.module_id &&
				mpin[i].id.instance_id == id.instance_id &&
				mpin[i].pin_state == SKL_PIN_UNBIND) {

				mpin[i].tgt_mcfg = tgt_cfg;
				return i;
			}
		}
	}

	return -EINVAL;
}

static void skl_free_queue(struct skl_module_pin *mpin, int q_index)
{
	if (mpin[q_index].is_dynamic) {
		mpin[q_index].in_use = false;
		mpin[q_index].id.module_id = 0;
		mpin[q_index].id.instance_id = 0;
		mpin[q_index].id.pvt_id = 0;
	}
	mpin[q_index].pin_state = SKL_PIN_UNBIND;
	mpin[q_index].tgt_mcfg = NULL;
}

/* Module state will be set to unint, if all the out pin state is UNBIND */

static void skl_clear_module_state(struct skl_module_pin *mpin, int max,
						struct skl_module_cfg *mcfg)
{
	int i;
	bool found = false;

	for (i = 0; i < max; i++)  {
		if (mpin[i].pin_state == SKL_PIN_UNBIND)
			continue;
		found = true;
		break;
	}

	if (!found)
		mcfg->m_state = SKL_MODULE_INIT_DONE;
	return;
}

/*
 * A module needs to be instanataited in DSP. A mdoule is present in a
 * collection of module referred as a PIPE.
 * We first calculate the module format, based on module type and then
 * invoke the DSP by sending IPC INIT_INSTANCE using ipc helper
 */
int skl_init_module(struct skl_sst *ctx,
			struct skl_module_cfg *mconfig)
{
	u16 module_config_size = 0;
	void *param_data = NULL;
	int ret;
	struct skl_ipc_init_instance_msg msg;

	dev_dbg(ctx->dev, "%s: module_id = %d instance=%d\n", __func__,
		 mconfig->id.module_id, mconfig->id.pvt_id);

	if (mconfig->pipe->state != SKL_PIPE_CREATED) {
		dev_err(ctx->dev, "Pipe not created state= %d pipe_id= %d\n",
				 mconfig->pipe->state, mconfig->pipe->ppl_id);
		return -EIO;
	}

	ret = skl_set_module_format(ctx, mconfig,
			&module_config_size, &param_data);
	if (ret < 0) {
		dev_err(ctx->dev, "Failed to set module format ret=%d\n", ret);
		return ret;
	}

	msg.module_id = mconfig->id.module_id;
	msg.instance_id = mconfig->id.pvt_id;
	msg.ppl_instance_id = mconfig->pipe->ppl_id;
	msg.param_data_size = module_config_size;
	msg.core_id = mconfig->core_id;
	msg.domain = mconfig->domain;

	ret = skl_ipc_init_instance(&ctx->ipc, &msg, param_data);
	if (ret < 0) {
		dev_err(ctx->dev, "Failed to init instance ret=%d\n", ret);
		kfree(param_data);
		return ret;
	}
	mconfig->m_state = SKL_MODULE_INIT_DONE;
	kfree(param_data);
	return ret;
}

int skl_init_probe_module(struct skl_sst *ctx,
			struct skl_module_cfg *mconfig)
{
	u16 module_config_size = 0;
	void *param_data = NULL;
	int ret;
	struct skl_ipc_init_instance_msg msg;

	dev_dbg(ctx->dev, "%s: module_id = %d instance=%d\n", __func__,
		 mconfig->id.module_id, mconfig->id.instance_id);


	ret = skl_set_module_format(ctx, mconfig,
			&module_config_size, &param_data);
	if (ret < 0) {
		dev_err(ctx->dev, "Failed to set module format ret=%d\n", ret);
		return ret;
	}

	msg.module_id = mconfig->id.module_id;
	msg.instance_id = mconfig->id.instance_id;
	msg.ppl_instance_id = -1;
	msg.param_data_size = module_config_size;
	msg.core_id = mconfig->core_id;
	msg.domain = mconfig->domain;

	ret = skl_ipc_init_instance(&ctx->ipc, &msg, param_data);
	if (ret < 0) {
		dev_err(ctx->dev, "Failed to init instance ret=%d\n", ret);
		kfree(param_data);
		return ret;
	}
	mconfig->m_state = SKL_MODULE_INIT_DONE;
	kfree(param_data);
	return ret;
}

int skl_uninit_probe_module(struct skl_sst *ctx,
			struct skl_module_cfg *mconfig)
{
	u16 module_config_size = 0;
	int ret;
	struct skl_ipc_init_instance_msg msg;

	dev_dbg(ctx->dev, "%s: module_id = %d instance=%d\n", __func__,
		 mconfig->id.module_id, mconfig->id.instance_id);

	msg.module_id = mconfig->id.module_id;
	msg.instance_id = mconfig->id.instance_id;
	msg.ppl_instance_id = -1;
	msg.param_data_size = module_config_size;
	msg.core_id = mconfig->core_id;
	msg.domain = mconfig->domain;

	ret = skl_ipc_delete_instance(&ctx->ipc, &msg);
	if (ret < 0) {
		dev_err(ctx->dev, "Failed to delete instance ret=%d\n", ret);
		return ret;
	}
	mconfig->m_state = SKL_MODULE_UNINIT;

	return ret;
}

static void skl_dump_bind_info(struct skl_sst *ctx, struct skl_module_cfg
	*src_module, struct skl_module_cfg *dst_module)
{
	dev_dbg(ctx->dev, "%s: src module_id = %d  src_instance=%d\n",
		__func__, src_module->id.module_id, src_module->id.pvt_id);
	dev_dbg(ctx->dev, "%s: dst_module=%d dst_instance=%d\n", __func__,
		 dst_module->id.module_id, dst_module->id.pvt_id);

	dev_dbg(ctx->dev, "src_module state = %d dst module state = %d\n",
		src_module->m_state, dst_module->m_state);
}

int skl_probe_point_disconnect_ext(struct skl_sst *ctx,
				struct snd_soc_dapm_widget *w)
{
	struct skl_ipc_large_config_msg msg;
	struct skl_probe_config *pconfig = &ctx->probe_config;
	struct skl_module_cfg *mcfg;
	u32 probe_point[NO_OF_EXTRACTOR] = {0};
	int store_prb_pt_index[NO_OF_EXTRACTOR] = {0};
	int n = 0, i;
	int ret = 0;
	int no_of_extractor = pconfig->no_extractor;

	dev_dbg(ctx->dev, "Disconnecting extractor probe points\n");
	mcfg = w->priv;
	msg.module_id = mcfg->id.module_id;
	msg.instance_id = mcfg->id.instance_id;
	msg.large_param_id = SKL_PROBE_DISCONNECT;

	for (i = 0; i < no_of_extractor; i++) {
		if (pconfig->eprobe[i].state == SKL_PROBE_STATE_EXT_CONNECTED) {
			probe_point[n] = pconfig->eprobe[i].probe_point_id;
			store_prb_pt_index[i] = 1;
			n++;
		}
	}
	if (n == 0)
		return ret;

	msg.param_data_size = n * sizeof(u32);
	dev_dbg(ctx->dev, "setting module params size=%d\n",
					msg.param_data_size);
	ret = skl_ipc_set_large_config(&ctx->ipc, &msg, probe_point);
	if (ret < 0)
		return -EINVAL;

	for (i = 0; i < pconfig->no_extractor; i++) {
		if (store_prb_pt_index[i]) {
			pconfig->eprobe[i].state = SKL_PROBE_STATE_EXT_NONE;
			dev_dbg(ctx->dev, "eprobe[%d].state %d\n",
					i, pconfig->eprobe[i].state);
		}
	}

	return ret;
}

int skl_probe_point_disconnect_inj(struct skl_sst *ctx,
				struct snd_soc_dapm_widget *w, int index)
{
	struct skl_ipc_large_config_msg msg;
	struct skl_probe_config *pconfig = &ctx->probe_config;
	struct skl_module_cfg *mcfg;
	u32 probe_point = 0;
	int ret = 0;

	if (pconfig->iprobe[index].state == SKL_PROBE_STATE_INJ_CONNECTED) {
		dev_dbg(ctx->dev, "Disconnecting injector probe point\n");
		mcfg = w->priv;
		msg.module_id = mcfg->id.module_id;
		msg.instance_id = mcfg->id.instance_id;
		msg.large_param_id = SKL_PROBE_DISCONNECT;
		probe_point = pconfig->iprobe[index].probe_point_id;
		msg.param_data_size = sizeof(u32);

		dev_dbg(ctx->dev, "setting module params size=%d\n",
						msg.param_data_size);
		ret = skl_ipc_set_large_config(&ctx->ipc, &msg, &probe_point);
		if (ret < 0)
			return -EINVAL;

		pconfig->iprobe[index].state = SKL_PROBE_STATE_INJ_DISCONNECTED;
		dev_dbg(ctx->dev, "iprobe[%d].state %d\n",
				index, pconfig->iprobe[index].state);
	}

	return ret;

}
/*
 * On module freeup, we need to unbind the module with modules
 * it is already bind.
 * Find the pin allocated and unbind then using bind_unbind IPC
 */
int skl_unbind_modules(struct skl_sst *ctx,
			struct skl_module_cfg *src_mcfg,
			struct skl_module_cfg *dst_mcfg)
{
	int ret;
	struct skl_ipc_bind_unbind_msg msg;
	struct skl_module_inst_id src_id = src_mcfg->id;
	struct skl_module_inst_id dst_id = dst_mcfg->id;
	int in_max = dst_mcfg->module->max_input_pins;
	int out_max = src_mcfg->module->max_output_pins;
	int src_index, dst_index, src_pin_state, dst_pin_state;

	skl_dump_bind_info(ctx, src_mcfg, dst_mcfg);

	/* get src queue index */
	src_index = skl_get_queue_index(src_mcfg->m_out_pin, dst_id, out_max);
	if (src_index < 0)
		return 0;

	msg.src_queue = src_index;

	/* get dst queue index */
	dst_index  = skl_get_queue_index(dst_mcfg->m_in_pin, src_id, in_max);
	if (dst_index < 0)
		return 0;

	msg.dst_queue = dst_index;

	src_pin_state = src_mcfg->m_out_pin[src_index].pin_state;
	dst_pin_state = dst_mcfg->m_in_pin[dst_index].pin_state;

	if (src_pin_state != SKL_PIN_BIND_DONE ||
		dst_pin_state != SKL_PIN_BIND_DONE)
		return 0;

	msg.module_id = src_mcfg->id.module_id;
	msg.instance_id = src_mcfg->id.pvt_id;
	msg.dst_module_id = dst_mcfg->id.module_id;
	msg.dst_instance_id = dst_mcfg->id.pvt_id;
	msg.bind = false;

	ret = skl_ipc_bind_unbind(&ctx->ipc, &msg);
	if (!ret) {
		/* free queue only if unbind is success */
		skl_free_queue(src_mcfg->m_out_pin, src_index);
		skl_free_queue(dst_mcfg->m_in_pin, dst_index);

		/*
		 * check only if src module bind state, bind is
		 * always from src -> sink
		 */
		skl_clear_module_state(src_mcfg->m_out_pin, out_max, src_mcfg);
	}

	return ret;
}

static void fill_pin_params(struct skl_audio_data_format *pin_fmt,
				struct skl_module_fmt *format)
{
	pin_fmt->number_of_channels = format->channels;
	pin_fmt->s_freq = format->s_freq;
	pin_fmt->bit_depth = format->bit_depth;
	pin_fmt->valid_bit_depth = format->valid_bit_depth;
	pin_fmt->ch_cfg = format->ch_cfg;
	pin_fmt->sample_type = format->sample_type;
	pin_fmt->channel_map = format->ch_map;
	pin_fmt->interleaving = format->interleaving_style;
}

#define CPR_SINK_FMT_PARAM_ID 2

static struct
skl_module_fmt *skl_get_pin_format(struct skl_module_cfg *mconfig,
				   u8 pin_direction, u8 pin_idx)
{
	struct skl_module *module = mconfig->module;
	int fmt_idx = mconfig->fmt_idx;
	struct skl_module_iface *intf;
	struct skl_module_fmt *pin_fmt;

	intf = &module->formats[fmt_idx];

	if (pin_direction == SKL_INPUT_PIN)
		pin_fmt = &intf->inputs[pin_idx].fmt;
	else
		pin_fmt = &intf->outputs[pin_idx].fmt;

	return pin_fmt;
}

/*
 * This function checks for source module and destination module format
 * mismatch
 */
static void skl_module_format_mismatch_detection(struct skl_sst *ctx,
					struct skl_module_cfg *src_mcfg,
					struct skl_module_cfg *dst_mcfg,
					int src_index, int dst_index)
{
	struct skl_module_fmt *src_fmt, *dst_fmt;

	src_fmt = skl_get_pin_format(src_mcfg, SKL_OUTPUT_PIN, src_index);
	dst_fmt = skl_get_pin_format(dst_mcfg, SKL_INPUT_PIN, dst_index);

	if(memcmp(src_fmt, dst_fmt, sizeof(*src_fmt))) {
		dev_warn(ctx->dev, "#### src and dst format mismatch: ####\n");
		dev_warn(ctx->dev, "pipe=%d src module_id=%d src instance_id=%d\n",
					src_mcfg->pipe->ppl_id,
					src_mcfg->id.module_id,
					src_mcfg->id.pvt_id);

		dev_warn(ctx->dev, "pipe=%d dst module_id=%d dst instance_id=%d\n",
					dst_mcfg->pipe->ppl_id,
					dst_mcfg->id.module_id,
					dst_mcfg->id.pvt_id);

		dev_warn(ctx->dev, "channels: src=%d dst=%d\n",
				src_fmt->channels, dst_fmt->channels);
		dev_warn(ctx->dev, "s_freq: src=%d dst=%d\n",
				src_fmt->s_freq, dst_fmt->s_freq);
		dev_warn(ctx->dev, "bit_depth: src=%d dst=%d\n",
				src_fmt->bit_depth, dst_fmt->bit_depth);
		dev_warn(ctx->dev, "valid_bit_depth: src=%d dst=%d\n",
				src_fmt->valid_bit_depth, dst_fmt->valid_bit_depth);
		dev_warn(ctx->dev, "ch_cfg: src=%d dst=%d\n",
				src_fmt->ch_cfg, dst_fmt->ch_cfg);
		dev_warn(ctx->dev, "interleaving_style: src=%d dst=%d\n",
				src_fmt->interleaving_style, dst_fmt->interleaving_style);
		dev_warn(ctx->dev, "sample_type: src=%d dst=%d\n",
				src_fmt->sample_type, dst_fmt->sample_type);
		dev_warn(ctx->dev, "ch_map: src=%d dst=%d\n",
				src_fmt->ch_map, dst_fmt->ch_map);
	}
}

/*
 * Once a module is instantiated it need to be 'bind' with other modules in
 * the pipeline. For binding we need to find the module pins which are bind
 * together
 * This function finds the pins and then sends bund_unbind IPC message to
 * DSP using IPC helper
 */
int skl_bind_modules(struct skl_sst *ctx,
			struct skl_module_cfg *src_mcfg,
			struct skl_module_cfg *dst_mcfg)
{
	int ret = 0;
	struct skl_ipc_bind_unbind_msg msg;
	int in_max = dst_mcfg->module->max_input_pins;
	int out_max = src_mcfg->module->max_output_pins;
	int src_index, dst_index;
	struct skl_module_fmt *format;
	struct skl_cpr_pin_fmt pin_fmt;
	struct skl_module *module;
	struct skl_module_iface *fmt;

	skl_dump_bind_info(ctx, src_mcfg, dst_mcfg);

	if (src_mcfg->m_state < SKL_MODULE_INIT_DONE ||
		dst_mcfg->m_state < SKL_MODULE_INIT_DONE)
		return 0;

	src_index = skl_alloc_queue(src_mcfg->m_out_pin, dst_mcfg, out_max);
	if (src_index < 0)
		return -EINVAL;

	msg.src_queue = src_index;
	dst_index = skl_alloc_queue(dst_mcfg->m_in_pin, src_mcfg, in_max);
	if (dst_index < 0) {
		skl_free_queue(src_mcfg->m_out_pin, src_index);
		return -EINVAL;
	}

	/*
	 * Copier module requires the separate large_config_set_ipc to
	 * configure the pins other than 0
	 */
	if (src_mcfg->m_type == SKL_MODULE_TYPE_COPIER && src_index > 0) {
		pin_fmt.sink_id = src_index;
		module = src_mcfg->module;
		fmt = &module->formats[src_mcfg->fmt_idx];

		/* Input fmt is same as that of src module input cfg */
		format = &fmt->inputs[0].fmt;
		fill_pin_params(&(pin_fmt.src_fmt), format);

		format = &fmt->outputs[src_index].fmt;
		fill_pin_params(&(pin_fmt.dst_fmt), format);
		ret = skl_set_module_params(ctx, (void *)&pin_fmt,
					sizeof(struct skl_cpr_pin_fmt),
					CPR_SINK_FMT_PARAM_ID, src_mcfg);

		if (ret < 0)
			goto out;
	}

	msg.dst_queue = dst_index;

	dev_dbg(ctx->dev, "src queue = %d dst queue =%d\n",
			 msg.src_queue, msg.dst_queue);

	skl_module_format_mismatch_detection(ctx, src_mcfg, dst_mcfg,
						src_index, dst_index);

	msg.module_id = src_mcfg->id.module_id;
	msg.instance_id = src_mcfg->id.pvt_id;
	msg.dst_module_id = dst_mcfg->id.module_id;
	msg.dst_instance_id = dst_mcfg->id.pvt_id;
	msg.bind = true;

	ret = skl_ipc_bind_unbind(&ctx->ipc, &msg);

	if (!ret) {
		src_mcfg->m_state = SKL_MODULE_BIND_DONE;
		src_mcfg->m_out_pin[src_index].pin_state = SKL_PIN_BIND_DONE;
		dst_mcfg->m_in_pin[dst_index].pin_state = SKL_PIN_BIND_DONE;
		return ret;
	}
out:
	/* error case , if IPC fails, clear the queue index */
	skl_free_queue(src_mcfg->m_out_pin, src_index);
	skl_free_queue(dst_mcfg->m_in_pin, dst_index);

	return ret;
}

static int skl_set_pipe_state(struct skl_sst *ctx, struct skl_pipe *pipe,
	enum skl_ipc_pipeline_state state)
{
	dev_dbg(ctx->dev, "%s: pipe_state = %d\n", __func__, state);

	return skl_ipc_set_pipeline_state(&ctx->ipc, pipe->ppl_id, state);
}

/*
 * A pipeline is a collection of modules. Before a module in instantiated a
 * pipeline needs to be created for it.
 * This function creates pipeline, by sending create pipeline IPC messages
 * to FW
 */
int skl_create_pipeline(struct skl_sst *ctx, struct skl_pipe *pipe)
{
	int ret;

	dev_dbg(ctx->dev, "%s: pipe_id = %d\n", __func__, pipe->ppl_id);

	ret = skl_ipc_create_pipeline(&ctx->ipc, pipe->memory_pages,
				pipe->pipe_priority, pipe->ppl_id,
				pipe->lp_mode);
	if (ret < 0) {
		dev_err(ctx->dev, "Failed to create pipeline\n");
		return ret;
	}

	pipe->state = SKL_PIPE_CREATED;
	skl_dbg_event(ctx, pipe->state);

	return 0;
}

/*
 * A pipeline needs to be deleted on cleanup. If a pipeline is running, then
 * pause the pipeline first and then delete it. There is also case in which
 * pipeline needs to be reset before deletion, so always reset as it doesn't
 * change anything in other cases.
 * The pipe delete is done by sending delete pipeline IPC. DSP will stop the
 * DMA engines and releases resources
 */
int skl_delete_pipe(struct skl_sst *ctx, struct skl_pipe *pipe)
{
	int ret;

	dev_dbg(ctx->dev, "%s: pipe = %d\n", __func__, pipe->ppl_id);

	/* If pipe was not created in FW, do not try to delete it */
	if (pipe->state < SKL_PIPE_CREATED)
		return 0;

	/* If pipe is started, do stop the pipe in FW. */
	if (pipe->state >= SKL_PIPE_STARTED) {
		ret = skl_set_pipe_state(ctx, pipe, PPL_PAUSED);
		if (ret < 0) {
			dev_err(ctx->dev, "Failed to stop pipeline\n");
			return ret;
		}

		pipe->state = SKL_PIPE_PAUSED;
	}

	/* reset pipe state before deletion */
	ret = skl_set_pipe_state(ctx, pipe, PPL_RESET);
	if (ret < 0) {
		dev_err(ctx->dev, "Failed to reset pipe ret=%d\n", ret);
		return ret;
	}

	pipe->state = SKL_PIPE_RESET;

	ret = skl_ipc_delete_pipeline(&ctx->ipc, pipe->ppl_id);
	if (ret < 0) {
		dev_err(ctx->dev, "Failed to delete pipeline\n");
		return ret;
	}

	pipe->state = SKL_PIPE_INVALID;
	skl_dbg_event(ctx, pipe->state);
	ret = skl_notify_tplg_change(ctx, SKL_TPLG_CHG_NOTIFY_PIPELINE_DELETE);
	if (ret < 0)
		dev_warn(ctx->dev,
			"update of topology event delete pipe failed\n");

	return ret;
}

/*
 * A pipeline is also a scheduling entity in DSP which can be run, stopped
 * For processing data the pipe need to be run by sending IPC set pipe state
 * to DSP
 */
int skl_run_pipe(struct skl_sst *ctx, struct skl_pipe *pipe)
{
	int ret;

	dev_dbg(ctx->dev, "%s: pipe = %d\n", __func__, pipe->ppl_id);

	/* If pipe was not created in FW, do not try to pause or delete */
	if (pipe->state < SKL_PIPE_CREATED)
		return 0;

	/* Pipe has to be paused before it is started */
	ret = skl_set_pipe_state(ctx, pipe, PPL_PAUSED);
	if (ret < 0) {
		dev_err(ctx->dev, "Failed to pause pipe\n");
		return ret;
	}

	pipe->state = SKL_PIPE_PAUSED;

	ret = skl_set_pipe_state(ctx, pipe, PPL_RUNNING);
	if (ret < 0) {
		dev_err(ctx->dev, "Failed to start pipe\n");
		return ret;
	}

	pipe->state = SKL_PIPE_STARTED;
	ret = skl_notify_tplg_change(ctx, SKL_TPLG_CHG_NOTIFY_PIPELINE_START);
	if (ret < 0)
		dev_warn(ctx->dev,
			"update of topology event run pipe failed\n");

	return 0;
}

/*
 * Stop the pipeline by sending set pipe state IPC
 * DSP doesnt implement stop so we always send pause message
 */
int skl_stop_pipe(struct skl_sst *ctx, struct skl_pipe *pipe)
{
	int ret;

	dev_dbg(ctx->dev, "In %s pipe=%d\n", __func__, pipe->ppl_id);

	/* If pipe was not created in FW, do not try to pause or delete */
	if (pipe->state < SKL_PIPE_PAUSED)
		return 0;

	ret = skl_set_pipe_state(ctx, pipe, PPL_PAUSED);
	if (ret < 0) {
		dev_dbg(ctx->dev, "Failed to stop pipe\n");
		return ret;
	}

	pipe->state = SKL_PIPE_PAUSED;

	return 0;
}

/*
 * Reset the pipeline by sending set pipe state IPC this will reset the DMA
 * from the DSP side
 */
int skl_reset_pipe(struct skl_sst *ctx, struct skl_pipe *pipe)
{
	int ret;

	/* If pipe was not created in FW, do not try to pause or delete */
	if (pipe->state < SKL_PIPE_PAUSED)
		return 0;

	ret = skl_set_pipe_state(ctx, pipe, PPL_RESET);
	if (ret < 0) {
		dev_dbg(ctx->dev, "Failed to reset pipe ret=%d\n", ret);
		return ret;
	}

	pipe->state = SKL_PIPE_RESET;

	return 0;
}

/* Algo parameter set helper function */
int skl_set_module_params(struct skl_sst *ctx, u32 *params, int size,
				u32 param_id, struct skl_module_cfg *mcfg)
{
	struct skl_ipc_large_config_msg msg;

	msg.module_id = mcfg->id.module_id;
	msg.instance_id = mcfg->id.pvt_id;
	msg.param_data_size = size;
	msg.large_param_id = param_id;

	return skl_ipc_set_large_config(&ctx->ipc, &msg, params);
}

int skl_get_module_params(struct skl_sst *ctx, u32 *params, int size,
			  u32 param_id, struct skl_module_cfg *mcfg)
{
	struct skl_ipc_large_config_msg msg;

	msg.module_id = mcfg->id.module_id;
	msg.instance_id = mcfg->id.pvt_id;
	msg.param_data_size = size;
	msg.large_param_id = param_id;

	return skl_ipc_get_large_config(&ctx->ipc, &msg, params, NULL,
			0, NULL);
}<|MERGE_RESOLUTION|>--- conflicted
+++ resolved
@@ -462,15 +462,10 @@
 	host_cpr_cfg->id.instance_id = 1;
 	host_cpr_cfg->id.pvt_id = skl_get_pvt_id(ctx,
 		(uuid_le *)host_cpr_cfg->guid, host_cpr_cfg->id.instance_id);
-<<<<<<< HEAD
-	if (host_cpr_cfg->id.pvt_id < 0)
-		return -EINVAL;
-=======
 	if (host_cpr_cfg->id.pvt_id < 0) {
 		ret = -EINVAL;
 		goto error;
 	}
->>>>>>> 062bc226
 
 	host_cpr_cfg->module->resources[0].cps = 100000;
 	host_cpr_cfg->module->resources[0].is_pages = 0;
@@ -547,15 +542,10 @@
 	link_cpr_cfg->id.instance_id = 2;
 	link_cpr_cfg->id.pvt_id = skl_get_pvt_id(ctx,
 		(uuid_le *)link_cpr_cfg->guid, link_cpr_cfg->id.instance_id);
-<<<<<<< HEAD
-	if (link_cpr_cfg->id.pvt_id < 0)
-		return -EINVAL;
-=======
 	if (link_cpr_cfg->id.pvt_id < 0) {
 		ret = -EINVAL;
 		goto error;
 	}
->>>>>>> 062bc226
 
 	link_cpr_cfg->dev_type = SKL_DEVICE_SDW_PCM;
 #if IS_ENABLED(CONFIG_SND_SOC_INTEL_CNL_FPGA)
@@ -734,15 +724,10 @@
 	link_cpr_cfg->id.instance_id = 3;
 	link_cpr_cfg->id.pvt_id = skl_get_pvt_id(ctx,
 		(uuid_le *)link_cpr_cfg->guid, link_cpr_cfg->id.instance_id);
-<<<<<<< HEAD
-	if (link_cpr_cfg->id.pvt_id < 0)
-		return -EINVAL;
-=======
 	if (link_cpr_cfg->id.pvt_id < 0) {
 		ret = -EINVAL;
 		goto error;
 	}
->>>>>>> 062bc226
 
 	link_cpr_cfg->module->resources[0].cps = 100000;
 	link_cpr_cfg->module->resources[0].is_pages = 0;
@@ -841,15 +826,10 @@
 	host_cpr_cfg->id.instance_id = 4;
 	host_cpr_cfg->id.pvt_id = skl_get_pvt_id(ctx,
 		(uuid_le *)host_cpr_cfg->guid, host_cpr_cfg->id.instance_id);
-<<<<<<< HEAD
-	if (host_cpr_cfg->id.pvt_id < 0)
-		return -EINVAL;
-=======
 	if (host_cpr_cfg->id.pvt_id < 0) {
 		ret = -EINVAL;
 		goto error;
 	}
->>>>>>> 062bc226
 
 	host_cpr_cfg->dev_type = SKL_DEVICE_HDAHOST;
 	host_cpr_cfg->hw_conn_type = SKL_CONN_SINK;
