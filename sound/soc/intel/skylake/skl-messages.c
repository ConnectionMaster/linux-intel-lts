--- conflicted
+++ resolved
@@ -117,8 +117,6 @@
 	return ret;
 }
 
-<<<<<<< HEAD
-=======
 #define SKL_ASTATE_PARAM_ID	4
 
 void skl_dsp_set_astate_cfg(struct skl_sst *ctx, u32 cnt, void *data)
@@ -132,7 +130,6 @@
 	skl_ipc_set_large_config(&ctx->ipc, &msg, data);
 }
 
->>>>>>> 5313acb4
 #define NOTIFICATION_PARAM_ID 3
 #define NOTIFICATION_MASK 0xf
 
@@ -292,14 +289,13 @@
 		.id = 0x9d71,
 		.num_cores = 2,
 		.loader_ops = skl_get_loader_ops,
-		.init = kbl_sst_dsp_init,
+		.init = skl_sst_dsp_init,
 		.init_fw = skl_sst_init_fw,
 		.cleanup = skl_sst_dsp_cleanup
 	},
 	{
 		.id = 0x5a98,
 		.num_cores = 2,
-<<<<<<< HEAD
 		.loader_ops = bxt_get_loader_ops,
 		.init = bxt_sst_dsp_init,
 		.init_fw = bxt_sst_init_fw,
@@ -314,31 +310,12 @@
 	{
 		.id = 0x3198,
 		.num_cores = 2,
-=======
->>>>>>> 5313acb4
 		.loader_ops = bxt_get_loader_ops,
 		.init = bxt_sst_dsp_init,
 		.init_fw = bxt_sst_init_fw,
 		.cleanup = bxt_sst_dsp_cleanup
 	},
 	{
-<<<<<<< HEAD
-=======
-		.id = 0x1a98,
-		.loader_ops = bxt_get_loader_ops,
-		.init = bxt_sst_dsp_init,
-		.cleanup = bxt_sst_dsp_cleanup
-	},
-	{
-		.id = 0x3198,
-		.num_cores = 2,
-		.loader_ops = bxt_get_loader_ops,
-		.init = bxt_sst_dsp_init,
-		.init_fw = bxt_sst_init_fw,
-		.cleanup = bxt_sst_dsp_cleanup
-	},
-	{
->>>>>>> 5313acb4
 		.id = 0x9df0,
 		.num_cores = 4,
 		.loader_ops = bxt_get_loader_ops,
@@ -519,20 +496,12 @@
 	host_cpr_cfg->m_type = SKL_MODULE_TYPE_COPIER;
 	host_cpr_cfg->dev_type = SKL_DEVICE_HDAHOST;
 	host_cpr_cfg->hw_conn_type = SKL_CONN_SOURCE;
-<<<<<<< HEAD
-	host_cpr_cfg->formats_config.caps_size = 0;
-=======
 	host_cpr_cfg->formats_config[SKL_PARAM_INIT].caps_size = 0;
->>>>>>> 5313acb4
 	host_cpr_cfg->module->resources[0].dma_buffer_size = 2;
 	host_cpr_cfg->converter = 0;
 	host_cpr_cfg->vbus_id = 0;
 	host_cpr_cfg->sdw_agg_enable = 0;
-<<<<<<< HEAD
-	host_cpr_cfg->formats_config.caps_size = 0;
-=======
 	host_cpr_cfg->formats_config[SKL_PARAM_INIT].caps_size = 0;
->>>>>>> 5313acb4
 
 	in_fmt->channels = 1;
 	in_fmt->s_freq = 96000;
@@ -635,32 +604,15 @@
 	link_cpr_cfg->m_out_pin[0].is_dynamic = true;
 	link_cpr_cfg->m_out_pin[0].pin_state = SKL_PIN_UNBIND;
 
-<<<<<<< HEAD
-	link_cpr_cfg->formats_config.caps_size = (sizeof(u32) * 4);
-	link_cpr_cfg->formats_config.caps = kzalloc((sizeof(u32) * 4),
-			GFP_KERNEL);
-	if (!link_cpr_cfg->formats_config.caps) {
-=======
 	link_cpr_cfg->formats_config[SKL_PARAM_INIT].caps_size =
 							(sizeof(u32) * 4);
 	link_cpr_cfg->formats_config[SKL_PARAM_INIT].caps =
 				kzalloc((sizeof(u32) * 4), GFP_KERNEL);
 	if (!link_cpr_cfg->formats_config[SKL_PARAM_INIT].caps) {
->>>>>>> 5313acb4
 		ret = -ENOMEM;
 		goto free_link_m_out_pin;
 	}
 
-<<<<<<< HEAD
-	link_cpr_cfg->formats_config.caps[0] = 0x0;
-	link_cpr_cfg->formats_config.caps[1] = 0x1;
-#if IS_ENABLED(CONFIG_SND_SOC_INTEL_CNL_FPGA)
-	link_cpr_cfg->formats_config.caps[2] = 0x1003;
-#else
-	link_cpr_cfg->formats_config.caps[2] = 0x1013;
-#endif
-	link_cpr_cfg->formats_config.caps[3] = 0x0;
-=======
 	link_cpr_cfg->formats_config[SKL_PARAM_INIT].caps[0] = 0x0;
 	link_cpr_cfg->formats_config[SKL_PARAM_INIT].caps[1] = 0x1;
 #if IS_ENABLED(CONFIG_SND_SOC_INTEL_CNL_FPGA)
@@ -669,7 +621,6 @@
 	link_cpr_cfg->formats_config[SKL_PARAM_INIT].caps[2] = 0x1013;
 #endif
 	link_cpr_cfg->formats_config[SKL_PARAM_INIT].caps[3] = 0x0;
->>>>>>> 5313acb4
 
 	/* Init PB CPR1 module */
 	ret = skl_init_module(ctx, host_cpr_cfg);
@@ -688,11 +639,7 @@
 
 error:
 	/* Free up all memory allocated */
-<<<<<<< HEAD
-	kfree(link_cpr_cfg->formats_config.caps);
-=======
 	kfree(link_cpr_cfg->formats_config[SKL_PARAM_INIT].caps);
->>>>>>> 5313acb4
 free_link_m_out_pin:
 	kfree(link_cpr_cfg->m_out_pin);
 free_link_m_in_pin:
@@ -828,41 +775,20 @@
 #endif
 	link_cpr_cfg->hw_conn_type = SKL_CONN_SINK;
 
-<<<<<<< HEAD
-	link_cpr_cfg->formats_config.caps_size = 0;
-=======
 	link_cpr_cfg->formats_config[SKL_PARAM_INIT].caps_size = 0;
->>>>>>> 5313acb4
 	link_cpr_cfg->module->resources[0].dma_buffer_size = 2;
 	link_cpr_cfg->converter = 0;
 	link_cpr_cfg->vbus_id = 0;
 	link_cpr_cfg->sdw_agg_enable = 0;
-<<<<<<< HEAD
-	link_cpr_cfg->formats_config.caps_size = (sizeof(u32) * 4);
-	link_cpr_cfg->formats_config.caps = kzalloc((sizeof(u32) * 4),
-			GFP_KERNEL);
-	if (!link_cpr_cfg->formats_config.caps) {
-=======
 	link_cpr_cfg->formats_config[SKL_PARAM_INIT].caps_size =
 							(sizeof(u32) * 4);
 	link_cpr_cfg->formats_config[SKL_PARAM_INIT].caps =
 				kzalloc((sizeof(u32) * 4), GFP_KERNEL);
 	if (!link_cpr_cfg->formats_config[SKL_PARAM_INIT].caps) {
->>>>>>> 5313acb4
 		ret = -ENOMEM;
 		goto error_delete_pipeline;
 	}
 
-<<<<<<< HEAD
-	link_cpr_cfg->formats_config.caps[0] = 0x0;
-	link_cpr_cfg->formats_config.caps[1] = 0x1;
-#if IS_ENABLED(CONFIG_SND_SOC_INTEL_CNL_FPGA)
-	link_cpr_cfg->formats_config.caps[2] = 0x1104;
-#else
-	link_cpr_cfg->formats_config.caps[2] = 0x1114;
-#endif
-	link_cpr_cfg->formats_config.caps[3] = 0x1;
-=======
 	link_cpr_cfg->formats_config[SKL_PARAM_INIT].caps[0] = 0x0;
 	link_cpr_cfg->formats_config[SKL_PARAM_INIT].caps[1] = 0x1;
 #if IS_ENABLED(CONFIG_SND_SOC_INTEL_CNL_FPGA)
@@ -871,7 +797,6 @@
 	link_cpr_cfg->formats_config[SKL_PARAM_INIT].caps[2] = 0x1114;
 #endif
 	link_cpr_cfg->formats_config[SKL_PARAM_INIT].caps[3] = 0x1;
->>>>>>> 5313acb4
 
 	in_fmt->channels = 6;
 	in_fmt->s_freq = 48000;
@@ -936,11 +861,7 @@
 	host_cpr_cfg->dev_type = SKL_DEVICE_HDAHOST;
 	host_cpr_cfg->hw_conn_type = SKL_CONN_SINK;
 	link_cpr_params.host_dma_id = (bra_data->cp_stream_tag - 1);
-<<<<<<< HEAD
-	host_cpr_cfg->formats_config.caps_size = 0;
-=======
 	host_cpr_cfg->formats_config[SKL_PARAM_INIT].caps_size = 0;
->>>>>>> 5313acb4
 	host_cpr_cfg->m_in_pin = kcalloc(host_cpr_cfg->module->max_input_pins,
 					sizeof(*host_cpr_cfg->m_in_pin),
 					GFP_KERNEL);
@@ -997,11 +918,7 @@
 free_link_m_in_pin:
 	kfree(link_cpr_cfg->m_in_pin);
 free_caps:
-<<<<<<< HEAD
-	kfree(link_cpr_cfg->formats_config.caps);
-=======
 	kfree(link_cpr_cfg->formats_config[SKL_PARAM_INIT].caps);
->>>>>>> 5313acb4
 error_delete_pipeline:
 	ret = skl_delete_pipe(ctx, link_cpr_cfg->pipe);
 free_link_cpr_pipe:
@@ -1460,14 +1377,11 @@
 
 	skl_dsp_enable_notification(skl->skl_sst, false);
 
-<<<<<<< HEAD
-=======
 	if (skl->cfg.astate_cfg != NULL) {
 		skl_dsp_set_astate_cfg(skl->skl_sst, skl->cfg.astate_cfg->count,
 					skl->cfg.astate_cfg);
 	}
 
->>>>>>> 5313acb4
 	/* Set the FW config info from topology */
 	skl_tplg_fw_cfg_set(skl);
 
@@ -1669,11 +1583,7 @@
 		cpr_mconfig->gtw_cfg.dma_buffer_size = res->dma_buffer_size;
 		goto skip_buf_size_calc;
 	}
-<<<<<<< HEAD
-	
-=======
-
->>>>>>> 5313acb4
+
 	switch (mconfig->hw_conn_type) {
 	case SKL_CONN_SOURCE:
 		if (mconfig->dev_type == SKL_DEVICE_HDAHOST)
@@ -1688,19 +1598,11 @@
 		else
 			dma_io_buf =  res->ibs;
 		break;
-<<<<<<< HEAD
 
 	default: /* This should not occur */
 		dma_io_buf =  res->obs;
 	}
 
-=======
-
-	default: /* This should not occur */
-		dma_io_buf =  res->obs;
-	}
-
->>>>>>> 5313acb4
 	cpr_mconfig->gtw_cfg.dma_buffer_size =
 					mconfig->dma_buffer_size * dma_io_buf;
 
