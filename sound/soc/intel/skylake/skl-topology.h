/*
 *  skl_topology.h - Intel HDA Platform topology header file
 *
 *  Copyright (C) 2014-15 Intel Corp
 *  Author: Jeeja KP <jeeja.kp@intel.com>
 *  ~~~~~~~~~~~~~~~~~~~~~~~~~~~~~~~~~~~~~~~~~~~~~~~~~~~~~~~~~~~~~~~~~~~~~~~~~~
 *
 *  This program is free software; you can redistribute it and/or modify
 *  it under the terms of the GNU General Public License as published by
 *  the Free Software Foundation; version 2 of the License.
 *
 *  This program is distributed in the hope that it will be useful, but
 *  WITHOUT ANY WARRANTY; without even the implied warranty of
 *  MERCHANTABILITY or FITNESS FOR A PARTICULAR PURPOSE.  See the GNU
 *  General Public License for more details.
 *
 * ~~~~~~~~~~~~~~~~~~~~~~~~~~~~~~~~~~~~~~~~~~~~~~~~~~~~~~~~~~~~~~~~~~~~~~~~~~
 *
 */

#ifndef __SKL_TOPOLOGY_H__
#define __SKL_TOPOLOGY_H__

#include <linux/types.h>

#include <sound/hdaudio_ext.h>
#include <sound/soc.h>
#include "skl.h"
#include "skl-tplg-interface.h"

#define SKL_FIRST_PIPE		0
#define SKL_LAST_PIPE		1
#define SKL_INTERMEDIATE_PIPE	2

#define BITS_PER_BYTE 8
#define MAX_TS_GROUPS 8
#define MAX_DMIC_TS_GROUPS 4
#define MAX_FIXED_DMIC_PARAMS_SIZE 727
#define MAX_ADSP_SZ 1024

/* Maximum number of coefficients up down mixer module */
#define UP_DOWN_MIXER_MAX_COEFF		8

#define MODULE_MAX_IN_PINS	8
#define MODULE_MAX_OUT_PINS	8

#define SKL_MIC_CH_SUPPORT	4
#define SKL_MIC_MAX_CH_SUPPORT	8
#define SKL_DEFAULT_MIC_SEL_GAIN	0x3FF
#define SKL_MIC_SEL_SWITCH	0x3

#define SKL_OUTPUT_PIN		0
#define SKL_INPUT_PIN		1
#define SKL_MAX_PATH_CONFIGS	32
#define SKL_MAX_MODULES_IN_PIPE	8
#define SKL_MAX_MODULE_FORMATS		64
#define SKL_MAX_MODULE_RESOURCES	32
#define MAX_NUM_CHANNELS	8
<<<<<<< HEAD
=======
#define SKL_MAX_PARAMS_TYPES	4
>>>>>>> 5313acb4

enum skl_channel_index {
	SKL_CHANNEL_LEFT = 0,
	SKL_CHANNEL_RIGHT = 1,
	SKL_CHANNEL_CENTER = 2,
	SKL_CHANNEL_LEFT_SURROUND = 3,
	SKL_CHANNEL_CENTER_SURROUND = 3,
	SKL_CHANNEL_RIGHT_SURROUND = 4,
	SKL_CHANNEL_LFE = 7,
	SKL_CHANNEL_INVALID = 0xF,
};

enum skl_bitdepth {
	SKL_DEPTH_8BIT = 8,
	SKL_DEPTH_16BIT = 16,
	SKL_DEPTH_24BIT = 24,
	SKL_DEPTH_32BIT = 32,
	SKL_DEPTH_INVALID
};


enum skl_s_freq {
	SKL_FS_8000 = 8000,
	SKL_FS_11025 = 11025,
	SKL_FS_12000 = 12000,
	SKL_FS_16000 = 16000,
	SKL_FS_22050 = 22050,
	SKL_FS_24000 = 24000,
	SKL_FS_32000 = 32000,
	SKL_FS_44100 = 44100,
	SKL_FS_48000 = 48000,
	SKL_FS_64000 = 64000,
	SKL_FS_88200 = 88200,
	SKL_FS_96000 = 96000,
	SKL_FS_128000 = 128000,
	SKL_FS_176400 = 176400,
	SKL_FS_192000 = 192000,
	SKL_FS_INVALID
};

enum skl_widget_type {
	SKL_WIDGET_VMIXER = 1,
	SKL_WIDGET_MIXER = 2,
	SKL_WIDGET_PGA = 3,
	SKL_WIDGET_MUX = 4
};

enum skl_pipe_type {
	SKL_PIPE_SOURCE = 0,
	SKL_PIPE_INTERMEDIATE = 3,
	SKL_PIPE_SINK = 7
};

struct probe_pt_param {
	u32 params;
	u32 connection;
	u32 node_id;
};

struct skl_audio_data_format {
	enum skl_s_freq s_freq;
	enum skl_bitdepth bit_depth;
	u32 channel_map;
	enum skl_ch_cfg ch_cfg;
	enum skl_interleaving interleaving;
	u8 number_of_channels;
	u8 valid_bit_depth;
	u8 sample_type;
	u8 reserved[1];
} __packed;

struct skl_base_cfg {
	u32 cps;
	u32 ibs;
	u32 obs;
	u32 is_pages;
	struct skl_audio_data_format audio_fmt;
};

struct skl_probe_gtw_cfg {
	u32 node_id;
	u32 dma_buffer_size;
} __packed;

struct skl_probe_cfg {
	struct skl_base_cfg base_cfg;
	struct skl_probe_gtw_cfg prb_cfg;
} __packed;

struct skl_cpr_gtw_cfg {
	u32 node_id;
	u32 dma_buffer_size;
	u32 config_length;
	/* not mandatory; required only for DMIC/I2S */
	u32 config_data[1];
} __packed;

struct skl_dma_control {
	u32 node_id;
	u32 config_length;
	u32 config_data[0];
} __packed;

struct skl_cpr_cfg {
	struct skl_base_cfg base_cfg;
	struct skl_audio_data_format out_fmt;
	u32 cpr_feature_mask;
	struct skl_cpr_gtw_cfg gtw_cfg;
} __packed;


struct skl_src_module_cfg {
	struct skl_base_cfg base_cfg;
	enum skl_s_freq src_cfg;
	u32 mode;
} __packed;

struct notification_mask {
	u32 notify;
	u32 enable;
} __packed;

struct skl_up_down_mixer_cfg {
	struct skl_base_cfg base_cfg;
	enum skl_ch_cfg out_ch_cfg;
	/* This should be set to 1 if user coefficients are required */
	u32 coeff_sel;
	/* Pass the user coeff in this array */
	s32 coeff[UP_DOWN_MIXER_MAX_COEFF];
	u32 ch_map;
} __packed;

struct skl_algo_cfg {
	struct skl_base_cfg  base_cfg;
	char params[0];
} __packed;

struct skl_base_outfmt_cfg {
	struct skl_base_cfg base_cfg;
	struct skl_audio_data_format out_fmt;
} __packed;

enum skl_dma_type {
	SKL_DMA_HDA_HOST_OUTPUT_CLASS = 0,
	SKL_DMA_HDA_HOST_INPUT_CLASS = 1,
	SKL_DMA_HDA_HOST_INOUT_CLASS = 2,
	SKL_DMA_HDA_LINK_OUTPUT_CLASS = 8,
	SKL_DMA_HDA_LINK_INPUT_CLASS = 9,
	SKL_DMA_HDA_LINK_INOUT_CLASS = 0xA,
	SKL_DMA_DMIC_LINK_INPUT_CLASS = 0xB,
	SKL_DMA_I2S_LINK_OUTPUT_CLASS = 0xC,
	SKL_DMA_I2S_LINK_INPUT_CLASS = 0xD,
	SKL_DMA_SDW_LINK_OUTPUT_CLASS = 0x10,
	SKL_DMA_SDW_LINK_INPUT_CLASS = 0x11,
};

union skl_ssp_dma_node {
	u8 val;
	struct {
		u8 time_slot_index:4;
		u8 i2s_instance:4;
	} dma_node;
};

union skl_connector_node_id {
	u32 val;
	struct {
		u32 vindex:8;
		u32 dma_type:5;
		u32 rsvd:19;
	} node;
};

struct skl_module_cfg;

struct skl_mod_inst_map {
	u16 mod_id;
	u16 inst_id;
};

struct skl_uuid_inst_map {
	u16 inst_id;
	u16 reserved;
	uuid_le mod_uuid;
} __packed;

struct skl_kpb_params {
	u32 num_modules;
	union {
		struct skl_mod_inst_map map[0];
		struct skl_uuid_inst_map map_uuid[0];
	} u;
};

struct skl_gain_module_config {
	struct skl_base_cfg mconf;
	struct skl_gain_config gain_cfg;
};

struct skl_gain_module_config {
	struct skl_base_cfg mconf;
	struct skl_gain_config gain_cfg;
};

struct skl_module_inst_id {
	uuid_le mod_uuid;
	int module_id;
	u32 instance_id;
	int pvt_id;
};

enum skl_module_pin_state {
	SKL_PIN_UNBIND = 0,
	SKL_PIN_BIND_DONE = 1,
};

struct skl_module_pin {
	struct skl_module_inst_id id;
	bool is_dynamic;
	bool in_use;
	enum skl_module_pin_state pin_state;
	struct skl_module_cfg *tgt_mcfg;
};

struct skl_specific_cfg {
	u32 set_params;
	u32 param_id;
	u32 caps_size;
	u32 *caps;
};

enum skl_pipe_state {
	SKL_PIPE_INVALID = 0,
	SKL_PIPE_CREATED = 1,
	SKL_PIPE_PAUSED = 2,
	SKL_PIPE_STARTED = 3,
	SKL_PIPE_RESET = 4
};

struct skl_pipe_module {
	struct snd_soc_dapm_widget *w;
	struct list_head node;
};

struct skl_pipe_params {
	u8 host_dma_id;
	u8 link_dma_id;
	u32 ch;
	u32 s_freq;
	u32 s_fmt;
	u8 linktype;
	snd_pcm_format_t format;
	int link_index;
	int stream;
	unsigned int host_bps;
	unsigned int link_bps;
};

struct skl_pipe_fmt {
	u32 freq;
	u8 channels;
	u8 bps;
};

struct skl_pipe_mcfg {
	u8 res_idx;
	u8 fmt_idx;
};

struct skl_path_config {
	char name[SKL_MAX_NAME_LENGTH];
	u8 idx;
	u8 mem_pages;
	struct skl_pipe_fmt in_fmt;
	struct skl_pipe_fmt out_fmt;
};

struct skl_pipe {
	u8 ppl_id;
	u8 pipe_priority;
	u16 conn_type;
	u32 memory_pages;
	u8 lp_mode;
	char name[SKL_MAX_NAME_LENGTH];
	char device[32];
	u8 create_priority;
	u8 order;
	u8 direction;
	u8 pipe_mode;
	struct skl_pipe_params *p_params;
	enum skl_pipe_state state;
	u8 nr_modules;
	u8 cur_config_idx;
	u8 nr_cfgs;
	struct skl_path_config configs[SKL_MAX_PATH_CONFIGS];
	struct list_head w_list;
	bool passthru;
	u32 pipe_config_idx;
};

enum skl_module_state {
	SKL_MODULE_UNINIT = 0,
	SKL_MODULE_LOADED = 1,
	SKL_MODULE_INIT_DONE = 2,
	SKL_MODULE_BIND_DONE = 3,
	SKL_MODULE_UNLOADED = 4,
};

enum d0i3_capability {
	SKL_D0I3_NONE = 0,
	SKL_D0I3_STREAMING = 1,
	SKL_D0I3_NON_STREAMING = 2,
};

struct skl_sdw_agg_data {
	int alh_stream_num;
	int ch_mask;
};

struct skl_sdw_aggregation {
	int num_masters;
	struct skl_sdw_agg_data agg_data[4];
};

struct skl_module_fmt {
	u32 channels;
	u32 s_freq;
	u32 bit_depth;
	u32 valid_bit_depth;
	u32 ch_cfg;
	u32 interleaving_style;
	u32 sample_type;
	u32 ch_map;
};

struct skl_module_pin_fmt {
	u8 pin_id;
	struct skl_module_fmt pin_fmt;
};

struct skl_module_intf {
	u8 fmt_idx;
	u8 nr_input_fmt;
	u8 nr_output_fmt;
	struct skl_module_pin_fmt input[SKL_MAX_IN_QUEUE];
	struct	skl_module_pin_fmt output[SKL_MAX_OUT_QUEUE];
};

struct skl_module_pin_resources {
	u8 pin_index;
	u32 buf_size;
};

struct skl_module_res {
	u8 res_idx;
	u32 is_pages;
	u32 cps;
	u32 ibs;
	u32 obs;
	u32 dma_buffer_size;
	u32 cpc;
	u32 mod_flags;
	u32 obls;
	u8 nr_input_pins;
	u8 nr_output_pins;
	struct skl_module_pin_resources input[SKL_MAX_IN_QUEUE];
	struct skl_module_pin_resources output[SKL_MAX_OUT_QUEUE];
};

struct skl_module {
	u16 major_version;
	u16 minor_version;
	u16 hotfix_version;
	u16 build_version;
	uuid_le uuid;
	u8 loadable;
	u8 input_pin_type;
	u8 output_pin_type;
	u8 auto_start;
	u8 max_input_pins;
	u8 max_output_pins;
	u8 max_instance_count;
	char *library_name;
	u8 nr_resources;
	u8 nr_interfaces;
	struct skl_module_res resources[SKL_MAX_MODULE_RESOURCES];
	struct skl_module_intf formats[SKL_MAX_MODULE_FORMATS];
};

struct skl_gain_data {
	u64 ramp_duration;
	u32 ramp_type;
	u32 volume[MAX_NUM_CHANNELS];
};

struct skl_module_cfg {
	u8 guid[16];
	struct skl_module_inst_id id;
	struct skl_module *module;
	int res_idx;
	int fmt_idx;
<<<<<<< HEAD
=======
	int fmt_cfg_idx;
>>>>>>> 5313acb4
	u8 domain;
	u8 core_id;
	u8 dev_type;
	u8 dma_id;
	u8 time_slot;
	u8 dmic_ch_combo_index;
	u32 dmic_ch_type;
	u32 params_fixup;
	u32 converter;
	u32 vbus_id;
	u32 mem_pages;
	enum d0i3_capability d0i3_caps;
	u32 sdw_stream_num;
	bool sdw_agg_enable;
	struct skl_sdw_aggregation sdw_agg;
	u32 dma_buffer_size; /* in milli seconds */
	struct skl_module_pin *m_in_pin;
	struct skl_module_pin *m_out_pin;
	enum skl_module_type m_type;
	enum skl_hw_conn_type  hw_conn_type;
	enum skl_module_state m_state;
	struct skl_pipe *pipe;
<<<<<<< HEAD
	struct skl_specific_cfg formats_config;
=======
	struct skl_specific_cfg formats_config[SKL_MAX_PARAMS_TYPES];
>>>>>>> 5313acb4
	struct skl_pipe_mcfg mod_cfg[SKL_MAX_MODULES_IN_PIPE];
	struct skl_gain_data *gain_data;
};

struct skl_algo_data {
	u32 param_id;
	u32 set_params;
	u32 max;
	u32 size;
	char *params;
};

struct skl_probe_data {
	/* connect or disconnect */
	u8 operation;
	/* extractor or injector or inject-reextract */
	u32 purpose;
	u32 probe_point_id;
	u32 node_id;
} __packed;

struct skl_probe_attach_inj_dma {
	union skl_connector_node_id node_id;
	u32 dma_buff_size;
} __packed;
struct skl_pipeline {
	struct skl_pipe *pipe;
	struct list_head node;
};

struct skl_module_deferred_bind {
	struct skl_module_cfg *src;
	struct skl_module_cfg *dst;
	struct list_head node;
};

struct skl_mic_sel_config {
	u16 mic_switch;
	u16 flags;
	u16 blob[SKL_MIC_MAX_CH_SUPPORT][SKL_MIC_MAX_CH_SUPPORT];
} __packed;

enum skl_channel {
	SKL_CH_MONO = 1,
	SKL_CH_STEREO = 2,
	SKL_CH_TRIO = 3,
	SKL_CH_QUATRO = 4,
};

static inline struct skl *get_skl_ctx(struct device *dev)
{
	struct hdac_ext_bus *ebus = dev_get_drvdata(dev);

	return ebus_to_skl(ebus);
}

struct skl_probe_config;

struct mod_set_get {
	u32 size;
	u32 primary;
	u32 extension;
	u32 mailbx[1024];
};

struct fw_ipc_data {
	u32 replysz;
	u32 adsp_id;
	u32 mailbx[MAX_ADSP_SZ];
	struct mutex mutex;
};

int skl_tplg_be_update_params(struct snd_soc_dai *dai,
	struct skl_pipe_params *params);
int skl_dsp_set_dma_clk_controls(struct skl_sst *ctx);
int skl_dsp_set_dma_control(struct skl_sst *ctx, u32 *caps,
			u32 caps_size, u32 node_id);
void skl_tplg_set_be_dmic_config(struct snd_soc_dai *dai,
	struct skl_pipe_params *params, int stream);
int skl_tplg_init(struct snd_soc_platform *platform,
				struct hdac_ext_bus *ebus);
struct skl_module_cfg *skl_tplg_fe_get_cpr_module(
		struct snd_soc_dai *dai, int stream);
int skl_tplg_update_pipe_params(struct device *dev,
		struct skl_module_cfg *mconfig, struct skl_pipe_params *params);

void skl_tplg_d0i3_get(struct skl *skl, enum d0i3_capability caps);
void skl_tplg_d0i3_put(struct skl *skl, enum d0i3_capability caps);

int skl_create_pipeline(struct skl_sst *ctx, struct skl_pipe *pipe);

int skl_run_pipe(struct skl_sst *ctx, struct skl_pipe *pipe);

int skl_pause_pipe(struct skl_sst *ctx, struct skl_pipe *pipe);

int skl_delete_pipe(struct skl_sst *ctx, struct skl_pipe *pipe);

int skl_stop_pipe(struct skl_sst *ctx, struct skl_pipe *pipe);

int skl_reset_pipe(struct skl_sst *ctx, struct skl_pipe *pipe);

int skl_init_module(struct skl_sst *ctx, struct skl_module_cfg *module_config);

int skl_init_probe_module(struct skl_sst *ctx, struct skl_module_cfg *module_config);

int skl_uninit_probe_module(struct skl_sst *ctx, struct skl_module_cfg *module_config);

int skl_probe_get_index(struct snd_soc_dai *dai,
				struct skl_probe_config *pconfig);

int skl_probe_attach_inj_dma(struct snd_soc_dapm_widget *w,
					struct skl_sst *ctx, int index);
int skl_probe_detach_inj_dma(struct skl_sst *ctx,
		struct snd_soc_dapm_widget *w, int index);
int skl_probe_point_set_config(struct snd_soc_dapm_widget *w,
						struct skl_sst *ctx, int direction,
						struct snd_soc_dai *dai);
int skl_tplg_set_module_params(struct snd_soc_dapm_widget *w,
						struct skl_sst *ctx);

int skl_bind_modules(struct skl_sst *ctx, struct skl_module_cfg
	*src_module, struct skl_module_cfg *dst_module);

int skl_unbind_modules(struct skl_sst *ctx, struct skl_module_cfg
	*src_module, struct skl_module_cfg *dst_module);
int skl_probe_point_disconnect_ext(struct skl_sst *ctx,
					struct snd_soc_dapm_widget *w);
int skl_probe_point_disconnect_inj(struct skl_sst *ctx,
			struct snd_soc_dapm_widget *w, int index);
int skl_set_module_params(struct skl_sst *ctx, u32 *params, int size,
			u32 param_id, struct skl_module_cfg *mcfg);
int skl_get_module_params(struct skl_sst *ctx, u32 *params, int size,
			  u32 param_id, struct skl_module_cfg *mcfg);

struct skl_module_cfg *skl_tplg_be_get_cpr_module(struct snd_soc_dai *dai,
								int stream);
<<<<<<< HEAD
int is_skl_dsp_widget_type(struct snd_soc_dapm_widget *w);
=======
int is_skl_dsp_widget_type(struct snd_soc_dapm_widget *w, struct device *dev);
>>>>>>> 5313acb4

enum skl_bitdepth skl_get_bit_depth(int params);
int skl_pcm_host_dma_prepare(struct device *dev,
			struct skl_pipe_params *params);
int skl_pcm_link_dma_prepare(struct device *dev,
			struct skl_pipe_params *params);

int skl_dai_load(struct snd_soc_component *cmp,
		 struct snd_soc_dai_driver *pcm_dai);

int skl_tplg_dsp_log_get(struct snd_kcontrol *kcontrol,
			 struct snd_ctl_elem_value *ucontrol);
int skl_tplg_dsp_log_set(struct snd_kcontrol *kcontrol,
			 struct snd_ctl_elem_value *ucontrol);
int skl_tplg_change_notification_get(struct snd_kcontrol *kcontrol,
			unsigned int __user *data, unsigned int size);
struct snd_kcontrol *skl_search_notify_kctl(struct skl_sst *skl,
							u32 notify_id);
int skl_create_notify_kctl_list(struct skl_sst *skl_sst,
					struct snd_card *card);
void skl_delete_notify_kctl_list(struct skl_sst *skl_sst);
struct snd_kcontrol *skl_get_notify_kcontrol(struct skl_sst *skl,
				struct snd_card *card, u32 notify_id);
void skl_tplg_fw_cfg_set(struct skl *skl);
<<<<<<< HEAD

=======
static int skl_tplg_get_caps_data(struct device *dev, char *data,
				struct skl_module_cfg *mconfig);

void skl_tplg_add_moduleid_in_bind_params(struct skl *skl,
				struct snd_soc_dapm_widget *w);
>>>>>>> 5313acb4
#endif<|MERGE_RESOLUTION|>--- conflicted
+++ resolved
@@ -56,10 +56,7 @@
 #define SKL_MAX_MODULE_FORMATS		64
 #define SKL_MAX_MODULE_RESOURCES	32
 #define MAX_NUM_CHANNELS	8
-<<<<<<< HEAD
-=======
 #define SKL_MAX_PARAMS_TYPES	4
->>>>>>> 5313acb4
 
 enum skl_channel_index {
 	SKL_CHANNEL_LEFT = 0,
@@ -252,11 +249,6 @@
 		struct skl_mod_inst_map map[0];
 		struct skl_uuid_inst_map map_uuid[0];
 	} u;
-};
-
-struct skl_gain_module_config {
-	struct skl_base_cfg mconf;
-	struct skl_gain_config gain_cfg;
 };
 
 struct skl_gain_module_config {
@@ -461,10 +453,7 @@
 	struct skl_module *module;
 	int res_idx;
 	int fmt_idx;
-<<<<<<< HEAD
-=======
 	int fmt_cfg_idx;
->>>>>>> 5313acb4
 	u8 domain;
 	u8 core_id;
 	u8 dev_type;
@@ -487,11 +476,7 @@
 	enum skl_hw_conn_type  hw_conn_type;
 	enum skl_module_state m_state;
 	struct skl_pipe *pipe;
-<<<<<<< HEAD
-	struct skl_specific_cfg formats_config;
-=======
 	struct skl_specific_cfg formats_config[SKL_MAX_PARAMS_TYPES];
->>>>>>> 5313acb4
 	struct skl_pipe_mcfg mod_cfg[SKL_MAX_MODULES_IN_PIPE];
 	struct skl_gain_data *gain_data;
 };
@@ -628,11 +613,7 @@
 
 struct skl_module_cfg *skl_tplg_be_get_cpr_module(struct snd_soc_dai *dai,
 								int stream);
-<<<<<<< HEAD
-int is_skl_dsp_widget_type(struct snd_soc_dapm_widget *w);
-=======
 int is_skl_dsp_widget_type(struct snd_soc_dapm_widget *w, struct device *dev);
->>>>>>> 5313acb4
 
 enum skl_bitdepth skl_get_bit_depth(int params);
 int skl_pcm_host_dma_prepare(struct device *dev,
@@ -657,13 +638,9 @@
 struct snd_kcontrol *skl_get_notify_kcontrol(struct skl_sst *skl,
 				struct snd_card *card, u32 notify_id);
 void skl_tplg_fw_cfg_set(struct skl *skl);
-<<<<<<< HEAD
-
-=======
 static int skl_tplg_get_caps_data(struct device *dev, char *data,
 				struct skl_module_cfg *mconfig);
 
 void skl_tplg_add_moduleid_in_bind_params(struct skl *skl,
 				struct snd_soc_dapm_widget *w);
->>>>>>> 5313acb4
 #endif