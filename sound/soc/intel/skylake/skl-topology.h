/*
 *  skl_topology.h - Intel HDA Platform topology header file
 *
 *  Copyright (C) 2014-15 Intel Corp
 *  Author: Jeeja KP <jeeja.kp@intel.com>
 *  ~~~~~~~~~~~~~~~~~~~~~~~~~~~~~~~~~~~~~~~~~~~~~~~~~~~~~~~~~~~~~~~~~~~~~~~~~~
 *
 *  This program is free software; you can redistribute it and/or modify
 *  it under the terms of the GNU General Public License as published by
 *  the Free Software Foundation; version 2 of the License.
 *
 *  This program is distributed in the hope that it will be useful, but
 *  WITHOUT ANY WARRANTY; without even the implied warranty of
 *  MERCHANTABILITY or FITNESS FOR A PARTICULAR PURPOSE.  See the GNU
 *  General Public License for more details.
 *
 * ~~~~~~~~~~~~~~~~~~~~~~~~~~~~~~~~~~~~~~~~~~~~~~~~~~~~~~~~~~~~~~~~~~~~~~~~~~
 *
 */

#ifndef __SKL_TOPOLOGY_H__
#define __SKL_TOPOLOGY_H__

#include <linux/types.h>

#include <sound/hdaudio_ext.h>
#include <sound/soc.h>
#include "skl.h"
#include "skl-tplg-interface.h"

#define SKL_FIRST_PIPE		0
#define SKL_LAST_PIPE		1
#define SKL_INTERMEDIATE_PIPE	2

#define BITS_PER_BYTE 8
#define MAX_TS_GROUPS 8
#define MAX_DMIC_TS_GROUPS 4
#define MAX_FIXED_DMIC_PARAMS_SIZE 727
#define MAX_ADSP_SZ 1024

/* Maximum number of coefficients up down mixer module */
#define UP_DOWN_MIXER_MAX_COEFF		8

#define MODULE_MAX_IN_PINS	8
#define MODULE_MAX_OUT_PINS	8

#define SKL_MIC_CH_SUPPORT	4
#define SKL_MIC_MAX_CH_SUPPORT	8
#define SKL_DEFAULT_MIC_SEL_GAIN	0x3FF
#define SKL_MIC_SEL_SWITCH	0x3

#define SKL_OUTPUT_PIN		0
#define SKL_INPUT_PIN		1
#define SKL_MAX_PATH_CONFIGS	32
#define SKL_MAX_MODULES_IN_PIPE	8
#define SKL_MAX_MODULE_FORMATS		64
#define SKL_MAX_MODULE_RESOURCES	32
#define MAX_NUM_CHANNELS	8

enum skl_channel_index {
	SKL_CHANNEL_LEFT = 0,
	SKL_CHANNEL_RIGHT = 1,
	SKL_CHANNEL_CENTER = 2,
	SKL_CHANNEL_LEFT_SURROUND = 3,
	SKL_CHANNEL_CENTER_SURROUND = 3,
	SKL_CHANNEL_RIGHT_SURROUND = 4,
	SKL_CHANNEL_LFE = 7,
	SKL_CHANNEL_INVALID = 0xF,
};

enum skl_bitdepth {
	SKL_DEPTH_8BIT = 8,
	SKL_DEPTH_16BIT = 16,
	SKL_DEPTH_24BIT = 24,
	SKL_DEPTH_32BIT = 32,
	SKL_DEPTH_INVALID
};


enum skl_s_freq {
	SKL_FS_8000 = 8000,
	SKL_FS_11025 = 11025,
	SKL_FS_12000 = 12000,
	SKL_FS_16000 = 16000,
	SKL_FS_22050 = 22050,
	SKL_FS_24000 = 24000,
	SKL_FS_32000 = 32000,
	SKL_FS_44100 = 44100,
	SKL_FS_48000 = 48000,
	SKL_FS_64000 = 64000,
	SKL_FS_88200 = 88200,
	SKL_FS_96000 = 96000,
	SKL_FS_128000 = 128000,
	SKL_FS_176400 = 176400,
	SKL_FS_192000 = 192000,
	SKL_FS_INVALID
};

enum skl_widget_type {
	SKL_WIDGET_VMIXER = 1,
	SKL_WIDGET_MIXER = 2,
	SKL_WIDGET_PGA = 3,
	SKL_WIDGET_MUX = 4
};

enum skl_pipe_type {
	SKL_PIPE_SOURCE = 0,
	SKL_PIPE_INTERMEDIATE = 3,
	SKL_PIPE_SINK = 7
};

struct probe_pt_param {
	u32 params;
	u32 connection;
	u32 node_id;
};

struct skl_audio_data_format {
	enum skl_s_freq s_freq;
	enum skl_bitdepth bit_depth;
	u32 channel_map;
	enum skl_ch_cfg ch_cfg;
	enum skl_interleaving interleaving;
	u8 number_of_channels;
	u8 valid_bit_depth;
	u8 sample_type;
	u8 reserved[1];
} __packed;

struct skl_base_cfg {
	u32 cps;
	u32 ibs;
	u32 obs;
	u32 is_pages;
	struct skl_audio_data_format audio_fmt;
};

struct skl_probe_gtw_cfg {
	u32 node_id;
	u32 dma_buffer_size;
} __packed;

struct skl_probe_cfg {
	struct skl_base_cfg base_cfg;
	struct skl_probe_gtw_cfg prb_cfg;
} __packed;

struct skl_cpr_gtw_cfg {
	u32 node_id;
	u32 dma_buffer_size;
	u32 config_length;
	/* not mandatory; required only for DMIC/I2S */
	u32 config_data[1];
} __packed;

struct skl_dma_control {
	u32 node_id;
	u32 config_length;
	u32 config_data[0];
} __packed;

struct skl_cpr_cfg {
	struct skl_base_cfg base_cfg;
	struct skl_audio_data_format out_fmt;
	u32 cpr_feature_mask;
	struct skl_cpr_gtw_cfg gtw_cfg;
} __packed;


struct skl_src_module_cfg {
	struct skl_base_cfg base_cfg;
	enum skl_s_freq src_cfg;
	u32 mode;
} __packed;

struct notification_mask {
	u32 notify;
	u32 enable;
} __packed;

struct skl_up_down_mixer_cfg {
	struct skl_base_cfg base_cfg;
	enum skl_ch_cfg out_ch_cfg;
	/* This should be set to 1 if user coefficients are required */
	u32 coeff_sel;
	/* Pass the user coeff in this array */
	s32 coeff[UP_DOWN_MIXER_MAX_COEFF];
	u32 ch_map;
} __packed;

struct skl_algo_cfg {
	struct skl_base_cfg  base_cfg;
	char params[0];
} __packed;

struct skl_base_outfmt_cfg {
	struct skl_base_cfg base_cfg;
	struct skl_audio_data_format out_fmt;
} __packed;

enum skl_dma_type {
	SKL_DMA_HDA_HOST_OUTPUT_CLASS = 0,
	SKL_DMA_HDA_HOST_INPUT_CLASS = 1,
	SKL_DMA_HDA_HOST_INOUT_CLASS = 2,
	SKL_DMA_HDA_LINK_OUTPUT_CLASS = 8,
	SKL_DMA_HDA_LINK_INPUT_CLASS = 9,
	SKL_DMA_HDA_LINK_INOUT_CLASS = 0xA,
	SKL_DMA_DMIC_LINK_INPUT_CLASS = 0xB,
	SKL_DMA_I2S_LINK_OUTPUT_CLASS = 0xC,
	SKL_DMA_I2S_LINK_INPUT_CLASS = 0xD,
	SKL_DMA_SDW_LINK_OUTPUT_CLASS = 0x10,
	SKL_DMA_SDW_LINK_INPUT_CLASS = 0x11,
};

union skl_ssp_dma_node {
	u8 val;
	struct {
		u8 time_slot_index:4;
		u8 i2s_instance:4;
	} dma_node;
};

union skl_connector_node_id {
	u32 val;
	struct {
		u32 vindex:8;
		u32 dma_type:5;
		u32 rsvd:19;
	} node;
};

struct skl_module_cfg;

struct skl_mod_inst_map {
	u16 mod_id;
	u16 inst_id;
};

struct skl_kpb_params {
	u32 num_modules;
	struct skl_mod_inst_map map[0];
};

struct skl_gain_module_config {
	struct skl_base_cfg mconf;
	struct skl_gain_config gain_cfg;
};

struct skl_module_inst_id {
	uuid_le mod_uuid;
	int module_id;
	u32 instance_id;
	int pvt_id;
};

enum skl_module_pin_state {
	SKL_PIN_UNBIND = 0,
	SKL_PIN_BIND_DONE = 1,
};

struct skl_module_pin {
	struct skl_module_inst_id id;
	bool is_dynamic;
	bool in_use;
	enum skl_module_pin_state pin_state;
	struct skl_module_cfg *tgt_mcfg;
};

struct skl_specific_cfg {
	u32 set_params;
	u32 param_id;
	u32 caps_size;
	u32 *caps;
};

enum skl_pipe_state {
	SKL_PIPE_INVALID = 0,
	SKL_PIPE_CREATED = 1,
	SKL_PIPE_PAUSED = 2,
	SKL_PIPE_STARTED = 3,
	SKL_PIPE_RESET = 4
};

struct skl_pipe_module {
	struct snd_soc_dapm_widget *w;
	struct list_head node;
};

struct skl_pipe_params {
	u8 host_dma_id;
	u8 link_dma_id;
	u32 ch;
	u32 s_freq;
	u32 s_fmt;
	u8 linktype;
	snd_pcm_format_t format;
	int link_index;
	int stream;
	unsigned int host_bps;
	unsigned int link_bps;
};

struct skl_pipe_fmt {
	u32 freq;
	u8 channels;
	u8 bps;
};

struct skl_pipe_mcfg {
	u8 res_idx;
	u8 fmt_idx;
};

struct skl_path_config {
	char name[SKL_MAX_NAME_LENGTH];
	u8 idx;
	u8 mem_pages;
	struct skl_pipe_fmt in_fmt;
	struct skl_pipe_fmt out_fmt;
};

struct skl_pipe {
	u8 ppl_id;
	u8 pipe_priority;
	u16 conn_type;
	u32 memory_pages;
	u8 lp_mode;
	char name[SKL_MAX_NAME_LENGTH];
	char device[32];
	u8 create_priority;
	u8 order;
	u8 direction;
	u8 pipe_mode;
	struct skl_pipe_params *p_params;
	enum skl_pipe_state state;
	u8 nr_modules;
	u8 cur_config_idx;
	u8 nr_cfgs;
	struct skl_path_config configs[SKL_MAX_PATH_CONFIGS];
	struct list_head w_list;
	bool passthru;
	u32 pipe_config_idx;
};

enum skl_module_state {
	SKL_MODULE_UNINIT = 0,
	SKL_MODULE_LOADED = 1,
	SKL_MODULE_INIT_DONE = 2,
	SKL_MODULE_BIND_DONE = 3,
	SKL_MODULE_UNLOADED = 4,
};

enum d0i3_capability {
	SKL_D0I3_NONE = 0,
	SKL_D0I3_STREAMING = 1,
	SKL_D0I3_NON_STREAMING = 2,
};

struct skl_sdw_agg_data {
	int alh_stream_num;
	int ch_mask;
};

struct skl_sdw_aggregation {
	int num_masters;
	struct skl_sdw_agg_data agg_data[4];
};

struct skl_module_fmt {
	u32 channels;
	u32 s_freq;
	u32 bit_depth;
	u32 valid_bit_depth;
	u32 ch_cfg;
	u32 interleaving_style;
	u32 sample_type;
	u32 ch_map;
};

struct skl_module_pin_fmt {
	u8 pin_id;
	struct skl_module_fmt pin_fmt;
};

struct skl_module_intf {
	u8 fmt_idx;
	u8 nr_input_fmt;
	u8 nr_output_fmt;
	struct skl_module_pin_fmt input[SKL_MAX_IN_QUEUE];
	struct	skl_module_pin_fmt output[SKL_MAX_OUT_QUEUE];
};

struct skl_module_pin_resources {
	u8 pin_index;
	u32 buf_size;
};

struct skl_module_res {
	u8 res_idx;
	u32 is_pages;
	u32 cps;
	u32 ibs;
	u32 obs;
	u32 dma_buffer_size;
	u32 cpc;
	u32 mod_flags;
	u32 obls;
	u8 nr_input_pins;
	u8 nr_output_pins;
	struct skl_module_pin_resources input[SKL_MAX_IN_QUEUE];
	struct skl_module_pin_resources output[SKL_MAX_OUT_QUEUE];
};

struct skl_module {
	u16 major_version;
	u16 minor_version;
	u16 hotfix_version;
	u16 build_version;
	uuid_le uuid;
	u8 loadable;
	u8 input_pin_type;
	u8 output_pin_type;
	u8 auto_start;
	u8 max_input_pins;
	u8 max_output_pins;
	u8 max_instance_count;
	char *library_name;
	u8 nr_resources;
	u8 nr_interfaces;
	struct skl_module_res resources[SKL_MAX_MODULE_RESOURCES];
	struct skl_module_intf formats[SKL_MAX_MODULE_FORMATS];
};

struct skl_gain_data {
	u64 ramp_duration;
	u32 ramp_type;
	u32 volume[MAX_NUM_CHANNELS];
};

struct skl_module_cfg {
	u8 guid[16];
	struct skl_module_inst_id id;
	struct skl_module *module;
	int res_idx;
	int fmt_idx;
	u8 domain;
	u8 core_id;
	u8 dev_type;
	u8 dma_id;
	u8 time_slot;
	u8 dmic_ch_combo_index;
	u32 dmic_ch_type;
	u32 params_fixup;
	u32 converter;
	u32 vbus_id;
	u32 mem_pages;
	enum d0i3_capability d0i3_caps;
	u32 sdw_stream_num;
	bool sdw_agg_enable;
	struct skl_sdw_aggregation sdw_agg;
	u32 dma_buffer_size; /* in milli seconds */
	struct skl_module_pin *m_in_pin;
	struct skl_module_pin *m_out_pin;
	enum skl_module_type m_type;
	enum skl_hw_conn_type  hw_conn_type;
	enum skl_module_state m_state;
	struct skl_pipe *pipe;
	struct skl_specific_cfg formats_config;
	struct skl_pipe_mcfg mod_cfg[SKL_MAX_MODULES_IN_PIPE];
	struct skl_gain_data *gain_data;
};

struct skl_algo_data {
	u32 param_id;
	u32 set_params;
	u32 max;
	u32 size;
	char *params;
};

struct skl_probe_data {
	/* connect or disconnect */
	u8 operation;
	/* extractor or injector or inject-reextract */
	u32 purpose;
	u32 probe_point_id;
	u32 node_id;
} __packed;

struct skl_probe_attach_inj_dma {
	union skl_connector_node_id node_id;
	u32 dma_buff_size;
} __packed;
struct skl_pipeline {
	struct skl_pipe *pipe;
	struct list_head node;
};

struct skl_module_deferred_bind {
	struct skl_module_cfg *src;
	struct skl_module_cfg *dst;
	struct list_head node;
};

struct skl_mic_sel_config {
	u16 mic_switch;
	u16 flags;
	u16 blob[SKL_MIC_MAX_CH_SUPPORT][SKL_MIC_MAX_CH_SUPPORT];
} __packed;

enum skl_channel {
	SKL_CH_MONO = 1,
	SKL_CH_STEREO = 2,
	SKL_CH_TRIO = 3,
	SKL_CH_QUATRO = 4,
};

static inline struct skl *get_skl_ctx(struct device *dev)
{
	struct hdac_ext_bus *ebus = dev_get_drvdata(dev);

	return ebus_to_skl(ebus);
}

struct skl_probe_config;

struct mod_set_get {
	u32 size;
	u32 primary;
	u32 extension;
	u32 mailbx[1024];
};

struct fw_ipc_data {
	u32 replysz;
	u32 adsp_id;
	u32 mailbx[MAX_ADSP_SZ];
	struct mutex mutex;
};

int skl_tplg_be_update_params(struct snd_soc_dai *dai,
	struct skl_pipe_params *params);
int skl_dsp_set_dma_clk_controls(struct skl_sst *ctx);
int skl_dsp_set_dma_control(struct skl_sst *ctx, u32 *caps,
			u32 caps_size, u32 node_id);
void skl_tplg_set_be_dmic_config(struct snd_soc_dai *dai,
	struct skl_pipe_params *params, int stream);
int skl_tplg_init(struct snd_soc_platform *platform,
				struct hdac_ext_bus *ebus);
struct skl_module_cfg *skl_tplg_fe_get_cpr_module(
		struct snd_soc_dai *dai, int stream);
int skl_tplg_update_pipe_params(struct device *dev,
		struct skl_module_cfg *mconfig, struct skl_pipe_params *params);

void skl_tplg_d0i3_get(struct skl *skl, enum d0i3_capability caps);
void skl_tplg_d0i3_put(struct skl *skl, enum d0i3_capability caps);

int skl_create_pipeline(struct skl_sst *ctx, struct skl_pipe *pipe);

int skl_run_pipe(struct skl_sst *ctx, struct skl_pipe *pipe);

int skl_pause_pipe(struct skl_sst *ctx, struct skl_pipe *pipe);

int skl_delete_pipe(struct skl_sst *ctx, struct skl_pipe *pipe);

int skl_stop_pipe(struct skl_sst *ctx, struct skl_pipe *pipe);

int skl_reset_pipe(struct skl_sst *ctx, struct skl_pipe *pipe);

int skl_init_module(struct skl_sst *ctx, struct skl_module_cfg *module_config);

int skl_init_probe_module(struct skl_sst *ctx, struct skl_module_cfg *module_config);

int skl_uninit_probe_module(struct skl_sst *ctx, struct skl_module_cfg *module_config);

int skl_probe_get_index(struct snd_soc_dai *dai,
				struct skl_probe_config *pconfig);

int skl_probe_attach_inj_dma(struct snd_soc_dapm_widget *w,
					struct skl_sst *ctx, int index);
int skl_probe_detach_inj_dma(struct skl_sst *ctx,
		struct snd_soc_dapm_widget *w, int index);
int skl_probe_point_set_config(struct snd_soc_dapm_widget *w,
						struct skl_sst *ctx, int direction,
						struct snd_soc_dai *dai);
int skl_tplg_set_module_params(struct snd_soc_dapm_widget *w,
						struct skl_sst *ctx);

int skl_bind_modules(struct skl_sst *ctx, struct skl_module_cfg
	*src_module, struct skl_module_cfg *dst_module);

int skl_unbind_modules(struct skl_sst *ctx, struct skl_module_cfg
	*src_module, struct skl_module_cfg *dst_module);
int skl_probe_point_disconnect_ext(struct skl_sst *ctx,
					struct snd_soc_dapm_widget *w);
int skl_probe_point_disconnect_inj(struct skl_sst *ctx,
			struct snd_soc_dapm_widget *w, int index);
int skl_set_module_params(struct skl_sst *ctx, u32 *params, int size,
			u32 param_id, struct skl_module_cfg *mcfg);
int skl_get_module_params(struct skl_sst *ctx, u32 *params, int size,
			  u32 param_id, struct skl_module_cfg *mcfg);

struct skl_module_cfg *skl_tplg_be_get_cpr_module(struct snd_soc_dai *dai,
								int stream);
int is_skl_dsp_widget_type(struct snd_soc_dapm_widget *w);

enum skl_bitdepth skl_get_bit_depth(int params);
int skl_pcm_host_dma_prepare(struct device *dev,
			struct skl_pipe_params *params);
int skl_pcm_link_dma_prepare(struct device *dev,
			struct skl_pipe_params *params);

int skl_dai_load(struct snd_soc_component *cmp,
		 struct snd_soc_dai_driver *pcm_dai);

int skl_tplg_dsp_log_get(struct snd_kcontrol *kcontrol,
			 struct snd_ctl_elem_value *ucontrol);
int skl_tplg_dsp_log_set(struct snd_kcontrol *kcontrol,
			 struct snd_ctl_elem_value *ucontrol);
int skl_tplg_change_notification_get(struct snd_kcontrol *kcontrol,
			unsigned int __user *data, unsigned int size);
struct snd_kcontrol *skl_search_notify_kctl(struct skl_sst *skl,
							u32 notify_id);
int skl_create_notify_kctl_list(struct skl_sst *skl_sst,
					struct snd_card *card);
void skl_delete_notify_kctl_list(struct skl_sst *skl_sst);
struct snd_kcontrol *skl_get_notify_kcontrol(struct skl_sst *skl,
				struct snd_card *card, u32 notify_id);
<<<<<<< HEAD
=======
void skl_tplg_fw_cfg_set(struct skl *skl);
>>>>>>> 228d1d60

#endif<|MERGE_RESOLUTION|>--- conflicted
+++ resolved
@@ -626,9 +626,6 @@
 void skl_delete_notify_kctl_list(struct skl_sst *skl_sst);
 struct snd_kcontrol *skl_get_notify_kcontrol(struct skl_sst *skl,
 				struct snd_card *card, u32 notify_id);
-<<<<<<< HEAD
-=======
 void skl_tplg_fw_cfg_set(struct skl *skl);
->>>>>>> 228d1d60
 
 #endif