--- conflicted
+++ resolved
@@ -428,8 +428,6 @@
 	u32 volume[MAX_NUM_CHANNELS];
 };
 
-<<<<<<< HEAD
-=======
 struct skl_tplg_domain {
 	unsigned char domain_name[SNDRV_CTL_ELEM_ID_NAME_MAXLEN];
 	unsigned char tplg_name[SNDRV_CTL_ELEM_ID_NAME_MAXLEN];
@@ -443,7 +441,6 @@
 	struct list_head list;
 };
 
->>>>>>> ee383eea
 struct skl_module_cfg {
 	u8 guid[16];
 	u32 domain_id;
