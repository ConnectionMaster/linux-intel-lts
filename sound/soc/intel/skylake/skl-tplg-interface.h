/*
 * skl-tplg-interface.h - Intel DSP FW private data interface
 *
 * Copyright (C) 2015 Intel Corp
 * Author: Jeeja KP <jeeja.kp@intel.com>
 *	    Nilofer, Samreen <samreen.nilofer@intel.com>
 * ~~~~~~~~~~~~~~~~~~~~~~~~~~~~~~~~~~~~~~~~~~~~~~~~~~~~~~~~~~~~~~~~~~~~~~~~~~
 *
 * This program is free software; you can redistribute it and/or modify
 * it under the terms of the GNU General Public License as version 2, as
 * published by the Free Software Foundation.
 *
 * This program is distributed in the hope that it will be useful, but
 * WITHOUT ANY WARRANTY; without even the implied warranty of
 * MERCHANTABILITY or FITNESS FOR A PARTICULAR PURPOSE.  See the GNU
 * General Public License for more details.
 */

#ifndef __HDA_TPLG_INTERFACE_H__
#define __HDA_TPLG_INTERFACE_H__

/*
 * Default types range from 0~12. type can range from 0 to 0xff
 * SST types start at higher to avoid any overlapping in future
 */
#define SKL_CONTROL_TYPE_BYTE_TLV	0x100
#define SKL_CONTROL_TYPE_MIC_SELECT	0x102
#define SKL_CONTROL_TYPE_BYTE_PROBE	0x101
#define SKL_CONTROL_TYPE_MULTI_IO_SELECT	0x103
<<<<<<< HEAD
=======
#define SKL_CONTROL_TYPE_VOLUME		0x104
#define SKL_CONTROL_TYPE_RAMP_DURATION	0x105
#define SKL_CONTROL_TYPE_RAMP_TYPE	0x106
>>>>>>> d691f919

#define HDA_SST_CFG_MAX	900 /* size of copier cfg*/
#define SKL_MAX_MODULES	32
#define SKL_MAX_PATH_CONFIGS	32
#define SKL_MAX_MODULES_IN_PIPE	8
#define SKL_MAX_NAME_LENGTH	16
#define SKL_MOD_NAME 40 /* Length of GUID string */

#define SDW_MAX_MASTERS 4

#define SKL_UUID_STR_SZ 40
/* Event types goes here */
/* Reserve event type 0 for no event handlers */
enum skl_event_types {
	SKL_EVENT_NONE = 0,
	SKL_MIXER_EVENT,
	SKL_MUX_EVENT,
	SKL_VMIXER_EVENT,
	SKL_PGA_EVENT
};

/**
 * enum skl_ch_cfg - channel configuration
 *
 * @SKL_CH_CFG_MONO:	One channel only
 * @SKL_CH_CFG_STEREO:	L & R
 * @SKL_CH_CFG_2_1:	L, R & LFE
 * @SKL_CH_CFG_3_0:	L, C & R
 * @SKL_CH_CFG_3_1:	L, C, R & LFE
 * @SKL_CH_CFG_QUATRO:	L, R, Ls & Rs
 * @SKL_CH_CFG_4_0:	L, C, R & Cs
 * @SKL_CH_CFG_5_0:	L, C, R, Ls & Rs
 * @SKL_CH_CFG_5_1:	L, C, R, Ls, Rs & LFE
 * @SKL_CH_CFG_DUAL_MONO: One channel replicated in two
 * @SKL_CH_CFG_I2S_DUAL_STEREO_0: Stereo(L,R) in 4 slots, 1st stream:[ L, R, -, - ]
 * @SKL_CH_CFG_I2S_DUAL_STEREO_1: Stereo(L,R) in 4 slots, 2nd stream:[ -, -, L, R ]
 * @SKL_CH_CFG_INVALID:	Invalid
 */
enum skl_ch_cfg {
	SKL_CH_CFG_MONO = 0,
	SKL_CH_CFG_STEREO = 1,
	SKL_CH_CFG_2_1 = 2,
	SKL_CH_CFG_3_0 = 3,
	SKL_CH_CFG_3_1 = 4,
	SKL_CH_CFG_QUATRO = 5,
	SKL_CH_CFG_4_0 = 6,
	SKL_CH_CFG_5_0 = 7,
	SKL_CH_CFG_5_1 = 8,
	SKL_CH_CFG_DUAL_MONO = 9,
	SKL_CH_CFG_I2S_DUAL_STEREO_0 = 10,
	SKL_CH_CFG_I2S_DUAL_STEREO_1 = 11,
	SKL_CH_CFG_4_CHANNEL = 12,
	SKL_CH_CFG_INVALID
};

enum skl_module_type {
	SKL_MODULE_TYPE_MIXER = 0,
	SKL_MODULE_TYPE_COPIER,
	SKL_MODULE_TYPE_UPDWMIX,
	SKL_MODULE_TYPE_SRCINT,
	SKL_MODULE_TYPE_ALGO,
	SKL_MODULE_TYPE_BASE_OUTFMT,
	SKL_MODULE_TYPE_KPB,
	SKL_MODULE_TYPE_MIC_SELECT,
<<<<<<< HEAD
	SKL_MODULE_TYPE_PROBE
=======
	SKL_MODULE_TYPE_PROBE,
	SKL_MODULE_TYPE_ASRC,
	SKL_MODULE_TYPE_GAIN
>>>>>>> d691f919
};

enum skl_core_affinity {
	SKL_AFFINITY_CORE_0 = 0,
	SKL_AFFINITY_CORE_1,
	SKL_AFFINITY_CORE_MAX
};

enum skl_pipe_conn_type {
	SKL_PIPE_CONN_TYPE_NONE = 0,
	SKL_PIPE_CONN_TYPE_FE,
	SKL_PIPE_CONN_TYPE_BE
};

enum skl_hw_conn_type {
	SKL_CONN_NONE = 0,
	SKL_CONN_SOURCE = 1,
	SKL_CONN_SINK = 2
};

enum skl_dev_type {
	SKL_DEVICE_BT = 0x0,
	SKL_DEVICE_DMIC = 0x1,
	SKL_DEVICE_I2S = 0x2,
	SKL_DEVICE_SLIMBUS = 0x3,
	SKL_DEVICE_HDALINK = 0x4,
	SKL_DEVICE_HDAHOST = 0x5,
	SKL_DEVICE_NONE = 0x6,
	SKL_DEVICE_SDW_PCM = 0x7,
	SKL_DEVICE_SDW_PDM = 0x8,
	SKL_DEVICE_MAX = SKL_DEVICE_SDW_PDM,
};

/**
 * enum skl_interleaving - interleaving style
 *
 * @SKL_INTERLEAVING_PER_CHANNEL: [s1_ch1...s1_chN,...,sM_ch1...sM_chN]
 * @SKL_INTERLEAVING_PER_SAMPLE: [s1_ch1...sM_ch1,...,s1_chN...sM_chN]
 */
enum skl_interleaving {
	SKL_INTERLEAVING_PER_CHANNEL = 0,
	SKL_INTERLEAVING_PER_SAMPLE = 1,
};

enum skl_sample_type {
	SKL_SAMPLE_TYPE_INT_MSB = 0,
	SKL_SAMPLE_TYPE_INT_LSB = 1,
	SKL_SAMPLE_TYPE_INT_SIGNED = 2,
	SKL_SAMPLE_TYPE_INT_UNSIGNED = 3,
	SKL_SAMPLE_TYPE_FLOAT = 4
};

enum module_pin_type {
	/* All pins of the module takes same PCM inputs or outputs
	* e.g. mixout
	*/
	SKL_PIN_TYPE_HOMOGENEOUS,
	/* All pins of the module takes different PCM inputs or outputs
	* e.g mux
	*/
	SKL_PIN_TYPE_HETEROGENEOUS,
};

enum skl_module_param_type {
	SKL_PARAM_DEFAULT = 0,
	SKL_PARAM_INIT,
	SKL_PARAM_SET,
	SKL_PARAM_BIND
};

enum skl_probe_param_id_type {
	SKL_PROBE_INJECT_DMA_ATTACH = 1,
	SKL_PROBE_INJECT_DMA_DETACH,
	SKL_PROBE_CONNECT,
	SKL_PROBE_DISCONNECT
};

enum skl_probe_purpose {
	SKL_PROBE_EXTRACT = 0,
	SKL_PROBE_INJECT,
	SKL_PROBE_INJECT_REEXTRACT
};

/* Injector probe states */
enum skl_probe_state_inj {
	SKL_PROBE_STATE_INJ_NONE = 1,
	SKL_PROBE_STATE_INJ_DMA_ATTACHED,
	SKL_PROBE_STATE_INJ_CONNECTED,
	SKL_PROBE_STATE_INJ_DISCONNECTED
};

/* Extractor probe states */
enum skl_probe_state_ext {
	SKL_PROBE_STATE_EXT_NONE = 1,
	SKL_PROBE_STATE_EXT_CONNECTED
};

struct skl_dfw_sdw_aggdata {
	u32 alh_stream_num;
	u32 channel_mask;
} __packed;

struct skl_dfw_algo_data {
	u32 set_params:2;
	u32 rsvd:30;
	u32 param_id;
	u32 max;
	char params[0];
} __packed;

<<<<<<< HEAD
=======
struct skl_gain_config {
	u32 channel_id;
	u32 target_volume;
	u32 ramp_type;
	u64 ramp_duration;
} __packed;

>>>>>>> d691f919
enum skl_tkn_dir {
	SKL_DIR_IN,
	SKL_DIR_OUT
};

enum skl_tuple_type {
	SKL_TYPE_TUPLE,
	SKL_TYPE_DATA
};

#endif<|MERGE_RESOLUTION|>--- conflicted
+++ resolved
@@ -27,12 +27,9 @@
 #define SKL_CONTROL_TYPE_MIC_SELECT	0x102
 #define SKL_CONTROL_TYPE_BYTE_PROBE	0x101
 #define SKL_CONTROL_TYPE_MULTI_IO_SELECT	0x103
-<<<<<<< HEAD
-=======
 #define SKL_CONTROL_TYPE_VOLUME		0x104
 #define SKL_CONTROL_TYPE_RAMP_DURATION	0x105
 #define SKL_CONTROL_TYPE_RAMP_TYPE	0x106
->>>>>>> d691f919
 
 #define HDA_SST_CFG_MAX	900 /* size of copier cfg*/
 #define SKL_MAX_MODULES	32
@@ -97,13 +94,9 @@
 	SKL_MODULE_TYPE_BASE_OUTFMT,
 	SKL_MODULE_TYPE_KPB,
 	SKL_MODULE_TYPE_MIC_SELECT,
-<<<<<<< HEAD
-	SKL_MODULE_TYPE_PROBE
-=======
 	SKL_MODULE_TYPE_PROBE,
 	SKL_MODULE_TYPE_ASRC,
 	SKL_MODULE_TYPE_GAIN
->>>>>>> d691f919
 };
 
 enum skl_core_affinity {
@@ -214,8 +207,6 @@
 	char params[0];
 } __packed;
 
-<<<<<<< HEAD
-=======
 struct skl_gain_config {
 	u32 channel_id;
 	u32 target_volume;
@@ -223,7 +214,6 @@
 	u64 ramp_duration;
 } __packed;
 
->>>>>>> d691f919
 enum skl_tkn_dir {
 	SKL_DIR_IN,
 	SKL_DIR_OUT
