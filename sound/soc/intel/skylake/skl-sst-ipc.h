--- conflicted
+++ resolved
@@ -481,10 +481,6 @@
 int skl_notify_tplg_change(struct skl_sst *ctx, int type);
 int skl_dsp_crash_dump_read(struct skl_sst *ctx);
 
-<<<<<<< HEAD
-void skl_ipc_set_dma_cfg(struct sst_generic_ipc *ipc, u8 instance_id,
-=======
 void skl_ipc_set_fw_cfg(struct sst_generic_ipc *ipc, u8 instance_id,
->>>>>>> 228d1d60
 			u16 module_id, u32 *data);
 #endif /* __SKL_IPC_H */