--- conflicted
+++ resolved
@@ -137,11 +137,7 @@
 	bool mod_set_get_status;
 	struct ep_group_cnt grp_cnt;
 	struct skl_fw_cfg_info cfg;
-<<<<<<< HEAD
-	struct sst_acpi_mach *mach;
-=======
 	struct snd_soc_acpi_mach *mach;
->>>>>>> 61f80237
 	bool use_tplg_pcm;
 };
 
