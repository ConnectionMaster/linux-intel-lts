--- conflicted
+++ resolved
@@ -145,10 +145,6 @@
 	bool mod_set_get_status;
 	struct skl_fw_cfg_info cfg;
 	u8 nr_modules;
-<<<<<<< HEAD
-	u8 conf_version;
-=======
->>>>>>> e24be489
 	struct skl_module **modules;
 };
 
