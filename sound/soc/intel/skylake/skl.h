--- conflicted
+++ resolved
@@ -35,8 +35,6 @@
 /* D0I3C Register fields */
 #define AZX_REG_VS_D0I3C_CIP      0x1 /* Command in progress */
 #define AZX_REG_VS_D0I3C_I3       0x4 /* D0i3 enable */
-<<<<<<< HEAD
-=======
 #define AZX_EM2_DUM_MASK		(1 << 23)
 
 #define SKL_MAX_MODULE_RESOURCES 32
@@ -45,7 +43,6 @@
 #define SKL_MAX_OUT_QUEUE 8
 #define SKL_MAX_LL_SRC_CFG  8
 #define SKL_MAX_DMA_CFG    24
->>>>>>> d5c00740
 
 struct skl_dsp_resource {
 	u32 max_mcps;
@@ -191,8 +188,6 @@
 void skl_cleanup_resources(struct skl *skl);
 const struct skl_dsp_ops *skl_get_dsp_ops(int pci_id);
 void skl_update_d0i3c(struct device *dev, bool enable);
-<<<<<<< HEAD
-=======
 int skl_nhlt_create_sysfs(struct skl *skl);
 void skl_nhlt_remove_sysfs(struct skl *skl);
 
@@ -248,6 +243,5 @@
 }
 
 #endif
->>>>>>> d5c00740
 
 #endif /* __SOUND_SOC_SKL_H */