--- conflicted
+++ resolved
@@ -2172,12 +2172,6 @@
 			continue;
 
 		/* for this machine ? */
-<<<<<<< HEAD
-		if (strcmp(platform->driver->ignore_machine,
-			   card->dev->driver->name))
-			continue;
-
-=======
 		if (!strcmp(platform->driver->ignore_machine,
 			    card->dev->driver->name))
 			goto match;
@@ -2185,7 +2179,6 @@
 			   dev_name(card->dev)))
 			continue;
 match:
->>>>>>> 9c2b6ffd
 		/* machine matches, so override the rtd data */
 		for (i = 0; i < card->num_links; i++) {
 
