/*
 *  This file contains work-arounds for many known PCI hardware
 *  bugs.  Devices present only on certain architectures (host
 *  bridges et cetera) should be handled in arch-specific code.
 *
 *  Note: any quirks for hotpluggable devices must _NOT_ be declared __init.
 *
 *  Copyright (c) 1999 Martin Mares <mj@ucw.cz>
 *
 *  Init/reset quirks for USB host controllers should be in the
 *  USB quirks file, where their drivers can access reuse it.
 *
 *  The bridge optimization stuff has been removed. If you really
 *  have a silly BIOS which is unable to set your host bridge right,
 *  use the PowerTweak utility (see http://powertweak.sourceforge.net).
 */

#include <linux/types.h>
#include <linux/kernel.h>
#include <linux/export.h>
#include <linux/pci.h>
#include <linux/init.h>
#include <linux/delay.h>
#include <linux/acpi.h>
#include <linux/kallsyms.h>
#include <linux/dmi.h>
#include <linux/pci-aspm.h>
#include <linux/ioport.h>
#include <linux/sched.h>
#include <linux/ktime.h>
#include <asm/dma.h>	/* isa_dma_bridge_buggy */
#include "pci.h"

/*
 * Decoding should be disabled for a PCI device during BAR sizing to avoid
 * conflict. But doing so may cause problems on host bridge and perhaps other
 * key system devices. For devices that need to have mmio decoding always-on,
 * we need to set the dev->mmio_always_on bit.
 */
static void quirk_mmio_always_on(struct pci_dev *dev)
{
	dev->mmio_always_on = 1;
}
DECLARE_PCI_FIXUP_CLASS_EARLY(PCI_ANY_ID, PCI_ANY_ID,
				PCI_CLASS_BRIDGE_HOST, 8, quirk_mmio_always_on);

/* The Mellanox Tavor device gives false positive parity errors
 * Mark this device with a broken_parity_status, to allow
 * PCI scanning code to "skip" this now blacklisted device.
 */
static void quirk_mellanox_tavor(struct pci_dev *dev)
{
	dev->broken_parity_status = 1;	/* This device gives false positives */
}
DECLARE_PCI_FIXUP_FINAL(PCI_VENDOR_ID_MELLANOX,PCI_DEVICE_ID_MELLANOX_TAVOR,quirk_mellanox_tavor);
DECLARE_PCI_FIXUP_FINAL(PCI_VENDOR_ID_MELLANOX,PCI_DEVICE_ID_MELLANOX_TAVOR_BRIDGE,quirk_mellanox_tavor);

/* Deal with broken BIOS'es that neglect to enable passive release,
   which can cause problems in combination with the 82441FX/PPro MTRRs */
static void quirk_passive_release(struct pci_dev *dev)
{
	struct pci_dev *d = NULL;
	unsigned char dlc;

	/* We have to make sure a particular bit is set in the PIIX3
	   ISA bridge, so we have to go out and find it. */
	while ((d = pci_get_device(PCI_VENDOR_ID_INTEL, PCI_DEVICE_ID_INTEL_82371SB_0, d))) {
		pci_read_config_byte(d, 0x82, &dlc);
		if (!(dlc & 1<<1)) {
			dev_info(&d->dev, "PIIX3: Enabling Passive Release\n");
			dlc |= 1<<1;
			pci_write_config_byte(d, 0x82, dlc);
		}
	}
}
DECLARE_PCI_FIXUP_FINAL(PCI_VENDOR_ID_INTEL,	PCI_DEVICE_ID_INTEL_82441,	quirk_passive_release);
DECLARE_PCI_FIXUP_RESUME(PCI_VENDOR_ID_INTEL,	PCI_DEVICE_ID_INTEL_82441,	quirk_passive_release);

/*  The VIA VP2/VP3/MVP3 seem to have some 'features'. There may be a workaround
    but VIA don't answer queries. If you happen to have good contacts at VIA
    ask them for me please -- Alan 
    
    This appears to be BIOS not version dependent. So presumably there is a 
    chipset level fix */
    
static void quirk_isa_dma_hangs(struct pci_dev *dev)
{
	if (!isa_dma_bridge_buggy) {
		isa_dma_bridge_buggy=1;
		dev_info(&dev->dev, "Activating ISA DMA hang workarounds\n");
	}
}
	/*
	 * Its not totally clear which chipsets are the problematic ones
	 * We know 82C586 and 82C596 variants are affected.
	 */
DECLARE_PCI_FIXUP_FINAL(PCI_VENDOR_ID_VIA,	PCI_DEVICE_ID_VIA_82C586_0,	quirk_isa_dma_hangs);
DECLARE_PCI_FIXUP_FINAL(PCI_VENDOR_ID_VIA,	PCI_DEVICE_ID_VIA_82C596,	quirk_isa_dma_hangs);
DECLARE_PCI_FIXUP_FINAL(PCI_VENDOR_ID_INTEL,    PCI_DEVICE_ID_INTEL_82371SB_0,  quirk_isa_dma_hangs);
DECLARE_PCI_FIXUP_FINAL(PCI_VENDOR_ID_AL,	PCI_DEVICE_ID_AL_M1533, 	quirk_isa_dma_hangs);
DECLARE_PCI_FIXUP_FINAL(PCI_VENDOR_ID_NEC,	PCI_DEVICE_ID_NEC_CBUS_1,	quirk_isa_dma_hangs);
DECLARE_PCI_FIXUP_FINAL(PCI_VENDOR_ID_NEC,	PCI_DEVICE_ID_NEC_CBUS_2,	quirk_isa_dma_hangs);
DECLARE_PCI_FIXUP_FINAL(PCI_VENDOR_ID_NEC,	PCI_DEVICE_ID_NEC_CBUS_3,	quirk_isa_dma_hangs);

/*
 * Intel NM10 "TigerPoint" LPC PM1a_STS.BM_STS must be clear
 * for some HT machines to use C4 w/o hanging.
 */
static void quirk_tigerpoint_bm_sts(struct pci_dev *dev)
{
	u32 pmbase;
	u16 pm1a;

	pci_read_config_dword(dev, 0x40, &pmbase);
	pmbase = pmbase & 0xff80;
	pm1a = inw(pmbase);

	if (pm1a & 0x10) {
		dev_info(&dev->dev, FW_BUG "TigerPoint LPC.BM_STS cleared\n");
		outw(0x10, pmbase);
	}
}
DECLARE_PCI_FIXUP_HEADER(PCI_VENDOR_ID_INTEL, PCI_DEVICE_ID_INTEL_TGP_LPC, quirk_tigerpoint_bm_sts);

/*
 *	Chipsets where PCI->PCI transfers vanish or hang
 */
static void quirk_nopcipci(struct pci_dev *dev)
{
	if ((pci_pci_problems & PCIPCI_FAIL)==0) {
		dev_info(&dev->dev, "Disabling direct PCI/PCI transfers\n");
		pci_pci_problems |= PCIPCI_FAIL;
	}
}
DECLARE_PCI_FIXUP_FINAL(PCI_VENDOR_ID_SI,	PCI_DEVICE_ID_SI_5597,		quirk_nopcipci);
DECLARE_PCI_FIXUP_FINAL(PCI_VENDOR_ID_SI,	PCI_DEVICE_ID_SI_496,		quirk_nopcipci);

static void quirk_nopciamd(struct pci_dev *dev)
{
	u8 rev;
	pci_read_config_byte(dev, 0x08, &rev);
	if (rev == 0x13) {
		/* Erratum 24 */
		dev_info(&dev->dev, "Chipset erratum: Disabling direct PCI/AGP transfers\n");
		pci_pci_problems |= PCIAGP_FAIL;
	}
}
DECLARE_PCI_FIXUP_FINAL(PCI_VENDOR_ID_AMD,	PCI_DEVICE_ID_AMD_8151_0,	quirk_nopciamd);

/*
 *	Triton requires workarounds to be used by the drivers
 */
static void quirk_triton(struct pci_dev *dev)
{
	if ((pci_pci_problems&PCIPCI_TRITON)==0) {
		dev_info(&dev->dev, "Limiting direct PCI/PCI transfers\n");
		pci_pci_problems |= PCIPCI_TRITON;
	}
}
DECLARE_PCI_FIXUP_FINAL(PCI_VENDOR_ID_INTEL, 	PCI_DEVICE_ID_INTEL_82437, 	quirk_triton);
DECLARE_PCI_FIXUP_FINAL(PCI_VENDOR_ID_INTEL, 	PCI_DEVICE_ID_INTEL_82437VX, 	quirk_triton);
DECLARE_PCI_FIXUP_FINAL(PCI_VENDOR_ID_INTEL, 	PCI_DEVICE_ID_INTEL_82439, 	quirk_triton);
DECLARE_PCI_FIXUP_FINAL(PCI_VENDOR_ID_INTEL, 	PCI_DEVICE_ID_INTEL_82439TX, 	quirk_triton);

/*
 *	VIA Apollo KT133 needs PCI latency patch
 *	Made according to a windows driver based patch by George E. Breese
 *	see PCI Latency Adjust on http://www.viahardware.com/download/viatweak.shtm
 *	and http://www.georgebreese.com/net/software/#PCI
 *      Also see http://www.au-ja.org/review-kt133a-1-en.phtml for
 *      the info on which Mr Breese based his work.
 *
 *	Updated based on further information from the site and also on
 *	information provided by VIA 
 */
static void quirk_vialatency(struct pci_dev *dev)
{
	struct pci_dev *p;
	u8 busarb;
	/* Ok we have a potential problem chipset here. Now see if we have
	   a buggy southbridge */
	   
	p = pci_get_device(PCI_VENDOR_ID_VIA, PCI_DEVICE_ID_VIA_82C686, NULL);
	if (p!=NULL) {
		/* 0x40 - 0x4f == 686B, 0x10 - 0x2f == 686A; thanks Dan Hollis */
		/* Check for buggy part revisions */
		if (p->revision < 0x40 || p->revision > 0x42)
			goto exit;
	} else {
		p = pci_get_device(PCI_VENDOR_ID_VIA, PCI_DEVICE_ID_VIA_8231, NULL);
		if (p==NULL)	/* No problem parts */
			goto exit;
		/* Check for buggy part revisions */
		if (p->revision < 0x10 || p->revision > 0x12)
			goto exit;
	}
	
	/*
	 *	Ok we have the problem. Now set the PCI master grant to 
	 *	occur every master grant. The apparent bug is that under high
	 *	PCI load (quite common in Linux of course) you can get data
	 *	loss when the CPU is held off the bus for 3 bus master requests
	 *	This happens to include the IDE controllers....
	 *
	 *	VIA only apply this fix when an SB Live! is present but under
	 *	both Linux and Windows this isn't enough, and we have seen
	 *	corruption without SB Live! but with things like 3 UDMA IDE
	 *	controllers. So we ignore that bit of the VIA recommendation..
	 */

	pci_read_config_byte(dev, 0x76, &busarb);
	/* Set bit 4 and bi 5 of byte 76 to 0x01 
	   "Master priority rotation on every PCI master grant */
	busarb &= ~(1<<5);
	busarb |= (1<<4);
	pci_write_config_byte(dev, 0x76, busarb);
	dev_info(&dev->dev, "Applying VIA southbridge workaround\n");
exit:
	pci_dev_put(p);
}
DECLARE_PCI_FIXUP_FINAL(PCI_VENDOR_ID_VIA,	PCI_DEVICE_ID_VIA_8363_0,	quirk_vialatency);
DECLARE_PCI_FIXUP_FINAL(PCI_VENDOR_ID_VIA,	PCI_DEVICE_ID_VIA_8371_1,	quirk_vialatency);
DECLARE_PCI_FIXUP_FINAL(PCI_VENDOR_ID_VIA,	PCI_DEVICE_ID_VIA_8361,		quirk_vialatency);
/* Must restore this on a resume from RAM */
DECLARE_PCI_FIXUP_RESUME(PCI_VENDOR_ID_VIA,	PCI_DEVICE_ID_VIA_8363_0,	quirk_vialatency);
DECLARE_PCI_FIXUP_RESUME(PCI_VENDOR_ID_VIA,	PCI_DEVICE_ID_VIA_8371_1,	quirk_vialatency);
DECLARE_PCI_FIXUP_RESUME(PCI_VENDOR_ID_VIA,	PCI_DEVICE_ID_VIA_8361,		quirk_vialatency);

/*
 *	VIA Apollo VP3 needs ETBF on BT848/878
 */
static void quirk_viaetbf(struct pci_dev *dev)
{
	if ((pci_pci_problems&PCIPCI_VIAETBF)==0) {
		dev_info(&dev->dev, "Limiting direct PCI/PCI transfers\n");
		pci_pci_problems |= PCIPCI_VIAETBF;
	}
}
DECLARE_PCI_FIXUP_FINAL(PCI_VENDOR_ID_VIA,	PCI_DEVICE_ID_VIA_82C597_0,	quirk_viaetbf);

static void quirk_vsfx(struct pci_dev *dev)
{
	if ((pci_pci_problems&PCIPCI_VSFX)==0) {
		dev_info(&dev->dev, "Limiting direct PCI/PCI transfers\n");
		pci_pci_problems |= PCIPCI_VSFX;
	}
}
DECLARE_PCI_FIXUP_FINAL(PCI_VENDOR_ID_VIA,	PCI_DEVICE_ID_VIA_82C576,	quirk_vsfx);

/*
 *	Ali Magik requires workarounds to be used by the drivers
 *	that DMA to AGP space. Latency must be set to 0xA and triton
 *	workaround applied too
 *	[Info kindly provided by ALi]
 */	
static void quirk_alimagik(struct pci_dev *dev)
{
	if ((pci_pci_problems&PCIPCI_ALIMAGIK)==0) {
		dev_info(&dev->dev, "Limiting direct PCI/PCI transfers\n");
		pci_pci_problems |= PCIPCI_ALIMAGIK|PCIPCI_TRITON;
	}
}
DECLARE_PCI_FIXUP_FINAL(PCI_VENDOR_ID_AL, 	PCI_DEVICE_ID_AL_M1647, 	quirk_alimagik);
DECLARE_PCI_FIXUP_FINAL(PCI_VENDOR_ID_AL, 	PCI_DEVICE_ID_AL_M1651, 	quirk_alimagik);

/*
 *	Natoma has some interesting boundary conditions with Zoran stuff
 *	at least
 */
static void quirk_natoma(struct pci_dev *dev)
{
	if ((pci_pci_problems&PCIPCI_NATOMA)==0) {
		dev_info(&dev->dev, "Limiting direct PCI/PCI transfers\n");
		pci_pci_problems |= PCIPCI_NATOMA;
	}
}
DECLARE_PCI_FIXUP_FINAL(PCI_VENDOR_ID_INTEL, 	PCI_DEVICE_ID_INTEL_82441, 	quirk_natoma);
DECLARE_PCI_FIXUP_FINAL(PCI_VENDOR_ID_INTEL, 	PCI_DEVICE_ID_INTEL_82443LX_0, 	quirk_natoma);
DECLARE_PCI_FIXUP_FINAL(PCI_VENDOR_ID_INTEL, 	PCI_DEVICE_ID_INTEL_82443LX_1, 	quirk_natoma);
DECLARE_PCI_FIXUP_FINAL(PCI_VENDOR_ID_INTEL, 	PCI_DEVICE_ID_INTEL_82443BX_0, 	quirk_natoma);
DECLARE_PCI_FIXUP_FINAL(PCI_VENDOR_ID_INTEL, 	PCI_DEVICE_ID_INTEL_82443BX_1, 	quirk_natoma);
DECLARE_PCI_FIXUP_FINAL(PCI_VENDOR_ID_INTEL, 	PCI_DEVICE_ID_INTEL_82443BX_2, 	quirk_natoma);

/*
 *  This chip can cause PCI parity errors if config register 0xA0 is read
 *  while DMAs are occurring.
 */
static void quirk_citrine(struct pci_dev *dev)
{
	dev->cfg_size = 0xA0;
}
DECLARE_PCI_FIXUP_HEADER(PCI_VENDOR_ID_IBM,	PCI_DEVICE_ID_IBM_CITRINE,	quirk_citrine);

/*
 *  S3 868 and 968 chips report region size equal to 32M, but they decode 64M.
 *  If it's needed, re-allocate the region.
 */
static void quirk_s3_64M(struct pci_dev *dev)
{
	struct resource *r = &dev->resource[0];

	if ((r->start & 0x3ffffff) || r->end != r->start + 0x3ffffff) {
		r->start = 0;
		r->end = 0x3ffffff;
	}
}
DECLARE_PCI_FIXUP_HEADER(PCI_VENDOR_ID_S3,	PCI_DEVICE_ID_S3_868,		quirk_s3_64M);
DECLARE_PCI_FIXUP_HEADER(PCI_VENDOR_ID_S3,	PCI_DEVICE_ID_S3_968,		quirk_s3_64M);

/*
 * Some CS5536 BIOSes (for example, the Soekris NET5501 board w/ comBIOS
 * ver. 1.33  20070103) don't set the correct ISA PCI region header info.
 * BAR0 should be 8 bytes; instead, it may be set to something like 8k
 * (which conflicts w/ BAR1's memory range).
 */
static void quirk_cs5536_vsa(struct pci_dev *dev)
{
	if (pci_resource_len(dev, 0) != 8) {
		struct resource *res = &dev->resource[0];
		res->end = res->start + 8 - 1;
		dev_info(&dev->dev, "CS5536 ISA bridge bug detected "
				"(incorrect header); workaround applied.\n");
	}
}
DECLARE_PCI_FIXUP_HEADER(PCI_VENDOR_ID_AMD, PCI_DEVICE_ID_AMD_CS5536_ISA, quirk_cs5536_vsa);

static void quirk_io_region(struct pci_dev *dev, unsigned region,
	unsigned size, int nr, const char *name)
{
	region &= ~(size-1);
	if (region) {
		struct pci_bus_region bus_region;
		struct resource *res = dev->resource + nr;

		res->name = pci_name(dev);
		res->start = region;
		res->end = region + size - 1;
		res->flags = IORESOURCE_IO;

		/* Convert from PCI bus to resource space.  */
		bus_region.start = res->start;
		bus_region.end = res->end;
		pcibios_bus_to_resource(dev, res, &bus_region);

		if (pci_claim_resource(dev, nr) == 0)
			dev_info(&dev->dev, "quirk: %pR claimed by %s\n",
				 res, name);
	}
}	

/*
 *	ATI Northbridge setups MCE the processor if you even
 *	read somewhere between 0x3b0->0x3bb or read 0x3d3
 */
static void quirk_ati_exploding_mce(struct pci_dev *dev)
{
	dev_info(&dev->dev, "ATI Northbridge, reserving I/O ports 0x3b0 to 0x3bb\n");
	/* Mae rhaid i ni beidio ag edrych ar y lleoliadiau I/O hyn */
	request_region(0x3b0, 0x0C, "RadeonIGP");
	request_region(0x3d3, 0x01, "RadeonIGP");
}
DECLARE_PCI_FIXUP_FINAL(PCI_VENDOR_ID_ATI,	PCI_DEVICE_ID_ATI_RS100,   quirk_ati_exploding_mce);

/*
 * Let's make the southbridge information explicit instead
 * of having to worry about people probing the ACPI areas,
 * for example.. (Yes, it happens, and if you read the wrong
 * ACPI register it will put the machine to sleep with no
 * way of waking it up again. Bummer).
 *
 * ALI M7101: Two IO regions pointed to by words at
 *	0xE0 (64 bytes of ACPI registers)
 *	0xE2 (32 bytes of SMB registers)
 */
static void quirk_ali7101_acpi(struct pci_dev *dev)
{
	u16 region;

	pci_read_config_word(dev, 0xE0, &region);
	quirk_io_region(dev, region, 64, PCI_BRIDGE_RESOURCES, "ali7101 ACPI");
	pci_read_config_word(dev, 0xE2, &region);
	quirk_io_region(dev, region, 32, PCI_BRIDGE_RESOURCES+1, "ali7101 SMB");
}
DECLARE_PCI_FIXUP_HEADER(PCI_VENDOR_ID_AL,	PCI_DEVICE_ID_AL_M7101,		quirk_ali7101_acpi);

static void piix4_io_quirk(struct pci_dev *dev, const char *name, unsigned int port, unsigned int enable)
{
	u32 devres;
	u32 mask, size, base;

	pci_read_config_dword(dev, port, &devres);
	if ((devres & enable) != enable)
		return;
	mask = (devres >> 16) & 15;
	base = devres & 0xffff;
	size = 16;
	for (;;) {
		unsigned bit = size >> 1;
		if ((bit & mask) == bit)
			break;
		size = bit;
	}
	/*
	 * For now we only print it out. Eventually we'll want to
	 * reserve it (at least if it's in the 0x1000+ range), but
	 * let's get enough confirmation reports first. 
	 */
	base &= -size;
	dev_info(&dev->dev, "%s PIO at %04x-%04x\n", name, base, base + size - 1);
}

static void piix4_mem_quirk(struct pci_dev *dev, const char *name, unsigned int port, unsigned int enable)
{
	u32 devres;
	u32 mask, size, base;

	pci_read_config_dword(dev, port, &devres);
	if ((devres & enable) != enable)
		return;
	base = devres & 0xffff0000;
	mask = (devres & 0x3f) << 16;
	size = 128 << 16;
	for (;;) {
		unsigned bit = size >> 1;
		if ((bit & mask) == bit)
			break;
		size = bit;
	}
	/*
	 * For now we only print it out. Eventually we'll want to
	 * reserve it, but let's get enough confirmation reports first. 
	 */
	base &= -size;
	dev_info(&dev->dev, "%s MMIO at %04x-%04x\n", name, base, base + size - 1);
}

/*
 * PIIX4 ACPI: Two IO regions pointed to by longwords at
 *	0x40 (64 bytes of ACPI registers)
 *	0x90 (16 bytes of SMB registers)
 * and a few strange programmable PIIX4 device resources.
 */
static void quirk_piix4_acpi(struct pci_dev *dev)
{
	u32 region, res_a;

	pci_read_config_dword(dev, 0x40, &region);
	quirk_io_region(dev, region, 64, PCI_BRIDGE_RESOURCES, "PIIX4 ACPI");
	pci_read_config_dword(dev, 0x90, &region);
	quirk_io_region(dev, region, 16, PCI_BRIDGE_RESOURCES+1, "PIIX4 SMB");

	/* Device resource A has enables for some of the other ones */
	pci_read_config_dword(dev, 0x5c, &res_a);

	piix4_io_quirk(dev, "PIIX4 devres B", 0x60, 3 << 21);
	piix4_io_quirk(dev, "PIIX4 devres C", 0x64, 3 << 21);

	/* Device resource D is just bitfields for static resources */

	/* Device 12 enabled? */
	if (res_a & (1 << 29)) {
		piix4_io_quirk(dev, "PIIX4 devres E", 0x68, 1 << 20);
		piix4_mem_quirk(dev, "PIIX4 devres F", 0x6c, 1 << 7);
	}
	/* Device 13 enabled? */
	if (res_a & (1 << 30)) {
		piix4_io_quirk(dev, "PIIX4 devres G", 0x70, 1 << 20);
		piix4_mem_quirk(dev, "PIIX4 devres H", 0x74, 1 << 7);
	}
	piix4_io_quirk(dev, "PIIX4 devres I", 0x78, 1 << 20);
	piix4_io_quirk(dev, "PIIX4 devres J", 0x7c, 1 << 20);
}
DECLARE_PCI_FIXUP_HEADER(PCI_VENDOR_ID_INTEL,	PCI_DEVICE_ID_INTEL_82371AB_3,	quirk_piix4_acpi);
DECLARE_PCI_FIXUP_HEADER(PCI_VENDOR_ID_INTEL,	PCI_DEVICE_ID_INTEL_82443MX_3,	quirk_piix4_acpi);

#define ICH_PMBASE	0x40
#define ICH_ACPI_CNTL	0x44
#define  ICH4_ACPI_EN	0x10
#define  ICH6_ACPI_EN	0x80
#define ICH4_GPIOBASE	0x58
#define ICH4_GPIO_CNTL	0x5c
#define  ICH4_GPIO_EN	0x10
#define ICH6_GPIOBASE	0x48
#define ICH6_GPIO_CNTL	0x4c
#define  ICH6_GPIO_EN	0x10

/*
 * ICH4, ICH4-M, ICH5, ICH5-M ACPI: Three IO regions pointed to by longwords at
 *	0x40 (128 bytes of ACPI, GPIO & TCO registers)
 *	0x58 (64 bytes of GPIO I/O space)
 */
static void quirk_ich4_lpc_acpi(struct pci_dev *dev)
{
	u32 region;
	u8 enable;

	/*
	 * The check for PCIBIOS_MIN_IO is to ensure we won't create a conflict
	 * with low legacy (and fixed) ports. We don't know the decoding
	 * priority and can't tell whether the legacy device or the one created
	 * here is really at that address.  This happens on boards with broken
	 * BIOSes.
	*/

	pci_read_config_byte(dev, ICH_ACPI_CNTL, &enable);
	if (enable & ICH4_ACPI_EN) {
		pci_read_config_dword(dev, ICH_PMBASE, &region);
		region &= PCI_BASE_ADDRESS_IO_MASK;
		if (region >= PCIBIOS_MIN_IO)
			quirk_io_region(dev, region, 128, PCI_BRIDGE_RESOURCES,
					"ICH4 ACPI/GPIO/TCO");
	}

	pci_read_config_byte(dev, ICH4_GPIO_CNTL, &enable);
	if (enable & ICH4_GPIO_EN) {
		pci_read_config_dword(dev, ICH4_GPIOBASE, &region);
		region &= PCI_BASE_ADDRESS_IO_MASK;
		if (region >= PCIBIOS_MIN_IO)
			quirk_io_region(dev, region, 64,
					PCI_BRIDGE_RESOURCES + 1, "ICH4 GPIO");
	}
}
DECLARE_PCI_FIXUP_HEADER(PCI_VENDOR_ID_INTEL,    PCI_DEVICE_ID_INTEL_82801AA_0,		quirk_ich4_lpc_acpi);
DECLARE_PCI_FIXUP_HEADER(PCI_VENDOR_ID_INTEL,    PCI_DEVICE_ID_INTEL_82801AB_0,		quirk_ich4_lpc_acpi);
DECLARE_PCI_FIXUP_HEADER(PCI_VENDOR_ID_INTEL,    PCI_DEVICE_ID_INTEL_82801BA_0,		quirk_ich4_lpc_acpi);
DECLARE_PCI_FIXUP_HEADER(PCI_VENDOR_ID_INTEL,    PCI_DEVICE_ID_INTEL_82801BA_10,	quirk_ich4_lpc_acpi);
DECLARE_PCI_FIXUP_HEADER(PCI_VENDOR_ID_INTEL,    PCI_DEVICE_ID_INTEL_82801CA_0,		quirk_ich4_lpc_acpi);
DECLARE_PCI_FIXUP_HEADER(PCI_VENDOR_ID_INTEL,    PCI_DEVICE_ID_INTEL_82801CA_12,	quirk_ich4_lpc_acpi);
DECLARE_PCI_FIXUP_HEADER(PCI_VENDOR_ID_INTEL,    PCI_DEVICE_ID_INTEL_82801DB_0,		quirk_ich4_lpc_acpi);
DECLARE_PCI_FIXUP_HEADER(PCI_VENDOR_ID_INTEL,    PCI_DEVICE_ID_INTEL_82801DB_12,	quirk_ich4_lpc_acpi);
DECLARE_PCI_FIXUP_HEADER(PCI_VENDOR_ID_INTEL,    PCI_DEVICE_ID_INTEL_82801EB_0,		quirk_ich4_lpc_acpi);
DECLARE_PCI_FIXUP_HEADER(PCI_VENDOR_ID_INTEL,    PCI_DEVICE_ID_INTEL_ESB_1,		quirk_ich4_lpc_acpi);

static void ich6_lpc_acpi_gpio(struct pci_dev *dev)
{
	u32 region;
	u8 enable;

	pci_read_config_byte(dev, ICH_ACPI_CNTL, &enable);
	if (enable & ICH6_ACPI_EN) {
		pci_read_config_dword(dev, ICH_PMBASE, &region);
		region &= PCI_BASE_ADDRESS_IO_MASK;
		if (region >= PCIBIOS_MIN_IO)
			quirk_io_region(dev, region, 128, PCI_BRIDGE_RESOURCES,
					"ICH6 ACPI/GPIO/TCO");
	}

	pci_read_config_byte(dev, ICH6_GPIO_CNTL, &enable);
	if (enable & ICH6_GPIO_EN) {
		pci_read_config_dword(dev, ICH6_GPIOBASE, &region);
		region &= PCI_BASE_ADDRESS_IO_MASK;
		if (region >= PCIBIOS_MIN_IO)
			quirk_io_region(dev, region, 64,
					PCI_BRIDGE_RESOURCES + 1, "ICH6 GPIO");
	}
}

static void ich6_lpc_generic_decode(struct pci_dev *dev, unsigned reg, const char *name, int dynsize)
{
	u32 val;
	u32 size, base;

	pci_read_config_dword(dev, reg, &val);

	/* Enabled? */
	if (!(val & 1))
		return;
	base = val & 0xfffc;
	if (dynsize) {
		/*
		 * This is not correct. It is 16, 32 or 64 bytes depending on
		 * register D31:F0:ADh bits 5:4.
		 *
		 * But this gets us at least _part_ of it.
		 */
		size = 16;
	} else {
		size = 128;
	}
	base &= ~(size-1);

	/* Just print it out for now. We should reserve it after more debugging */
	dev_info(&dev->dev, "%s PIO at %04x-%04x\n", name, base, base+size-1);
}

static void quirk_ich6_lpc(struct pci_dev *dev)
{
	/* Shared ACPI/GPIO decode with all ICH6+ */
	ich6_lpc_acpi_gpio(dev);

	/* ICH6-specific generic IO decode */
	ich6_lpc_generic_decode(dev, 0x84, "LPC Generic IO decode 1", 0);
	ich6_lpc_generic_decode(dev, 0x88, "LPC Generic IO decode 2", 1);
}
DECLARE_PCI_FIXUP_HEADER(PCI_VENDOR_ID_INTEL,	PCI_DEVICE_ID_INTEL_ICH6_0, quirk_ich6_lpc);
DECLARE_PCI_FIXUP_HEADER(PCI_VENDOR_ID_INTEL,	PCI_DEVICE_ID_INTEL_ICH6_1, quirk_ich6_lpc);

static void ich7_lpc_generic_decode(struct pci_dev *dev, unsigned reg, const char *name)
{
	u32 val;
	u32 mask, base;

	pci_read_config_dword(dev, reg, &val);

	/* Enabled? */
	if (!(val & 1))
		return;

	/*
	 * IO base in bits 15:2, mask in bits 23:18, both
	 * are dword-based
	 */
	base = val & 0xfffc;
	mask = (val >> 16) & 0xfc;
	mask |= 3;

	/* Just print it out for now. We should reserve it after more debugging */
	dev_info(&dev->dev, "%s PIO at %04x (mask %04x)\n", name, base, mask);
}

/* ICH7-10 has the same common LPC generic IO decode registers */
static void quirk_ich7_lpc(struct pci_dev *dev)
{
	/* We share the common ACPI/GPIO decode with ICH6 */
	ich6_lpc_acpi_gpio(dev);

	/* And have 4 ICH7+ generic decodes */
	ich7_lpc_generic_decode(dev, 0x84, "ICH7 LPC Generic IO decode 1");
	ich7_lpc_generic_decode(dev, 0x88, "ICH7 LPC Generic IO decode 2");
	ich7_lpc_generic_decode(dev, 0x8c, "ICH7 LPC Generic IO decode 3");
	ich7_lpc_generic_decode(dev, 0x90, "ICH7 LPC Generic IO decode 4");
}
DECLARE_PCI_FIXUP_HEADER(PCI_VENDOR_ID_INTEL,	PCI_DEVICE_ID_INTEL_ICH7_0, quirk_ich7_lpc);
DECLARE_PCI_FIXUP_HEADER(PCI_VENDOR_ID_INTEL,	PCI_DEVICE_ID_INTEL_ICH7_1, quirk_ich7_lpc);
DECLARE_PCI_FIXUP_HEADER(PCI_VENDOR_ID_INTEL,	PCI_DEVICE_ID_INTEL_ICH7_31, quirk_ich7_lpc);
DECLARE_PCI_FIXUP_HEADER(PCI_VENDOR_ID_INTEL,	PCI_DEVICE_ID_INTEL_ICH8_0, quirk_ich7_lpc);
DECLARE_PCI_FIXUP_HEADER(PCI_VENDOR_ID_INTEL,	PCI_DEVICE_ID_INTEL_ICH8_2, quirk_ich7_lpc);
DECLARE_PCI_FIXUP_HEADER(PCI_VENDOR_ID_INTEL,	PCI_DEVICE_ID_INTEL_ICH8_3, quirk_ich7_lpc);
DECLARE_PCI_FIXUP_HEADER(PCI_VENDOR_ID_INTEL,	PCI_DEVICE_ID_INTEL_ICH8_1, quirk_ich7_lpc);
DECLARE_PCI_FIXUP_HEADER(PCI_VENDOR_ID_INTEL,	PCI_DEVICE_ID_INTEL_ICH8_4, quirk_ich7_lpc);
DECLARE_PCI_FIXUP_HEADER(PCI_VENDOR_ID_INTEL,	PCI_DEVICE_ID_INTEL_ICH9_2, quirk_ich7_lpc);
DECLARE_PCI_FIXUP_HEADER(PCI_VENDOR_ID_INTEL,	PCI_DEVICE_ID_INTEL_ICH9_4, quirk_ich7_lpc);
DECLARE_PCI_FIXUP_HEADER(PCI_VENDOR_ID_INTEL,	PCI_DEVICE_ID_INTEL_ICH9_7, quirk_ich7_lpc);
DECLARE_PCI_FIXUP_HEADER(PCI_VENDOR_ID_INTEL,	PCI_DEVICE_ID_INTEL_ICH9_8, quirk_ich7_lpc);
DECLARE_PCI_FIXUP_HEADER(PCI_VENDOR_ID_INTEL,   PCI_DEVICE_ID_INTEL_ICH10_1, quirk_ich7_lpc);

/*
 * VIA ACPI: One IO region pointed to by longword at
 *	0x48 or 0x20 (256 bytes of ACPI registers)
 */
static void quirk_vt82c586_acpi(struct pci_dev *dev)
{
	u32 region;

	if (dev->revision & 0x10) {
		pci_read_config_dword(dev, 0x48, &region);
		region &= PCI_BASE_ADDRESS_IO_MASK;
		quirk_io_region(dev, region, 256, PCI_BRIDGE_RESOURCES, "vt82c586 ACPI");
	}
}
DECLARE_PCI_FIXUP_HEADER(PCI_VENDOR_ID_VIA,	PCI_DEVICE_ID_VIA_82C586_3,	quirk_vt82c586_acpi);

/*
 * VIA VT82C686 ACPI: Three IO region pointed to by (long)words at
 *	0x48 (256 bytes of ACPI registers)
 *	0x70 (128 bytes of hardware monitoring register)
 *	0x90 (16 bytes of SMB registers)
 */
static void quirk_vt82c686_acpi(struct pci_dev *dev)
{
	u16 hm;
	u32 smb;

	quirk_vt82c586_acpi(dev);

	pci_read_config_word(dev, 0x70, &hm);
	hm &= PCI_BASE_ADDRESS_IO_MASK;
	quirk_io_region(dev, hm, 128, PCI_BRIDGE_RESOURCES + 1, "vt82c686 HW-mon");

	pci_read_config_dword(dev, 0x90, &smb);
	smb &= PCI_BASE_ADDRESS_IO_MASK;
	quirk_io_region(dev, smb, 16, PCI_BRIDGE_RESOURCES + 2, "vt82c686 SMB");
}
DECLARE_PCI_FIXUP_HEADER(PCI_VENDOR_ID_VIA,	PCI_DEVICE_ID_VIA_82C686_4,	quirk_vt82c686_acpi);

/*
 * VIA VT8235 ISA Bridge: Two IO regions pointed to by words at
 *	0x88 (128 bytes of power management registers)
 *	0xd0 (16 bytes of SMB registers)
 */
static void quirk_vt8235_acpi(struct pci_dev *dev)
{
	u16 pm, smb;

	pci_read_config_word(dev, 0x88, &pm);
	pm &= PCI_BASE_ADDRESS_IO_MASK;
	quirk_io_region(dev, pm, 128, PCI_BRIDGE_RESOURCES, "vt8235 PM");

	pci_read_config_word(dev, 0xd0, &smb);
	smb &= PCI_BASE_ADDRESS_IO_MASK;
	quirk_io_region(dev, smb, 16, PCI_BRIDGE_RESOURCES + 1, "vt8235 SMB");
}
DECLARE_PCI_FIXUP_HEADER(PCI_VENDOR_ID_VIA,	PCI_DEVICE_ID_VIA_8235,	quirk_vt8235_acpi);

/*
 * TI XIO2000a PCIe-PCI Bridge erroneously reports it supports fast back-to-back:
 *	Disable fast back-to-back on the secondary bus segment
 */
static void quirk_xio2000a(struct pci_dev *dev)
{
	struct pci_dev *pdev;
	u16 command;

	dev_warn(&dev->dev, "TI XIO2000a quirk detected; "
		"secondary bus fast back-to-back transfers disabled\n");
	list_for_each_entry(pdev, &dev->subordinate->devices, bus_list) {
		pci_read_config_word(pdev, PCI_COMMAND, &command);
		if (command & PCI_COMMAND_FAST_BACK)
			pci_write_config_word(pdev, PCI_COMMAND, command & ~PCI_COMMAND_FAST_BACK);
	}
}
DECLARE_PCI_FIXUP_FINAL(PCI_VENDOR_ID_TI, PCI_DEVICE_ID_TI_XIO2000A,
			quirk_xio2000a);

#ifdef CONFIG_X86_IO_APIC 

#include <asm/io_apic.h>

/*
 * VIA 686A/B: If an IO-APIC is active, we need to route all on-chip
 * devices to the external APIC.
 *
 * TODO: When we have device-specific interrupt routers,
 * this code will go away from quirks.
 */
static void quirk_via_ioapic(struct pci_dev *dev)
{
	u8 tmp;
	
	if (nr_ioapics < 1)
		tmp = 0;    /* nothing routed to external APIC */
	else
		tmp = 0x1f; /* all known bits (4-0) routed to external APIC */
		
	dev_info(&dev->dev, "%sbling VIA external APIC routing\n",
	       tmp == 0 ? "Disa" : "Ena");

	/* Offset 0x58: External APIC IRQ output control */
	pci_write_config_byte (dev, 0x58, tmp);
}
DECLARE_PCI_FIXUP_FINAL(PCI_VENDOR_ID_VIA,	PCI_DEVICE_ID_VIA_82C686,	quirk_via_ioapic);
DECLARE_PCI_FIXUP_RESUME_EARLY(PCI_VENDOR_ID_VIA,	PCI_DEVICE_ID_VIA_82C686,	quirk_via_ioapic);

/*
 * VIA 8237: Some BIOSs don't set the 'Bypass APIC De-Assert Message' Bit.
 * This leads to doubled level interrupt rates.
 * Set this bit to get rid of cycle wastage.
 * Otherwise uncritical.
 */
static void quirk_via_vt8237_bypass_apic_deassert(struct pci_dev *dev)
{
	u8 misc_control2;
#define BYPASS_APIC_DEASSERT 8

	pci_read_config_byte(dev, 0x5B, &misc_control2);
	if (!(misc_control2 & BYPASS_APIC_DEASSERT)) {
		dev_info(&dev->dev, "Bypassing VIA 8237 APIC De-Assert Message\n");
		pci_write_config_byte(dev, 0x5B, misc_control2|BYPASS_APIC_DEASSERT);
	}
}
DECLARE_PCI_FIXUP_FINAL(PCI_VENDOR_ID_VIA,	PCI_DEVICE_ID_VIA_8237,		quirk_via_vt8237_bypass_apic_deassert);
DECLARE_PCI_FIXUP_RESUME_EARLY(PCI_VENDOR_ID_VIA,	PCI_DEVICE_ID_VIA_8237,		quirk_via_vt8237_bypass_apic_deassert);

/*
 * The AMD io apic can hang the box when an apic irq is masked.
 * We check all revs >= B0 (yet not in the pre production!) as the bug
 * is currently marked NoFix
 *
 * We have multiple reports of hangs with this chipset that went away with
 * noapic specified. For the moment we assume it's the erratum. We may be wrong
 * of course. However the advice is demonstrably good even if so..
 */
static void quirk_amd_ioapic(struct pci_dev *dev)
{
	if (dev->revision >= 0x02) {
		dev_warn(&dev->dev, "I/O APIC: AMD Erratum #22 may be present. In the event of instability try\n");
		dev_warn(&dev->dev, "        : booting with the \"noapic\" option\n");
	}
}
DECLARE_PCI_FIXUP_FINAL(PCI_VENDOR_ID_AMD,	PCI_DEVICE_ID_AMD_VIPER_7410,	quirk_amd_ioapic);

static void quirk_ioapic_rmw(struct pci_dev *dev)
{
	if (dev->devfn == 0 && dev->bus->number == 0)
		sis_apic_bug = 1;
}
DECLARE_PCI_FIXUP_FINAL(PCI_VENDOR_ID_SI,	PCI_ANY_ID,			quirk_ioapic_rmw);
#endif /* CONFIG_X86_IO_APIC */

/*
 * Some settings of MMRBC can lead to data corruption so block changes.
 * See AMD 8131 HyperTransport PCI-X Tunnel Revision Guide
 */
static void quirk_amd_8131_mmrbc(struct pci_dev *dev)
{
	if (dev->subordinate && dev->revision <= 0x12) {
		dev_info(&dev->dev, "AMD8131 rev %x detected; "
			"disabling PCI-X MMRBC\n", dev->revision);
		dev->subordinate->bus_flags |= PCI_BUS_FLAGS_NO_MMRBC;
	}
}
DECLARE_PCI_FIXUP_FINAL(PCI_VENDOR_ID_AMD, PCI_DEVICE_ID_AMD_8131_BRIDGE, quirk_amd_8131_mmrbc);

/*
 * FIXME: it is questionable that quirk_via_acpi
 * is needed.  It shows up as an ISA bridge, and does not
 * support the PCI_INTERRUPT_LINE register at all.  Therefore
 * it seems like setting the pci_dev's 'irq' to the
 * value of the ACPI SCI interrupt is only done for convenience.
 *	-jgarzik
 */
static void quirk_via_acpi(struct pci_dev *d)
{
	/*
	 * VIA ACPI device: SCI IRQ line in PCI config byte 0x42
	 */
	u8 irq;
	pci_read_config_byte(d, 0x42, &irq);
	irq &= 0xf;
	if (irq && (irq != 2))
		d->irq = irq;
}
DECLARE_PCI_FIXUP_HEADER(PCI_VENDOR_ID_VIA,	PCI_DEVICE_ID_VIA_82C586_3,	quirk_via_acpi);
DECLARE_PCI_FIXUP_HEADER(PCI_VENDOR_ID_VIA,	PCI_DEVICE_ID_VIA_82C686_4,	quirk_via_acpi);


/*
 *	VIA bridges which have VLink
 */

static int via_vlink_dev_lo = -1, via_vlink_dev_hi = 18;

static void quirk_via_bridge(struct pci_dev *dev)
{
	/* See what bridge we have and find the device ranges */
	switch (dev->device) {
	case PCI_DEVICE_ID_VIA_82C686:
		/* The VT82C686 is special, it attaches to PCI and can have
		   any device number. All its subdevices are functions of
		   that single device. */
		via_vlink_dev_lo = PCI_SLOT(dev->devfn);
		via_vlink_dev_hi = PCI_SLOT(dev->devfn);
		break;
	case PCI_DEVICE_ID_VIA_8237:
	case PCI_DEVICE_ID_VIA_8237A:
		via_vlink_dev_lo = 15;
		break;
	case PCI_DEVICE_ID_VIA_8235:
		via_vlink_dev_lo = 16;
		break;
	case PCI_DEVICE_ID_VIA_8231:
	case PCI_DEVICE_ID_VIA_8233_0:
	case PCI_DEVICE_ID_VIA_8233A:
	case PCI_DEVICE_ID_VIA_8233C_0:
		via_vlink_dev_lo = 17;
		break;
	}
}
DECLARE_PCI_FIXUP_HEADER(PCI_VENDOR_ID_VIA,	PCI_DEVICE_ID_VIA_82C686,	quirk_via_bridge);
DECLARE_PCI_FIXUP_HEADER(PCI_VENDOR_ID_VIA,	PCI_DEVICE_ID_VIA_8231,		quirk_via_bridge);
DECLARE_PCI_FIXUP_HEADER(PCI_VENDOR_ID_VIA,	PCI_DEVICE_ID_VIA_8233_0,	quirk_via_bridge);
DECLARE_PCI_FIXUP_HEADER(PCI_VENDOR_ID_VIA,	PCI_DEVICE_ID_VIA_8233A,	quirk_via_bridge);
DECLARE_PCI_FIXUP_HEADER(PCI_VENDOR_ID_VIA,	PCI_DEVICE_ID_VIA_8233C_0,	quirk_via_bridge);
DECLARE_PCI_FIXUP_HEADER(PCI_VENDOR_ID_VIA,	PCI_DEVICE_ID_VIA_8235,		quirk_via_bridge);
DECLARE_PCI_FIXUP_HEADER(PCI_VENDOR_ID_VIA,	PCI_DEVICE_ID_VIA_8237,		quirk_via_bridge);
DECLARE_PCI_FIXUP_HEADER(PCI_VENDOR_ID_VIA,	PCI_DEVICE_ID_VIA_8237A,	quirk_via_bridge);

/**
 *	quirk_via_vlink		-	VIA VLink IRQ number update
 *	@dev: PCI device
 *
 *	If the device we are dealing with is on a PIC IRQ we need to
 *	ensure that the IRQ line register which usually is not relevant
 *	for PCI cards, is actually written so that interrupts get sent
 *	to the right place.
 *	We only do this on systems where a VIA south bridge was detected,
 *	and only for VIA devices on the motherboard (see quirk_via_bridge
 *	above).
 */

static void quirk_via_vlink(struct pci_dev *dev)
{
	u8 irq, new_irq;

	/* Check if we have VLink at all */
	if (via_vlink_dev_lo == -1)
		return;

	new_irq = dev->irq;

	/* Don't quirk interrupts outside the legacy IRQ range */
	if (!new_irq || new_irq > 15)
		return;

	/* Internal device ? */
	if (dev->bus->number != 0 || PCI_SLOT(dev->devfn) > via_vlink_dev_hi ||
	    PCI_SLOT(dev->devfn) < via_vlink_dev_lo)
		return;

	/* This is an internal VLink device on a PIC interrupt. The BIOS
	   ought to have set this but may not have, so we redo it */

	pci_read_config_byte(dev, PCI_INTERRUPT_LINE, &irq);
	if (new_irq != irq) {
		dev_info(&dev->dev, "VIA VLink IRQ fixup, from %d to %d\n",
			irq, new_irq);
		udelay(15);	/* unknown if delay really needed */
		pci_write_config_byte(dev, PCI_INTERRUPT_LINE, new_irq);
	}
}
DECLARE_PCI_FIXUP_ENABLE(PCI_VENDOR_ID_VIA, PCI_ANY_ID, quirk_via_vlink);

/*
 * VIA VT82C598 has its device ID settable and many BIOSes
 * set it to the ID of VT82C597 for backward compatibility.
 * We need to switch it off to be able to recognize the real
 * type of the chip.
 */
static void quirk_vt82c598_id(struct pci_dev *dev)
{
	pci_write_config_byte(dev, 0xfc, 0);
	pci_read_config_word(dev, PCI_DEVICE_ID, &dev->device);
}
DECLARE_PCI_FIXUP_HEADER(PCI_VENDOR_ID_VIA,	PCI_DEVICE_ID_VIA_82C597_0,	quirk_vt82c598_id);

/*
 * CardBus controllers have a legacy base address that enables them
 * to respond as i82365 pcmcia controllers.  We don't want them to
 * do this even if the Linux CardBus driver is not loaded, because
 * the Linux i82365 driver does not (and should not) handle CardBus.
 */
static void quirk_cardbus_legacy(struct pci_dev *dev)
{
	pci_write_config_dword(dev, PCI_CB_LEGACY_MODE_BASE, 0);
}
DECLARE_PCI_FIXUP_CLASS_FINAL(PCI_ANY_ID, PCI_ANY_ID,
			PCI_CLASS_BRIDGE_CARDBUS, 8, quirk_cardbus_legacy);
DECLARE_PCI_FIXUP_CLASS_RESUME_EARLY(PCI_ANY_ID, PCI_ANY_ID,
			PCI_CLASS_BRIDGE_CARDBUS, 8, quirk_cardbus_legacy);

/*
 * Following the PCI ordering rules is optional on the AMD762. I'm not
 * sure what the designers were smoking but let's not inhale...
 *
 * To be fair to AMD, it follows the spec by default, its BIOS people
 * who turn it off!
 */
static void quirk_amd_ordering(struct pci_dev *dev)
{
	u32 pcic;
	pci_read_config_dword(dev, 0x4C, &pcic);
	if ((pcic&6)!=6) {
		pcic |= 6;
		dev_warn(&dev->dev, "BIOS failed to enable PCI standards compliance; fixing this error\n");
		pci_write_config_dword(dev, 0x4C, pcic);
		pci_read_config_dword(dev, 0x84, &pcic);
		pcic |= (1<<23);	/* Required in this mode */
		pci_write_config_dword(dev, 0x84, pcic);
	}
}
DECLARE_PCI_FIXUP_FINAL(PCI_VENDOR_ID_AMD,	PCI_DEVICE_ID_AMD_FE_GATE_700C, quirk_amd_ordering);
DECLARE_PCI_FIXUP_RESUME_EARLY(PCI_VENDOR_ID_AMD,	PCI_DEVICE_ID_AMD_FE_GATE_700C, quirk_amd_ordering);

/*
 *	DreamWorks provided workaround for Dunord I-3000 problem
 *
 *	This card decodes and responds to addresses not apparently
 *	assigned to it. We force a larger allocation to ensure that
 *	nothing gets put too close to it.
 */
static void quirk_dunord(struct pci_dev *dev)
{
	struct resource *r = &dev->resource [1];
	r->start = 0;
	r->end = 0xffffff;
}
DECLARE_PCI_FIXUP_HEADER(PCI_VENDOR_ID_DUNORD,	PCI_DEVICE_ID_DUNORD_I3000,	quirk_dunord);

/*
 * i82380FB mobile docking controller: its PCI-to-PCI bridge
 * is subtractive decoding (transparent), and does indicate this
 * in the ProgIf. Unfortunately, the ProgIf value is wrong - 0x80
 * instead of 0x01.
 */
static void quirk_transparent_bridge(struct pci_dev *dev)
{
	dev->transparent = 1;
}
DECLARE_PCI_FIXUP_HEADER(PCI_VENDOR_ID_INTEL,	PCI_DEVICE_ID_INTEL_82380FB,	quirk_transparent_bridge);
DECLARE_PCI_FIXUP_HEADER(PCI_VENDOR_ID_TOSHIBA,	0x605,	quirk_transparent_bridge);

/*
 * Common misconfiguration of the MediaGX/Geode PCI master that will
 * reduce PCI bandwidth from 70MB/s to 25MB/s.  See the GXM/GXLV/GX1
 * datasheets found at http://www.national.com/analog for info on what
 * these bits do.  <christer@weinigel.se>
 */
static void quirk_mediagx_master(struct pci_dev *dev)
{
	u8 reg;
	pci_read_config_byte(dev, 0x41, &reg);
	if (reg & 2) {
		reg &= ~2;
		dev_info(&dev->dev, "Fixup for MediaGX/Geode Slave Disconnect Boundary (0x41=0x%02x)\n", reg);
                pci_write_config_byte(dev, 0x41, reg);
	}
}
DECLARE_PCI_FIXUP_FINAL(PCI_VENDOR_ID_CYRIX,	PCI_DEVICE_ID_CYRIX_PCI_MASTER, quirk_mediagx_master);
DECLARE_PCI_FIXUP_RESUME(PCI_VENDOR_ID_CYRIX,	PCI_DEVICE_ID_CYRIX_PCI_MASTER, quirk_mediagx_master);

/*
 *	Ensure C0 rev restreaming is off. This is normally done by
 *	the BIOS but in the odd case it is not the results are corruption
 *	hence the presence of a Linux check
 */
static void quirk_disable_pxb(struct pci_dev *pdev)
{
	u16 config;
	
	if (pdev->revision != 0x04)		/* Only C0 requires this */
		return;
	pci_read_config_word(pdev, 0x40, &config);
	if (config & (1<<6)) {
		config &= ~(1<<6);
		pci_write_config_word(pdev, 0x40, config);
		dev_info(&pdev->dev, "C0 revision 450NX. Disabling PCI restreaming\n");
	}
}
DECLARE_PCI_FIXUP_FINAL(PCI_VENDOR_ID_INTEL,	PCI_DEVICE_ID_INTEL_82454NX,	quirk_disable_pxb);
DECLARE_PCI_FIXUP_RESUME_EARLY(PCI_VENDOR_ID_INTEL,	PCI_DEVICE_ID_INTEL_82454NX,	quirk_disable_pxb);

static void quirk_amd_ide_mode(struct pci_dev *pdev)
{
	/* set SBX00/Hudson-2 SATA in IDE mode to AHCI mode */
	u8 tmp;

	pci_read_config_byte(pdev, PCI_CLASS_DEVICE, &tmp);
	if (tmp == 0x01) {
		pci_read_config_byte(pdev, 0x40, &tmp);
		pci_write_config_byte(pdev, 0x40, tmp|1);
		pci_write_config_byte(pdev, 0x9, 1);
		pci_write_config_byte(pdev, 0xa, 6);
		pci_write_config_byte(pdev, 0x40, tmp);

		pdev->class = PCI_CLASS_STORAGE_SATA_AHCI;
		dev_info(&pdev->dev, "set SATA to AHCI mode\n");
	}
}
DECLARE_PCI_FIXUP_HEADER(PCI_VENDOR_ID_ATI, PCI_DEVICE_ID_ATI_IXP600_SATA, quirk_amd_ide_mode);
DECLARE_PCI_FIXUP_RESUME_EARLY(PCI_VENDOR_ID_ATI, PCI_DEVICE_ID_ATI_IXP600_SATA, quirk_amd_ide_mode);
DECLARE_PCI_FIXUP_HEADER(PCI_VENDOR_ID_ATI, PCI_DEVICE_ID_ATI_IXP700_SATA, quirk_amd_ide_mode);
DECLARE_PCI_FIXUP_RESUME_EARLY(PCI_VENDOR_ID_ATI, PCI_DEVICE_ID_ATI_IXP700_SATA, quirk_amd_ide_mode);
DECLARE_PCI_FIXUP_HEADER(PCI_VENDOR_ID_AMD, PCI_DEVICE_ID_AMD_HUDSON2_SATA_IDE, quirk_amd_ide_mode);
DECLARE_PCI_FIXUP_RESUME_EARLY(PCI_VENDOR_ID_AMD, PCI_DEVICE_ID_AMD_HUDSON2_SATA_IDE, quirk_amd_ide_mode);

/*
 *	Serverworks CSB5 IDE does not fully support native mode
 */
static void quirk_svwks_csb5ide(struct pci_dev *pdev)
{
	u8 prog;
	pci_read_config_byte(pdev, PCI_CLASS_PROG, &prog);
	if (prog & 5) {
		prog &= ~5;
		pdev->class &= ~5;
		pci_write_config_byte(pdev, PCI_CLASS_PROG, prog);
		/* PCI layer will sort out resources */
	}
}
DECLARE_PCI_FIXUP_EARLY(PCI_VENDOR_ID_SERVERWORKS, PCI_DEVICE_ID_SERVERWORKS_CSB5IDE, quirk_svwks_csb5ide);

/*
 *	Intel 82801CAM ICH3-M datasheet says IDE modes must be the same
 */
static void quirk_ide_samemode(struct pci_dev *pdev)
{
	u8 prog;

	pci_read_config_byte(pdev, PCI_CLASS_PROG, &prog);

	if (((prog & 1) && !(prog & 4)) || ((prog & 4) && !(prog & 1))) {
		dev_info(&pdev->dev, "IDE mode mismatch; forcing legacy mode\n");
		prog &= ~5;
		pdev->class &= ~5;
		pci_write_config_byte(pdev, PCI_CLASS_PROG, prog);
	}
}
DECLARE_PCI_FIXUP_EARLY(PCI_VENDOR_ID_INTEL, PCI_DEVICE_ID_INTEL_82801CA_10, quirk_ide_samemode);

/*
 * Some ATA devices break if put into D3
 */

static void quirk_no_ata_d3(struct pci_dev *pdev)
{
	pdev->dev_flags |= PCI_DEV_FLAGS_NO_D3;
}
/* Quirk the legacy ATA devices only. The AHCI ones are ok */
DECLARE_PCI_FIXUP_CLASS_EARLY(PCI_VENDOR_ID_SERVERWORKS, PCI_ANY_ID,
				PCI_CLASS_STORAGE_IDE, 8, quirk_no_ata_d3);
DECLARE_PCI_FIXUP_CLASS_EARLY(PCI_VENDOR_ID_ATI, PCI_ANY_ID,
				PCI_CLASS_STORAGE_IDE, 8, quirk_no_ata_d3);
/* ALi loses some register settings that we cannot then restore */
DECLARE_PCI_FIXUP_CLASS_EARLY(PCI_VENDOR_ID_AL, PCI_ANY_ID,
				PCI_CLASS_STORAGE_IDE, 8, quirk_no_ata_d3);
/* VIA comes back fine but we need to keep it alive or ACPI GTM failures
   occur when mode detecting */
DECLARE_PCI_FIXUP_CLASS_EARLY(PCI_VENDOR_ID_VIA, PCI_ANY_ID,
				PCI_CLASS_STORAGE_IDE, 8, quirk_no_ata_d3);

/* This was originally an Alpha specific thing, but it really fits here.
 * The i82375 PCI/EISA bridge appears as non-classified. Fix that.
 */
static void quirk_eisa_bridge(struct pci_dev *dev)
{
	dev->class = PCI_CLASS_BRIDGE_EISA << 8;
}
DECLARE_PCI_FIXUP_HEADER(PCI_VENDOR_ID_INTEL,	PCI_DEVICE_ID_INTEL_82375,	quirk_eisa_bridge);


/*
 * On ASUS P4B boards, the SMBus PCI Device within the ICH2/4 southbridge
 * is not activated. The myth is that Asus said that they do not want the
 * users to be irritated by just another PCI Device in the Win98 device
 * manager. (see the file prog/hotplug/README.p4b in the lm_sensors 
 * package 2.7.0 for details)
 *
 * The SMBus PCI Device can be activated by setting a bit in the ICH LPC 
 * bridge. Unfortunately, this device has no subvendor/subdevice ID. So it 
 * becomes necessary to do this tweak in two steps -- the chosen trigger
 * is either the Host bridge (preferred) or on-board VGA controller.
 *
 * Note that we used to unhide the SMBus that way on Toshiba laptops
 * (Satellite A40 and Tecra M2) but then found that the thermal management
 * was done by SMM code, which could cause unsynchronized concurrent
 * accesses to the SMBus registers, with potentially bad effects. Thus you
 * should be very careful when adding new entries: if SMM is accessing the
 * Intel SMBus, this is a very good reason to leave it hidden.
 *
 * Likewise, many recent laptops use ACPI for thermal management. If the
 * ACPI DSDT code accesses the SMBus, then Linux should not access it
 * natively, and keeping the SMBus hidden is the right thing to do. If you
 * are about to add an entry in the table below, please first disassemble
 * the DSDT and double-check that there is no code accessing the SMBus.
 */
static int asus_hides_smbus;

static void asus_hides_smbus_hostbridge(struct pci_dev *dev)
{
	if (unlikely(dev->subsystem_vendor == PCI_VENDOR_ID_ASUSTEK)) {
		if (dev->device == PCI_DEVICE_ID_INTEL_82845_HB)
			switch(dev->subsystem_device) {
			case 0x8025: /* P4B-LX */
			case 0x8070: /* P4B */
			case 0x8088: /* P4B533 */
			case 0x1626: /* L3C notebook */
				asus_hides_smbus = 1;
			}
		else if (dev->device == PCI_DEVICE_ID_INTEL_82845G_HB)
			switch(dev->subsystem_device) {
			case 0x80b1: /* P4GE-V */
			case 0x80b2: /* P4PE */
			case 0x8093: /* P4B533-V */
				asus_hides_smbus = 1;
			}
		else if (dev->device == PCI_DEVICE_ID_INTEL_82850_HB)
			switch(dev->subsystem_device) {
			case 0x8030: /* P4T533 */
				asus_hides_smbus = 1;
			}
		else if (dev->device == PCI_DEVICE_ID_INTEL_7205_0)
			switch (dev->subsystem_device) {
			case 0x8070: /* P4G8X Deluxe */
				asus_hides_smbus = 1;
			}
		else if (dev->device == PCI_DEVICE_ID_INTEL_E7501_MCH)
			switch (dev->subsystem_device) {
			case 0x80c9: /* PU-DLS */
				asus_hides_smbus = 1;
			}
		else if (dev->device == PCI_DEVICE_ID_INTEL_82855GM_HB)
			switch (dev->subsystem_device) {
			case 0x1751: /* M2N notebook */
			case 0x1821: /* M5N notebook */
			case 0x1897: /* A6L notebook */
				asus_hides_smbus = 1;
			}
		else if (dev->device == PCI_DEVICE_ID_INTEL_82855PM_HB)
			switch (dev->subsystem_device) {
			case 0x184b: /* W1N notebook */
			case 0x186a: /* M6Ne notebook */
				asus_hides_smbus = 1;
			}
		else if (dev->device == PCI_DEVICE_ID_INTEL_82865_HB)
			switch (dev->subsystem_device) {
			case 0x80f2: /* P4P800-X */
				asus_hides_smbus = 1;
			}
		else if (dev->device == PCI_DEVICE_ID_INTEL_82915GM_HB)
			switch (dev->subsystem_device) {
			case 0x1882: /* M6V notebook */
			case 0x1977: /* A6VA notebook */
				asus_hides_smbus = 1;
			}
	} else if (unlikely(dev->subsystem_vendor == PCI_VENDOR_ID_HP)) {
		if (dev->device ==  PCI_DEVICE_ID_INTEL_82855PM_HB)
			switch(dev->subsystem_device) {
			case 0x088C: /* HP Compaq nc8000 */
			case 0x0890: /* HP Compaq nc6000 */
				asus_hides_smbus = 1;
			}
		else if (dev->device == PCI_DEVICE_ID_INTEL_82865_HB)
			switch (dev->subsystem_device) {
			case 0x12bc: /* HP D330L */
			case 0x12bd: /* HP D530 */
			case 0x006a: /* HP Compaq nx9500 */
				asus_hides_smbus = 1;
			}
		else if (dev->device == PCI_DEVICE_ID_INTEL_82875_HB)
			switch (dev->subsystem_device) {
			case 0x12bf: /* HP xw4100 */
				asus_hides_smbus = 1;
			}
       } else if (unlikely(dev->subsystem_vendor == PCI_VENDOR_ID_SAMSUNG)) {
               if (dev->device ==  PCI_DEVICE_ID_INTEL_82855PM_HB)
                       switch(dev->subsystem_device) {
                       case 0xC00C: /* Samsung P35 notebook */
                               asus_hides_smbus = 1;
                       }
	} else if (unlikely(dev->subsystem_vendor == PCI_VENDOR_ID_COMPAQ)) {
		if (dev->device == PCI_DEVICE_ID_INTEL_82855PM_HB)
			switch(dev->subsystem_device) {
			case 0x0058: /* Compaq Evo N620c */
				asus_hides_smbus = 1;
			}
		else if (dev->device == PCI_DEVICE_ID_INTEL_82810_IG3)
			switch(dev->subsystem_device) {
			case 0xB16C: /* Compaq Deskpro EP 401963-001 (PCA# 010174) */
				/* Motherboard doesn't have Host bridge
				 * subvendor/subdevice IDs, therefore checking
				 * its on-board VGA controller */
				asus_hides_smbus = 1;
			}
		else if (dev->device == PCI_DEVICE_ID_INTEL_82801DB_2)
			switch(dev->subsystem_device) {
			case 0x00b8: /* Compaq Evo D510 CMT */
			case 0x00b9: /* Compaq Evo D510 SFF */
			case 0x00ba: /* Compaq Evo D510 USDT */
				/* Motherboard doesn't have Host bridge
				 * subvendor/subdevice IDs and on-board VGA
				 * controller is disabled if an AGP card is
				 * inserted, therefore checking USB UHCI
				 * Controller #1 */
				asus_hides_smbus = 1;
			}
		else if (dev->device == PCI_DEVICE_ID_INTEL_82815_CGC)
			switch (dev->subsystem_device) {
			case 0x001A: /* Compaq Deskpro EN SSF P667 815E */
				/* Motherboard doesn't have host bridge
				 * subvendor/subdevice IDs, therefore checking
				 * its on-board VGA controller */
				asus_hides_smbus = 1;
			}
	}
}
DECLARE_PCI_FIXUP_HEADER(PCI_VENDOR_ID_INTEL,	PCI_DEVICE_ID_INTEL_82845_HB,	asus_hides_smbus_hostbridge);
DECLARE_PCI_FIXUP_HEADER(PCI_VENDOR_ID_INTEL,	PCI_DEVICE_ID_INTEL_82845G_HB,	asus_hides_smbus_hostbridge);
DECLARE_PCI_FIXUP_HEADER(PCI_VENDOR_ID_INTEL,	PCI_DEVICE_ID_INTEL_82850_HB,	asus_hides_smbus_hostbridge);
DECLARE_PCI_FIXUP_HEADER(PCI_VENDOR_ID_INTEL,	PCI_DEVICE_ID_INTEL_82865_HB,	asus_hides_smbus_hostbridge);
DECLARE_PCI_FIXUP_HEADER(PCI_VENDOR_ID_INTEL,	PCI_DEVICE_ID_INTEL_82875_HB,	asus_hides_smbus_hostbridge);
DECLARE_PCI_FIXUP_HEADER(PCI_VENDOR_ID_INTEL,	PCI_DEVICE_ID_INTEL_7205_0,	asus_hides_smbus_hostbridge);
DECLARE_PCI_FIXUP_HEADER(PCI_VENDOR_ID_INTEL,	PCI_DEVICE_ID_INTEL_E7501_MCH,	asus_hides_smbus_hostbridge);
DECLARE_PCI_FIXUP_HEADER(PCI_VENDOR_ID_INTEL,	PCI_DEVICE_ID_INTEL_82855PM_HB,	asus_hides_smbus_hostbridge);
DECLARE_PCI_FIXUP_HEADER(PCI_VENDOR_ID_INTEL,	PCI_DEVICE_ID_INTEL_82855GM_HB,	asus_hides_smbus_hostbridge);
DECLARE_PCI_FIXUP_HEADER(PCI_VENDOR_ID_INTEL,	PCI_DEVICE_ID_INTEL_82915GM_HB, asus_hides_smbus_hostbridge);

DECLARE_PCI_FIXUP_HEADER(PCI_VENDOR_ID_INTEL,	PCI_DEVICE_ID_INTEL_82810_IG3,	asus_hides_smbus_hostbridge);
DECLARE_PCI_FIXUP_HEADER(PCI_VENDOR_ID_INTEL,	PCI_DEVICE_ID_INTEL_82801DB_2,	asus_hides_smbus_hostbridge);
DECLARE_PCI_FIXUP_HEADER(PCI_VENDOR_ID_INTEL,	PCI_DEVICE_ID_INTEL_82815_CGC,	asus_hides_smbus_hostbridge);

static void asus_hides_smbus_lpc(struct pci_dev *dev)
{
	u16 val;
	
	if (likely(!asus_hides_smbus))
		return;

	pci_read_config_word(dev, 0xF2, &val);
	if (val & 0x8) {
		pci_write_config_word(dev, 0xF2, val & (~0x8));
		pci_read_config_word(dev, 0xF2, &val);
		if (val & 0x8)
			dev_info(&dev->dev, "i801 SMBus device continues to play 'hide and seek'! 0x%x\n", val);
		else
			dev_info(&dev->dev, "Enabled i801 SMBus device\n");
	}
}
DECLARE_PCI_FIXUP_HEADER(PCI_VENDOR_ID_INTEL,	PCI_DEVICE_ID_INTEL_82801AA_0,	asus_hides_smbus_lpc);
DECLARE_PCI_FIXUP_HEADER(PCI_VENDOR_ID_INTEL,	PCI_DEVICE_ID_INTEL_82801DB_0,	asus_hides_smbus_lpc);
DECLARE_PCI_FIXUP_HEADER(PCI_VENDOR_ID_INTEL,	PCI_DEVICE_ID_INTEL_82801BA_0,	asus_hides_smbus_lpc);
DECLARE_PCI_FIXUP_HEADER(PCI_VENDOR_ID_INTEL,	PCI_DEVICE_ID_INTEL_82801CA_0,	asus_hides_smbus_lpc);
DECLARE_PCI_FIXUP_HEADER(PCI_VENDOR_ID_INTEL,	PCI_DEVICE_ID_INTEL_82801CA_12,	asus_hides_smbus_lpc);
DECLARE_PCI_FIXUP_HEADER(PCI_VENDOR_ID_INTEL,	PCI_DEVICE_ID_INTEL_82801DB_12,	asus_hides_smbus_lpc);
DECLARE_PCI_FIXUP_HEADER(PCI_VENDOR_ID_INTEL,	PCI_DEVICE_ID_INTEL_82801EB_0,	asus_hides_smbus_lpc);
DECLARE_PCI_FIXUP_RESUME_EARLY(PCI_VENDOR_ID_INTEL,	PCI_DEVICE_ID_INTEL_82801AA_0,	asus_hides_smbus_lpc);
DECLARE_PCI_FIXUP_RESUME_EARLY(PCI_VENDOR_ID_INTEL,	PCI_DEVICE_ID_INTEL_82801DB_0,	asus_hides_smbus_lpc);
DECLARE_PCI_FIXUP_RESUME_EARLY(PCI_VENDOR_ID_INTEL,	PCI_DEVICE_ID_INTEL_82801BA_0,	asus_hides_smbus_lpc);
DECLARE_PCI_FIXUP_RESUME_EARLY(PCI_VENDOR_ID_INTEL,	PCI_DEVICE_ID_INTEL_82801CA_0,	asus_hides_smbus_lpc);
DECLARE_PCI_FIXUP_RESUME_EARLY(PCI_VENDOR_ID_INTEL,	PCI_DEVICE_ID_INTEL_82801CA_12,	asus_hides_smbus_lpc);
DECLARE_PCI_FIXUP_RESUME_EARLY(PCI_VENDOR_ID_INTEL,	PCI_DEVICE_ID_INTEL_82801DB_12,	asus_hides_smbus_lpc);
DECLARE_PCI_FIXUP_RESUME_EARLY(PCI_VENDOR_ID_INTEL,	PCI_DEVICE_ID_INTEL_82801EB_0,	asus_hides_smbus_lpc);

/* It appears we just have one such device. If not, we have a warning */
static void __iomem *asus_rcba_base;
static void asus_hides_smbus_lpc_ich6_suspend(struct pci_dev *dev)
{
	u32 rcba;

	if (likely(!asus_hides_smbus))
		return;
	WARN_ON(asus_rcba_base);

	pci_read_config_dword(dev, 0xF0, &rcba);
	/* use bits 31:14, 16 kB aligned */
	asus_rcba_base = ioremap_nocache(rcba & 0xFFFFC000, 0x4000);
	if (asus_rcba_base == NULL)
		return;
}

static void asus_hides_smbus_lpc_ich6_resume_early(struct pci_dev *dev)
{
	u32 val;

	if (likely(!asus_hides_smbus || !asus_rcba_base))
		return;
	/* read the Function Disable register, dword mode only */
	val = readl(asus_rcba_base + 0x3418);
	writel(val & 0xFFFFFFF7, asus_rcba_base + 0x3418); /* enable the SMBus device */
}

static void asus_hides_smbus_lpc_ich6_resume(struct pci_dev *dev)
{
	if (likely(!asus_hides_smbus || !asus_rcba_base))
		return;
	iounmap(asus_rcba_base);
	asus_rcba_base = NULL;
	dev_info(&dev->dev, "Enabled ICH6/i801 SMBus device\n");
}

static void asus_hides_smbus_lpc_ich6(struct pci_dev *dev)
{
	asus_hides_smbus_lpc_ich6_suspend(dev);
	asus_hides_smbus_lpc_ich6_resume_early(dev);
	asus_hides_smbus_lpc_ich6_resume(dev);
}
DECLARE_PCI_FIXUP_HEADER(PCI_VENDOR_ID_INTEL,	PCI_DEVICE_ID_INTEL_ICH6_1,	asus_hides_smbus_lpc_ich6);
DECLARE_PCI_FIXUP_SUSPEND(PCI_VENDOR_ID_INTEL,	PCI_DEVICE_ID_INTEL_ICH6_1,	asus_hides_smbus_lpc_ich6_suspend);
DECLARE_PCI_FIXUP_RESUME(PCI_VENDOR_ID_INTEL,	PCI_DEVICE_ID_INTEL_ICH6_1,	asus_hides_smbus_lpc_ich6_resume);
DECLARE_PCI_FIXUP_RESUME_EARLY(PCI_VENDOR_ID_INTEL,	PCI_DEVICE_ID_INTEL_ICH6_1,	asus_hides_smbus_lpc_ich6_resume_early);

/*
 * SiS 96x south bridge: BIOS typically hides SMBus device...
 */
static void quirk_sis_96x_smbus(struct pci_dev *dev)
{
	u8 val = 0;
	pci_read_config_byte(dev, 0x77, &val);
	if (val & 0x10) {
		dev_info(&dev->dev, "Enabling SiS 96x SMBus\n");
		pci_write_config_byte(dev, 0x77, val & ~0x10);
	}
}
DECLARE_PCI_FIXUP_HEADER(PCI_VENDOR_ID_SI,	PCI_DEVICE_ID_SI_961,		quirk_sis_96x_smbus);
DECLARE_PCI_FIXUP_HEADER(PCI_VENDOR_ID_SI,	PCI_DEVICE_ID_SI_962,		quirk_sis_96x_smbus);
DECLARE_PCI_FIXUP_HEADER(PCI_VENDOR_ID_SI,	PCI_DEVICE_ID_SI_963,		quirk_sis_96x_smbus);
DECLARE_PCI_FIXUP_HEADER(PCI_VENDOR_ID_SI,	PCI_DEVICE_ID_SI_LPC,		quirk_sis_96x_smbus);
DECLARE_PCI_FIXUP_RESUME_EARLY(PCI_VENDOR_ID_SI,	PCI_DEVICE_ID_SI_961,		quirk_sis_96x_smbus);
DECLARE_PCI_FIXUP_RESUME_EARLY(PCI_VENDOR_ID_SI,	PCI_DEVICE_ID_SI_962,		quirk_sis_96x_smbus);
DECLARE_PCI_FIXUP_RESUME_EARLY(PCI_VENDOR_ID_SI,	PCI_DEVICE_ID_SI_963,		quirk_sis_96x_smbus);
DECLARE_PCI_FIXUP_RESUME_EARLY(PCI_VENDOR_ID_SI,	PCI_DEVICE_ID_SI_LPC,		quirk_sis_96x_smbus);

/*
 * ... This is further complicated by the fact that some SiS96x south
 * bridges pretend to be 85C503/5513 instead.  In that case see if we
 * spotted a compatible north bridge to make sure.
 * (pci_find_device doesn't work yet)
 *
 * We can also enable the sis96x bit in the discovery register..
 */
#define SIS_DETECT_REGISTER 0x40

static void quirk_sis_503(struct pci_dev *dev)
{
	u8 reg;
	u16 devid;

	pci_read_config_byte(dev, SIS_DETECT_REGISTER, &reg);
	pci_write_config_byte(dev, SIS_DETECT_REGISTER, reg | (1 << 6));
	pci_read_config_word(dev, PCI_DEVICE_ID, &devid);
	if (((devid & 0xfff0) != 0x0960) && (devid != 0x0018)) {
		pci_write_config_byte(dev, SIS_DETECT_REGISTER, reg);
		return;
	}

	/*
	 * Ok, it now shows up as a 96x.. run the 96x quirk by
	 * hand in case it has already been processed.
	 * (depends on link order, which is apparently not guaranteed)
	 */
	dev->device = devid;
	quirk_sis_96x_smbus(dev);
}
DECLARE_PCI_FIXUP_HEADER(PCI_VENDOR_ID_SI,	PCI_DEVICE_ID_SI_503,		quirk_sis_503);
DECLARE_PCI_FIXUP_RESUME_EARLY(PCI_VENDOR_ID_SI,	PCI_DEVICE_ID_SI_503,		quirk_sis_503);


/*
 * On ASUS A8V and A8V Deluxe boards, the onboard AC97 audio controller
 * and MC97 modem controller are disabled when a second PCI soundcard is
 * present. This patch, tweaking the VT8237 ISA bridge, enables them.
 * -- bjd
 */
static void asus_hides_ac97_lpc(struct pci_dev *dev)
{
	u8 val;
	int asus_hides_ac97 = 0;

	if (likely(dev->subsystem_vendor == PCI_VENDOR_ID_ASUSTEK)) {
		if (dev->device == PCI_DEVICE_ID_VIA_8237)
			asus_hides_ac97 = 1;
	}

	if (!asus_hides_ac97)
		return;

	pci_read_config_byte(dev, 0x50, &val);
	if (val & 0xc0) {
		pci_write_config_byte(dev, 0x50, val & (~0xc0));
		pci_read_config_byte(dev, 0x50, &val);
		if (val & 0xc0)
			dev_info(&dev->dev, "Onboard AC97/MC97 devices continue to play 'hide and seek'! 0x%x\n", val);
		else
			dev_info(&dev->dev, "Enabled onboard AC97/MC97 devices\n");
	}
}
DECLARE_PCI_FIXUP_HEADER(PCI_VENDOR_ID_VIA,	PCI_DEVICE_ID_VIA_8237, asus_hides_ac97_lpc);
DECLARE_PCI_FIXUP_RESUME_EARLY(PCI_VENDOR_ID_VIA,	PCI_DEVICE_ID_VIA_8237, asus_hides_ac97_lpc);

#if defined(CONFIG_ATA) || defined(CONFIG_ATA_MODULE)

/*
 *	If we are using libata we can drive this chip properly but must
 *	do this early on to make the additional device appear during
 *	the PCI scanning.
 */
static void quirk_jmicron_ata(struct pci_dev *pdev)
{
	u32 conf1, conf5, class;
	u8 hdr;

	/* Only poke fn 0 */
	if (PCI_FUNC(pdev->devfn))
		return;

	pci_read_config_dword(pdev, 0x40, &conf1);
	pci_read_config_dword(pdev, 0x80, &conf5);

	conf1 &= ~0x00CFF302; /* Clear bit 1, 8, 9, 12-19, 22, 23 */
	conf5 &= ~(1 << 24);  /* Clear bit 24 */

	switch (pdev->device) {
	case PCI_DEVICE_ID_JMICRON_JMB360: /* SATA single port */
	case PCI_DEVICE_ID_JMICRON_JMB362: /* SATA dual ports */
	case PCI_DEVICE_ID_JMICRON_JMB364: /* SATA dual ports */
		/* The controller should be in single function ahci mode */
		conf1 |= 0x0002A100; /* Set 8, 13, 15, 17 */
		break;

	case PCI_DEVICE_ID_JMICRON_JMB365:
	case PCI_DEVICE_ID_JMICRON_JMB366:
		/* Redirect IDE second PATA port to the right spot */
		conf5 |= (1 << 24);
		/* Fall through */
	case PCI_DEVICE_ID_JMICRON_JMB361:
	case PCI_DEVICE_ID_JMICRON_JMB363:
	case PCI_DEVICE_ID_JMICRON_JMB369:
		/* Enable dual function mode, AHCI on fn 0, IDE fn1 */
		/* Set the class codes correctly and then direct IDE 0 */
		conf1 |= 0x00C2A1B3; /* Set 0, 1, 4, 5, 7, 8, 13, 15, 17, 22, 23 */
		break;

	case PCI_DEVICE_ID_JMICRON_JMB368:
		/* The controller should be in single function IDE mode */
		conf1 |= 0x00C00000; /* Set 22, 23 */
		break;
	}

	pci_write_config_dword(pdev, 0x40, conf1);
	pci_write_config_dword(pdev, 0x80, conf5);

	/* Update pdev accordingly */
	pci_read_config_byte(pdev, PCI_HEADER_TYPE, &hdr);
	pdev->hdr_type = hdr & 0x7f;
	pdev->multifunction = !!(hdr & 0x80);

	pci_read_config_dword(pdev, PCI_CLASS_REVISION, &class);
	pdev->class = class >> 8;
}
DECLARE_PCI_FIXUP_EARLY(PCI_VENDOR_ID_JMICRON, PCI_DEVICE_ID_JMICRON_JMB360, quirk_jmicron_ata);
DECLARE_PCI_FIXUP_EARLY(PCI_VENDOR_ID_JMICRON, PCI_DEVICE_ID_JMICRON_JMB361, quirk_jmicron_ata);
DECLARE_PCI_FIXUP_EARLY(PCI_VENDOR_ID_JMICRON, PCI_DEVICE_ID_JMICRON_JMB362, quirk_jmicron_ata);
DECLARE_PCI_FIXUP_EARLY(PCI_VENDOR_ID_JMICRON, PCI_DEVICE_ID_JMICRON_JMB363, quirk_jmicron_ata);
DECLARE_PCI_FIXUP_EARLY(PCI_VENDOR_ID_JMICRON, PCI_DEVICE_ID_JMICRON_JMB364, quirk_jmicron_ata);
DECLARE_PCI_FIXUP_EARLY(PCI_VENDOR_ID_JMICRON, PCI_DEVICE_ID_JMICRON_JMB365, quirk_jmicron_ata);
DECLARE_PCI_FIXUP_EARLY(PCI_VENDOR_ID_JMICRON, PCI_DEVICE_ID_JMICRON_JMB366, quirk_jmicron_ata);
DECLARE_PCI_FIXUP_EARLY(PCI_VENDOR_ID_JMICRON, PCI_DEVICE_ID_JMICRON_JMB368, quirk_jmicron_ata);
DECLARE_PCI_FIXUP_EARLY(PCI_VENDOR_ID_JMICRON, PCI_DEVICE_ID_JMICRON_JMB369, quirk_jmicron_ata);
DECLARE_PCI_FIXUP_RESUME_EARLY(PCI_VENDOR_ID_JMICRON, PCI_DEVICE_ID_JMICRON_JMB360, quirk_jmicron_ata);
DECLARE_PCI_FIXUP_RESUME_EARLY(PCI_VENDOR_ID_JMICRON, PCI_DEVICE_ID_JMICRON_JMB361, quirk_jmicron_ata);
DECLARE_PCI_FIXUP_RESUME_EARLY(PCI_VENDOR_ID_JMICRON, PCI_DEVICE_ID_JMICRON_JMB362, quirk_jmicron_ata);
DECLARE_PCI_FIXUP_RESUME_EARLY(PCI_VENDOR_ID_JMICRON, PCI_DEVICE_ID_JMICRON_JMB363, quirk_jmicron_ata);
DECLARE_PCI_FIXUP_RESUME_EARLY(PCI_VENDOR_ID_JMICRON, PCI_DEVICE_ID_JMICRON_JMB364, quirk_jmicron_ata);
DECLARE_PCI_FIXUP_RESUME_EARLY(PCI_VENDOR_ID_JMICRON, PCI_DEVICE_ID_JMICRON_JMB365, quirk_jmicron_ata);
DECLARE_PCI_FIXUP_RESUME_EARLY(PCI_VENDOR_ID_JMICRON, PCI_DEVICE_ID_JMICRON_JMB366, quirk_jmicron_ata);
DECLARE_PCI_FIXUP_RESUME_EARLY(PCI_VENDOR_ID_JMICRON, PCI_DEVICE_ID_JMICRON_JMB368, quirk_jmicron_ata);
DECLARE_PCI_FIXUP_RESUME_EARLY(PCI_VENDOR_ID_JMICRON, PCI_DEVICE_ID_JMICRON_JMB369, quirk_jmicron_ata);

#endif

#ifdef CONFIG_X86_IO_APIC
static void quirk_alder_ioapic(struct pci_dev *pdev)
{
	int i;

	if ((pdev->class >> 8) != 0xff00)
		return;

	/* the first BAR is the location of the IO APIC...we must
	 * not touch this (and it's already covered by the fixmap), so
	 * forcibly insert it into the resource tree */
	if (pci_resource_start(pdev, 0) && pci_resource_len(pdev, 0))
		insert_resource(&iomem_resource, &pdev->resource[0]);

	/* The next five BARs all seem to be rubbish, so just clean
	 * them out */
	for (i=1; i < 6; i++) {
		memset(&pdev->resource[i], 0, sizeof(pdev->resource[i]));
	}

}
DECLARE_PCI_FIXUP_HEADER(PCI_VENDOR_ID_INTEL,	PCI_DEVICE_ID_INTEL_EESSC,	quirk_alder_ioapic);
#endif

static void quirk_pcie_mch(struct pci_dev *pdev)
{
	pci_msi_off(pdev);
	pdev->no_msi = 1;
}
DECLARE_PCI_FIXUP_FINAL(PCI_VENDOR_ID_INTEL,	PCI_DEVICE_ID_INTEL_E7520_MCH,	quirk_pcie_mch);
DECLARE_PCI_FIXUP_FINAL(PCI_VENDOR_ID_INTEL,	PCI_DEVICE_ID_INTEL_E7320_MCH,	quirk_pcie_mch);
DECLARE_PCI_FIXUP_FINAL(PCI_VENDOR_ID_INTEL,	PCI_DEVICE_ID_INTEL_E7525_MCH,	quirk_pcie_mch);


/*
 * It's possible for the MSI to get corrupted if shpc and acpi
 * are used together on certain PXH-based systems.
 */
static void quirk_pcie_pxh(struct pci_dev *dev)
{
	pci_msi_off(dev);
	dev->no_msi = 1;
	dev_warn(&dev->dev, "PXH quirk detected; SHPC device MSI disabled\n");
}
DECLARE_PCI_FIXUP_EARLY(PCI_VENDOR_ID_INTEL,	PCI_DEVICE_ID_INTEL_PXHD_0,	quirk_pcie_pxh);
DECLARE_PCI_FIXUP_EARLY(PCI_VENDOR_ID_INTEL,	PCI_DEVICE_ID_INTEL_PXHD_1,	quirk_pcie_pxh);
DECLARE_PCI_FIXUP_EARLY(PCI_VENDOR_ID_INTEL,	PCI_DEVICE_ID_INTEL_PXH_0,	quirk_pcie_pxh);
DECLARE_PCI_FIXUP_EARLY(PCI_VENDOR_ID_INTEL,	PCI_DEVICE_ID_INTEL_PXH_1,	quirk_pcie_pxh);
DECLARE_PCI_FIXUP_EARLY(PCI_VENDOR_ID_INTEL,	PCI_DEVICE_ID_INTEL_PXHV,	quirk_pcie_pxh);

/*
 * Some Intel PCI Express chipsets have trouble with downstream
 * device power management.
 */
static void quirk_intel_pcie_pm(struct pci_dev * dev)
{
	pci_pm_d3_delay = 120;
	dev->no_d1d2 = 1;
}

DECLARE_PCI_FIXUP_FINAL(PCI_VENDOR_ID_INTEL,	0x25e2, quirk_intel_pcie_pm);
DECLARE_PCI_FIXUP_FINAL(PCI_VENDOR_ID_INTEL,	0x25e3, quirk_intel_pcie_pm);
DECLARE_PCI_FIXUP_FINAL(PCI_VENDOR_ID_INTEL,	0x25e4, quirk_intel_pcie_pm);
DECLARE_PCI_FIXUP_FINAL(PCI_VENDOR_ID_INTEL,	0x25e5, quirk_intel_pcie_pm);
DECLARE_PCI_FIXUP_FINAL(PCI_VENDOR_ID_INTEL,	0x25e6, quirk_intel_pcie_pm);
DECLARE_PCI_FIXUP_FINAL(PCI_VENDOR_ID_INTEL,	0x25e7, quirk_intel_pcie_pm);
DECLARE_PCI_FIXUP_FINAL(PCI_VENDOR_ID_INTEL,	0x25f7, quirk_intel_pcie_pm);
DECLARE_PCI_FIXUP_FINAL(PCI_VENDOR_ID_INTEL,	0x25f8, quirk_intel_pcie_pm);
DECLARE_PCI_FIXUP_FINAL(PCI_VENDOR_ID_INTEL,	0x25f9, quirk_intel_pcie_pm);
DECLARE_PCI_FIXUP_FINAL(PCI_VENDOR_ID_INTEL,	0x25fa, quirk_intel_pcie_pm);
DECLARE_PCI_FIXUP_FINAL(PCI_VENDOR_ID_INTEL,	0x2601, quirk_intel_pcie_pm);
DECLARE_PCI_FIXUP_FINAL(PCI_VENDOR_ID_INTEL,	0x2602, quirk_intel_pcie_pm);
DECLARE_PCI_FIXUP_FINAL(PCI_VENDOR_ID_INTEL,	0x2603, quirk_intel_pcie_pm);
DECLARE_PCI_FIXUP_FINAL(PCI_VENDOR_ID_INTEL,	0x2604, quirk_intel_pcie_pm);
DECLARE_PCI_FIXUP_FINAL(PCI_VENDOR_ID_INTEL,	0x2605, quirk_intel_pcie_pm);
DECLARE_PCI_FIXUP_FINAL(PCI_VENDOR_ID_INTEL,	0x2606, quirk_intel_pcie_pm);
DECLARE_PCI_FIXUP_FINAL(PCI_VENDOR_ID_INTEL,	0x2607, quirk_intel_pcie_pm);
DECLARE_PCI_FIXUP_FINAL(PCI_VENDOR_ID_INTEL,	0x2608, quirk_intel_pcie_pm);
DECLARE_PCI_FIXUP_FINAL(PCI_VENDOR_ID_INTEL,	0x2609, quirk_intel_pcie_pm);
DECLARE_PCI_FIXUP_FINAL(PCI_VENDOR_ID_INTEL,	0x260a, quirk_intel_pcie_pm);
DECLARE_PCI_FIXUP_FINAL(PCI_VENDOR_ID_INTEL,	0x260b, quirk_intel_pcie_pm);

#ifdef CONFIG_X86_IO_APIC
/*
 * Boot interrupts on some chipsets cannot be turned off. For these chipsets,
 * remap the original interrupt in the linux kernel to the boot interrupt, so
 * that a PCI device's interrupt handler is installed on the boot interrupt
 * line instead.
 */
static void quirk_reroute_to_boot_interrupts_intel(struct pci_dev *dev)
{
	if (noioapicquirk || noioapicreroute)
		return;

	dev->irq_reroute_variant = INTEL_IRQ_REROUTE_VARIANT;
	dev_info(&dev->dev, "rerouting interrupts for [%04x:%04x]\n",
		 dev->vendor, dev->device);
}
DECLARE_PCI_FIXUP_FINAL(PCI_VENDOR_ID_INTEL,	PCI_DEVICE_ID_INTEL_80333_0,	quirk_reroute_to_boot_interrupts_intel);
DECLARE_PCI_FIXUP_FINAL(PCI_VENDOR_ID_INTEL,	PCI_DEVICE_ID_INTEL_80333_1,	quirk_reroute_to_boot_interrupts_intel);
DECLARE_PCI_FIXUP_FINAL(PCI_VENDOR_ID_INTEL,	PCI_DEVICE_ID_INTEL_ESB2_0,	quirk_reroute_to_boot_interrupts_intel);
DECLARE_PCI_FIXUP_FINAL(PCI_VENDOR_ID_INTEL,	PCI_DEVICE_ID_INTEL_PXH_0,	quirk_reroute_to_boot_interrupts_intel);
DECLARE_PCI_FIXUP_FINAL(PCI_VENDOR_ID_INTEL,	PCI_DEVICE_ID_INTEL_PXH_1,	quirk_reroute_to_boot_interrupts_intel);
DECLARE_PCI_FIXUP_FINAL(PCI_VENDOR_ID_INTEL,	PCI_DEVICE_ID_INTEL_PXHV,	quirk_reroute_to_boot_interrupts_intel);
DECLARE_PCI_FIXUP_FINAL(PCI_VENDOR_ID_INTEL,	PCI_DEVICE_ID_INTEL_80332_0,	quirk_reroute_to_boot_interrupts_intel);
DECLARE_PCI_FIXUP_FINAL(PCI_VENDOR_ID_INTEL,	PCI_DEVICE_ID_INTEL_80332_1,	quirk_reroute_to_boot_interrupts_intel);
DECLARE_PCI_FIXUP_RESUME(PCI_VENDOR_ID_INTEL,	PCI_DEVICE_ID_INTEL_80333_0,	quirk_reroute_to_boot_interrupts_intel);
DECLARE_PCI_FIXUP_RESUME(PCI_VENDOR_ID_INTEL,	PCI_DEVICE_ID_INTEL_80333_1,	quirk_reroute_to_boot_interrupts_intel);
DECLARE_PCI_FIXUP_RESUME(PCI_VENDOR_ID_INTEL,	PCI_DEVICE_ID_INTEL_ESB2_0,	quirk_reroute_to_boot_interrupts_intel);
DECLARE_PCI_FIXUP_RESUME(PCI_VENDOR_ID_INTEL,	PCI_DEVICE_ID_INTEL_PXH_0,	quirk_reroute_to_boot_interrupts_intel);
DECLARE_PCI_FIXUP_RESUME(PCI_VENDOR_ID_INTEL,	PCI_DEVICE_ID_INTEL_PXH_1,	quirk_reroute_to_boot_interrupts_intel);
DECLARE_PCI_FIXUP_RESUME(PCI_VENDOR_ID_INTEL,	PCI_DEVICE_ID_INTEL_PXHV,	quirk_reroute_to_boot_interrupts_intel);
DECLARE_PCI_FIXUP_RESUME(PCI_VENDOR_ID_INTEL,	PCI_DEVICE_ID_INTEL_80332_0,	quirk_reroute_to_boot_interrupts_intel);
DECLARE_PCI_FIXUP_RESUME(PCI_VENDOR_ID_INTEL,	PCI_DEVICE_ID_INTEL_80332_1,	quirk_reroute_to_boot_interrupts_intel);

/*
 * On some chipsets we can disable the generation of legacy INTx boot
 * interrupts.
 */

/*
 * IO-APIC1 on 6300ESB generates boot interrupts, see intel order no
 * 300641-004US, section 5.7.3.
 */
#define INTEL_6300_IOAPIC_ABAR		0x40
#define INTEL_6300_DISABLE_BOOT_IRQ	(1<<14)

static void quirk_disable_intel_boot_interrupt(struct pci_dev *dev)
{
	u16 pci_config_word;

	if (noioapicquirk)
		return;

	pci_read_config_word(dev, INTEL_6300_IOAPIC_ABAR, &pci_config_word);
	pci_config_word |= INTEL_6300_DISABLE_BOOT_IRQ;
	pci_write_config_word(dev, INTEL_6300_IOAPIC_ABAR, pci_config_word);

	dev_info(&dev->dev, "disabled boot interrupts on device [%04x:%04x]\n",
		 dev->vendor, dev->device);
}
DECLARE_PCI_FIXUP_FINAL(PCI_VENDOR_ID_INTEL,   PCI_DEVICE_ID_INTEL_ESB_10, 	quirk_disable_intel_boot_interrupt);
DECLARE_PCI_FIXUP_RESUME(PCI_VENDOR_ID_INTEL,   PCI_DEVICE_ID_INTEL_ESB_10, 	quirk_disable_intel_boot_interrupt);

/*
 * disable boot interrupts on HT-1000
 */
#define BC_HT1000_FEATURE_REG		0x64
#define BC_HT1000_PIC_REGS_ENABLE	(1<<0)
#define BC_HT1000_MAP_IDX		0xC00
#define BC_HT1000_MAP_DATA		0xC01

static void quirk_disable_broadcom_boot_interrupt(struct pci_dev *dev)
{
	u32 pci_config_dword;
	u8 irq;

	if (noioapicquirk)
		return;

	pci_read_config_dword(dev, BC_HT1000_FEATURE_REG, &pci_config_dword);
	pci_write_config_dword(dev, BC_HT1000_FEATURE_REG, pci_config_dword |
			BC_HT1000_PIC_REGS_ENABLE);

	for (irq = 0x10; irq < 0x10 + 32; irq++) {
		outb(irq, BC_HT1000_MAP_IDX);
		outb(0x00, BC_HT1000_MAP_DATA);
	}

	pci_write_config_dword(dev, BC_HT1000_FEATURE_REG, pci_config_dword);

	dev_info(&dev->dev, "disabled boot interrupts on device [%04x:%04x]\n",
		 dev->vendor, dev->device);
}
DECLARE_PCI_FIXUP_FINAL(PCI_VENDOR_ID_SERVERWORKS,   PCI_DEVICE_ID_SERVERWORKS_HT1000SB, 	quirk_disable_broadcom_boot_interrupt);
DECLARE_PCI_FIXUP_RESUME(PCI_VENDOR_ID_SERVERWORKS,   PCI_DEVICE_ID_SERVERWORKS_HT1000SB, 	quirk_disable_broadcom_boot_interrupt);

/*
 * disable boot interrupts on AMD and ATI chipsets
 */
/*
 * NOIOAMODE needs to be disabled to disable "boot interrupts". For AMD 8131
 * rev. A0 and B0, NOIOAMODE needs to be disabled anyway to fix IO-APIC mode
 * (due to an erratum).
 */
#define AMD_813X_MISC			0x40
#define AMD_813X_NOIOAMODE		(1<<0)
#define AMD_813X_REV_B1			0x12
#define AMD_813X_REV_B2			0x13

static void quirk_disable_amd_813x_boot_interrupt(struct pci_dev *dev)
{
	u32 pci_config_dword;

	if (noioapicquirk)
		return;
	if ((dev->revision == AMD_813X_REV_B1) ||
	    (dev->revision == AMD_813X_REV_B2))
		return;

	pci_read_config_dword(dev, AMD_813X_MISC, &pci_config_dword);
	pci_config_dword &= ~AMD_813X_NOIOAMODE;
	pci_write_config_dword(dev, AMD_813X_MISC, pci_config_dword);

	dev_info(&dev->dev, "disabled boot interrupts on device [%04x:%04x]\n",
		 dev->vendor, dev->device);
}
DECLARE_PCI_FIXUP_FINAL(PCI_VENDOR_ID_AMD,	PCI_DEVICE_ID_AMD_8131_BRIDGE,	quirk_disable_amd_813x_boot_interrupt);
DECLARE_PCI_FIXUP_RESUME(PCI_VENDOR_ID_AMD,	PCI_DEVICE_ID_AMD_8131_BRIDGE,	quirk_disable_amd_813x_boot_interrupt);
DECLARE_PCI_FIXUP_FINAL(PCI_VENDOR_ID_AMD,	PCI_DEVICE_ID_AMD_8132_BRIDGE,	quirk_disable_amd_813x_boot_interrupt);
DECLARE_PCI_FIXUP_RESUME(PCI_VENDOR_ID_AMD,	PCI_DEVICE_ID_AMD_8132_BRIDGE,	quirk_disable_amd_813x_boot_interrupt);

#define AMD_8111_PCI_IRQ_ROUTING	0x56

static void quirk_disable_amd_8111_boot_interrupt(struct pci_dev *dev)
{
	u16 pci_config_word;

	if (noioapicquirk)
		return;

	pci_read_config_word(dev, AMD_8111_PCI_IRQ_ROUTING, &pci_config_word);
	if (!pci_config_word) {
		dev_info(&dev->dev, "boot interrupts on device [%04x:%04x] "
			 "already disabled\n", dev->vendor, dev->device);
		return;
	}
	pci_write_config_word(dev, AMD_8111_PCI_IRQ_ROUTING, 0);
	dev_info(&dev->dev, "disabled boot interrupts on device [%04x:%04x]\n",
		 dev->vendor, dev->device);
}
DECLARE_PCI_FIXUP_FINAL(PCI_VENDOR_ID_AMD,   PCI_DEVICE_ID_AMD_8111_SMBUS, 	quirk_disable_amd_8111_boot_interrupt);
DECLARE_PCI_FIXUP_RESUME(PCI_VENDOR_ID_AMD,   PCI_DEVICE_ID_AMD_8111_SMBUS, 	quirk_disable_amd_8111_boot_interrupt);
#endif /* CONFIG_X86_IO_APIC */

/*
 * Toshiba TC86C001 IDE controller reports the standard 8-byte BAR0 size
 * but the PIO transfers won't work if BAR0 falls at the odd 8 bytes.
 * Re-allocate the region if needed...
 */
static void quirk_tc86c001_ide(struct pci_dev *dev)
{
	struct resource *r = &dev->resource[0];

	if (r->start & 0x8) {
		r->start = 0;
		r->end = 0xf;
	}
}
DECLARE_PCI_FIXUP_HEADER(PCI_VENDOR_ID_TOSHIBA_2,
			 PCI_DEVICE_ID_TOSHIBA_TC86C001_IDE,
			 quirk_tc86c001_ide);

<<<<<<< HEAD
static void quirk_netmos(struct pci_dev *dev)
=======
/*
 * PLX PCI 9050 PCI Target bridge controller has an errata that prevents the
 * local configuration registers accessible via BAR0 (memory) or BAR1 (i/o)
 * being read correctly if bit 7 of the base address is set.
 * The BAR0 or BAR1 region may be disabled (size 0) or enabled (size 128).
 * Re-allocate the regions to a 256-byte boundary if necessary.
 */
static void __devinit quirk_plx_pci9050(struct pci_dev *dev)
{
	unsigned int bar;

	/* Fixed in revision 2 (PCI 9052). */
	if (dev->revision >= 2)
		return;
	for (bar = 0; bar <= 1; bar++)
		if (pci_resource_len(dev, bar) == 0x80 &&
		    (pci_resource_start(dev, bar) & 0x80)) {
			struct resource *r = &dev->resource[bar];
			dev_info(&dev->dev,
				 "Re-allocating PLX PCI 9050 BAR %u to length 256 to avoid bit 7 bug\n",
				 bar);
			r->start = 0;
			r->end = 0xff;
		}
}
DECLARE_PCI_FIXUP_HEADER(PCI_VENDOR_ID_PLX, PCI_DEVICE_ID_PLX_9050,
			 quirk_plx_pci9050);
/*
 * The following Meilhaus (vendor ID 0x1402) device IDs (amongst others)
 * may be using the PLX PCI 9050: 0x0630, 0x0940, 0x0950, 0x0960, 0x100b,
 * 0x1400, 0x140a, 0x140b, 0x14e0, 0x14ea, 0x14eb, 0x1604, 0x1608, 0x160c,
 * 0x168f, 0x2000, 0x2600, 0x3000, 0x810a, 0x810b.
 *
 * Currently, device IDs 0x2000 and 0x2600 are used by the Comedi "me_daq"
 * driver.
 */
DECLARE_PCI_FIXUP_HEADER(0x1402, 0x2000, quirk_plx_pci9050);
DECLARE_PCI_FIXUP_HEADER(0x1402, 0x2600, quirk_plx_pci9050);

static void __devinit quirk_netmos(struct pci_dev *dev)
>>>>>>> 1cb73f8c
{
	unsigned int num_parallel = (dev->subsystem_device & 0xf0) >> 4;
	unsigned int num_serial = dev->subsystem_device & 0xf;

	/*
	 * These Netmos parts are multiport serial devices with optional
	 * parallel ports.  Even when parallel ports are present, they
	 * are identified as class SERIAL, which means the serial driver
	 * will claim them.  To prevent this, mark them as class OTHER.
	 * These combo devices should be claimed by parport_serial.
	 *
	 * The subdevice ID is of the form 0x00PS, where <P> is the number
	 * of parallel ports and <S> is the number of serial ports.
	 */
	switch (dev->device) {
	case PCI_DEVICE_ID_NETMOS_9835:
		/* Well, this rule doesn't hold for the following 9835 device */
		if (dev->subsystem_vendor == PCI_VENDOR_ID_IBM &&
				dev->subsystem_device == 0x0299)
			return;
	case PCI_DEVICE_ID_NETMOS_9735:
	case PCI_DEVICE_ID_NETMOS_9745:
	case PCI_DEVICE_ID_NETMOS_9845:
	case PCI_DEVICE_ID_NETMOS_9855:
		if (num_parallel) {
			dev_info(&dev->dev, "Netmos %04x (%u parallel, "
				"%u serial); changing class SERIAL to OTHER "
				"(use parport_serial)\n",
				dev->device, num_parallel, num_serial);
			dev->class = (PCI_CLASS_COMMUNICATION_OTHER << 8) |
			    (dev->class & 0xff);
		}
	}
}
DECLARE_PCI_FIXUP_CLASS_HEADER(PCI_VENDOR_ID_NETMOS, PCI_ANY_ID,
			 PCI_CLASS_COMMUNICATION_SERIAL, 8, quirk_netmos);

static void quirk_e100_interrupt(struct pci_dev *dev)
{
	u16 command, pmcsr;
	u8 __iomem *csr;
	u8 cmd_hi;
	int pm;

	switch (dev->device) {
	/* PCI IDs taken from drivers/net/e100.c */
	case 0x1029:
	case 0x1030 ... 0x1034:
	case 0x1038 ... 0x103E:
	case 0x1050 ... 0x1057:
	case 0x1059:
	case 0x1064 ... 0x106B:
	case 0x1091 ... 0x1095:
	case 0x1209:
	case 0x1229:
	case 0x2449:
	case 0x2459:
	case 0x245D:
	case 0x27DC:
		break;
	default:
		return;
	}

	/*
	 * Some firmware hands off the e100 with interrupts enabled,
	 * which can cause a flood of interrupts if packets are
	 * received before the driver attaches to the device.  So
	 * disable all e100 interrupts here.  The driver will
	 * re-enable them when it's ready.
	 */
	pci_read_config_word(dev, PCI_COMMAND, &command);

	if (!(command & PCI_COMMAND_MEMORY) || !pci_resource_start(dev, 0))
		return;

	/*
	 * Check that the device is in the D0 power state. If it's not,
	 * there is no point to look any further.
	 */
	pm = pci_find_capability(dev, PCI_CAP_ID_PM);
	if (pm) {
		pci_read_config_word(dev, pm + PCI_PM_CTRL, &pmcsr);
		if ((pmcsr & PCI_PM_CTRL_STATE_MASK) != PCI_D0)
			return;
	}

	/* Convert from PCI bus to resource space.  */
	csr = ioremap(pci_resource_start(dev, 0), 8);
	if (!csr) {
		dev_warn(&dev->dev, "Can't map e100 registers\n");
		return;
	}

	cmd_hi = readb(csr + 3);
	if (cmd_hi == 0) {
		dev_warn(&dev->dev, "Firmware left e100 interrupts enabled; "
			"disabling\n");
		writeb(1, csr + 3);
	}

	iounmap(csr);
}
DECLARE_PCI_FIXUP_CLASS_FINAL(PCI_VENDOR_ID_INTEL, PCI_ANY_ID,
			PCI_CLASS_NETWORK_ETHERNET, 8, quirk_e100_interrupt);

/*
 * The 82575 and 82598 may experience data corruption issues when transitioning
 * out of L0S.  To prevent this we need to disable L0S on the pci-e link
 */
static void quirk_disable_aspm_l0s(struct pci_dev *dev)
{
	dev_info(&dev->dev, "Disabling L0s\n");
	pci_disable_link_state(dev, PCIE_LINK_STATE_L0S);
}
DECLARE_PCI_FIXUP_FINAL(PCI_VENDOR_ID_INTEL, 0x10a7, quirk_disable_aspm_l0s);
DECLARE_PCI_FIXUP_FINAL(PCI_VENDOR_ID_INTEL, 0x10a9, quirk_disable_aspm_l0s);
DECLARE_PCI_FIXUP_FINAL(PCI_VENDOR_ID_INTEL, 0x10b6, quirk_disable_aspm_l0s);
DECLARE_PCI_FIXUP_FINAL(PCI_VENDOR_ID_INTEL, 0x10c6, quirk_disable_aspm_l0s);
DECLARE_PCI_FIXUP_FINAL(PCI_VENDOR_ID_INTEL, 0x10c7, quirk_disable_aspm_l0s);
DECLARE_PCI_FIXUP_FINAL(PCI_VENDOR_ID_INTEL, 0x10c8, quirk_disable_aspm_l0s);
DECLARE_PCI_FIXUP_FINAL(PCI_VENDOR_ID_INTEL, 0x10d6, quirk_disable_aspm_l0s);
DECLARE_PCI_FIXUP_FINAL(PCI_VENDOR_ID_INTEL, 0x10db, quirk_disable_aspm_l0s);
DECLARE_PCI_FIXUP_FINAL(PCI_VENDOR_ID_INTEL, 0x10dd, quirk_disable_aspm_l0s);
DECLARE_PCI_FIXUP_FINAL(PCI_VENDOR_ID_INTEL, 0x10e1, quirk_disable_aspm_l0s);
DECLARE_PCI_FIXUP_FINAL(PCI_VENDOR_ID_INTEL, 0x10ec, quirk_disable_aspm_l0s);
DECLARE_PCI_FIXUP_FINAL(PCI_VENDOR_ID_INTEL, 0x10f1, quirk_disable_aspm_l0s);
DECLARE_PCI_FIXUP_FINAL(PCI_VENDOR_ID_INTEL, 0x10f4, quirk_disable_aspm_l0s);
DECLARE_PCI_FIXUP_FINAL(PCI_VENDOR_ID_INTEL, 0x1508, quirk_disable_aspm_l0s);

static void fixup_rev1_53c810(struct pci_dev *dev)
{
	/* rev 1 ncr53c810 chips don't set the class at all which means
	 * they don't get their resources remapped. Fix that here.
	 */

	if (dev->class == PCI_CLASS_NOT_DEFINED) {
		dev_info(&dev->dev, "NCR 53c810 rev 1 detected; setting PCI class\n");
		dev->class = PCI_CLASS_STORAGE_SCSI;
	}
}
DECLARE_PCI_FIXUP_HEADER(PCI_VENDOR_ID_NCR, PCI_DEVICE_ID_NCR_53C810, fixup_rev1_53c810);

/* Enable 1k I/O space granularity on the Intel P64H2 */
static void quirk_p64h2_1k_io(struct pci_dev *dev)
{
	u16 en1k;

	pci_read_config_word(dev, 0x40, &en1k);

	if (en1k & 0x200) {
		dev_info(&dev->dev, "Enable I/O Space to 1KB granularity\n");
		dev->io_window_1k = 1;
	}
}
DECLARE_PCI_FIXUP_HEADER(PCI_VENDOR_ID_INTEL,	0x1460,		quirk_p64h2_1k_io);

/* Under some circumstances, AER is not linked with extended capabilities.
 * Force it to be linked by setting the corresponding control bit in the
 * config space.
 */
static void quirk_nvidia_ck804_pcie_aer_ext_cap(struct pci_dev *dev)
{
	uint8_t b;
	if (pci_read_config_byte(dev, 0xf41, &b) == 0) {
		if (!(b & 0x20)) {
			pci_write_config_byte(dev, 0xf41, b | 0x20);
			dev_info(&dev->dev,
			       "Linking AER extended capability\n");
		}
	}
}
DECLARE_PCI_FIXUP_FINAL(PCI_VENDOR_ID_NVIDIA,  PCI_DEVICE_ID_NVIDIA_CK804_PCIE,
			quirk_nvidia_ck804_pcie_aer_ext_cap);
DECLARE_PCI_FIXUP_RESUME_EARLY(PCI_VENDOR_ID_NVIDIA,  PCI_DEVICE_ID_NVIDIA_CK804_PCIE,
			quirk_nvidia_ck804_pcie_aer_ext_cap);

static void quirk_via_cx700_pci_parking_caching(struct pci_dev *dev)
{
	/*
	 * Disable PCI Bus Parking and PCI Master read caching on CX700
	 * which causes unspecified timing errors with a VT6212L on the PCI
	 * bus leading to USB2.0 packet loss.
	 *
	 * This quirk is only enabled if a second (on the external PCI bus)
	 * VT6212L is found -- the CX700 core itself also contains a USB
	 * host controller with the same PCI ID as the VT6212L.
	 */

	/* Count VT6212L instances */
	struct pci_dev *p = pci_get_device(PCI_VENDOR_ID_VIA,
		PCI_DEVICE_ID_VIA_8235_USB_2, NULL);
	uint8_t b;

	/* p should contain the first (internal) VT6212L -- see if we have
	   an external one by searching again */
	p = pci_get_device(PCI_VENDOR_ID_VIA, PCI_DEVICE_ID_VIA_8235_USB_2, p);
	if (!p)
		return;
	pci_dev_put(p);

	if (pci_read_config_byte(dev, 0x76, &b) == 0) {
		if (b & 0x40) {
			/* Turn off PCI Bus Parking */
			pci_write_config_byte(dev, 0x76, b ^ 0x40);

			dev_info(&dev->dev,
				"Disabling VIA CX700 PCI parking\n");
		}
	}

	if (pci_read_config_byte(dev, 0x72, &b) == 0) {
		if (b != 0) {
			/* Turn off PCI Master read caching */
			pci_write_config_byte(dev, 0x72, 0x0);

			/* Set PCI Master Bus time-out to "1x16 PCLK" */
			pci_write_config_byte(dev, 0x75, 0x1);

			/* Disable "Read FIFO Timer" */
			pci_write_config_byte(dev, 0x77, 0x0);

			dev_info(&dev->dev,
				"Disabling VIA CX700 PCI caching\n");
		}
	}
}
DECLARE_PCI_FIXUP_FINAL(PCI_VENDOR_ID_VIA, 0x324e, quirk_via_cx700_pci_parking_caching);

/*
 * For Broadcom 5706, 5708, 5709 rev. A nics, any read beyond the
 * VPD end tag will hang the device.  This problem was initially
 * observed when a vpd entry was created in sysfs
 * ('/sys/bus/pci/devices/<id>/vpd').   A read to this sysfs entry
 * will dump 32k of data.  Reading a full 32k will cause an access
 * beyond the VPD end tag causing the device to hang.  Once the device
 * is hung, the bnx2 driver will not be able to reset the device.
 * We believe that it is legal to read beyond the end tag and
 * therefore the solution is to limit the read/write length.
 */
static void quirk_brcm_570x_limit_vpd(struct pci_dev *dev)
{
	/*
	 * Only disable the VPD capability for 5706, 5706S, 5708,
	 * 5708S and 5709 rev. A
	 */
	if ((dev->device == PCI_DEVICE_ID_NX2_5706) ||
	    (dev->device == PCI_DEVICE_ID_NX2_5706S) ||
	    (dev->device == PCI_DEVICE_ID_NX2_5708) ||
	    (dev->device == PCI_DEVICE_ID_NX2_5708S) ||
	    ((dev->device == PCI_DEVICE_ID_NX2_5709) &&
	     (dev->revision & 0xf0) == 0x0)) {
		if (dev->vpd)
			dev->vpd->len = 0x80;
	}
}

DECLARE_PCI_FIXUP_FINAL(PCI_VENDOR_ID_BROADCOM,
			PCI_DEVICE_ID_NX2_5706,
			quirk_brcm_570x_limit_vpd);
DECLARE_PCI_FIXUP_FINAL(PCI_VENDOR_ID_BROADCOM,
			PCI_DEVICE_ID_NX2_5706S,
			quirk_brcm_570x_limit_vpd);
DECLARE_PCI_FIXUP_FINAL(PCI_VENDOR_ID_BROADCOM,
			PCI_DEVICE_ID_NX2_5708,
			quirk_brcm_570x_limit_vpd);
DECLARE_PCI_FIXUP_FINAL(PCI_VENDOR_ID_BROADCOM,
			PCI_DEVICE_ID_NX2_5708S,
			quirk_brcm_570x_limit_vpd);
DECLARE_PCI_FIXUP_FINAL(PCI_VENDOR_ID_BROADCOM,
			PCI_DEVICE_ID_NX2_5709,
			quirk_brcm_570x_limit_vpd);
DECLARE_PCI_FIXUP_FINAL(PCI_VENDOR_ID_BROADCOM,
			PCI_DEVICE_ID_NX2_5709S,
			quirk_brcm_570x_limit_vpd);

static void quirk_brcm_5719_limit_mrrs(struct pci_dev *dev)
{
	u32 rev;

	pci_read_config_dword(dev, 0xf4, &rev);

	/* Only CAP the MRRS if the device is a 5719 A0 */
	if (rev == 0x05719000) {
		int readrq = pcie_get_readrq(dev);
		if (readrq > 2048)
			pcie_set_readrq(dev, 2048);
	}
}

DECLARE_PCI_FIXUP_ENABLE(PCI_VENDOR_ID_BROADCOM,
			 PCI_DEVICE_ID_TIGON3_5719,
			 quirk_brcm_5719_limit_mrrs);

/* Originally in EDAC sources for i82875P:
 * Intel tells BIOS developers to hide device 6 which
 * configures the overflow device access containing
 * the DRBs - this is where we expose device 6.
 * http://www.x86-secret.com/articles/tweak/pat/patsecrets-2.htm
 */
static void quirk_unhide_mch_dev6(struct pci_dev *dev)
{
	u8 reg;

	if (pci_read_config_byte(dev, 0xF4, &reg) == 0 && !(reg & 0x02)) {
		dev_info(&dev->dev, "Enabling MCH 'Overflow' Device\n");
		pci_write_config_byte(dev, 0xF4, reg | 0x02);
	}
}

DECLARE_PCI_FIXUP_EARLY(PCI_VENDOR_ID_INTEL, PCI_DEVICE_ID_INTEL_82865_HB,
			quirk_unhide_mch_dev6);
DECLARE_PCI_FIXUP_EARLY(PCI_VENDOR_ID_INTEL, PCI_DEVICE_ID_INTEL_82875_HB,
			quirk_unhide_mch_dev6);

#ifdef CONFIG_TILEPRO
/*
 * The Tilera TILEmpower tilepro platform needs to set the link speed
 * to 2.5GT(Giga-Transfers)/s (Gen 1). The default link speed
 * setting is 5GT/s (Gen 2). 0x98 is the Link Control2 PCIe
 * capability register of the PEX8624 PCIe switch. The switch
 * supports link speed auto negotiation, but falsely sets
 * the link speed to 5GT/s.
 */
static void quirk_tile_plx_gen1(struct pci_dev *dev)
{
	if (tile_plx_gen1) {
		pci_write_config_dword(dev, 0x98, 0x1);
		mdelay(50);
	}
}
DECLARE_PCI_FIXUP_EARLY(PCI_VENDOR_ID_PLX, 0x8624, quirk_tile_plx_gen1);
#endif /* CONFIG_TILEPRO */

#ifdef CONFIG_PCI_MSI
/* Some chipsets do not support MSI. We cannot easily rely on setting
 * PCI_BUS_FLAGS_NO_MSI in its bus flags because there are actually
 * some other busses controlled by the chipset even if Linux is not
 * aware of it.  Instead of setting the flag on all busses in the
 * machine, simply disable MSI globally.
 */
static void quirk_disable_all_msi(struct pci_dev *dev)
{
	pci_no_msi();
	dev_warn(&dev->dev, "MSI quirk detected; MSI disabled\n");
}
DECLARE_PCI_FIXUP_FINAL(PCI_VENDOR_ID_SERVERWORKS, PCI_DEVICE_ID_SERVERWORKS_GCNB_LE, quirk_disable_all_msi);
DECLARE_PCI_FIXUP_FINAL(PCI_VENDOR_ID_ATI, PCI_DEVICE_ID_ATI_RS400_200, quirk_disable_all_msi);
DECLARE_PCI_FIXUP_FINAL(PCI_VENDOR_ID_ATI, PCI_DEVICE_ID_ATI_RS480, quirk_disable_all_msi);
DECLARE_PCI_FIXUP_FINAL(PCI_VENDOR_ID_VIA, PCI_DEVICE_ID_VIA_VT3336, quirk_disable_all_msi);
DECLARE_PCI_FIXUP_FINAL(PCI_VENDOR_ID_VIA, PCI_DEVICE_ID_VIA_VT3351, quirk_disable_all_msi);
DECLARE_PCI_FIXUP_FINAL(PCI_VENDOR_ID_VIA, PCI_DEVICE_ID_VIA_VT3364, quirk_disable_all_msi);
DECLARE_PCI_FIXUP_FINAL(PCI_VENDOR_ID_VIA, PCI_DEVICE_ID_VIA_8380_0, quirk_disable_all_msi);

/* Disable MSI on chipsets that are known to not support it */
static void quirk_disable_msi(struct pci_dev *dev)
{
	if (dev->subordinate) {
		dev_warn(&dev->dev, "MSI quirk detected; "
			"subordinate MSI disabled\n");
		dev->subordinate->bus_flags |= PCI_BUS_FLAGS_NO_MSI;
	}
}
DECLARE_PCI_FIXUP_FINAL(PCI_VENDOR_ID_AMD, PCI_DEVICE_ID_AMD_8131_BRIDGE, quirk_disable_msi);
DECLARE_PCI_FIXUP_FINAL(PCI_VENDOR_ID_VIA, 0xa238, quirk_disable_msi);
DECLARE_PCI_FIXUP_FINAL(PCI_VENDOR_ID_ATI, 0x5a3f, quirk_disable_msi);

/*
 * The APC bridge device in AMD 780 family northbridges has some random
 * OEM subsystem ID in its vendor ID register (erratum 18), so instead
 * we use the possible vendor/device IDs of the host bridge for the
 * declared quirk, and search for the APC bridge by slot number.
 */
static void quirk_amd_780_apc_msi(struct pci_dev *host_bridge)
{
	struct pci_dev *apc_bridge;

	apc_bridge = pci_get_slot(host_bridge->bus, PCI_DEVFN(1, 0));
	if (apc_bridge) {
		if (apc_bridge->device == 0x9602)
			quirk_disable_msi(apc_bridge);
		pci_dev_put(apc_bridge);
	}
}
DECLARE_PCI_FIXUP_FINAL(PCI_VENDOR_ID_AMD, 0x9600, quirk_amd_780_apc_msi);
DECLARE_PCI_FIXUP_FINAL(PCI_VENDOR_ID_AMD, 0x9601, quirk_amd_780_apc_msi);

/* Go through the list of Hypertransport capabilities and
 * return 1 if a HT MSI capability is found and enabled */
static int msi_ht_cap_enabled(struct pci_dev *dev)
{
	int pos, ttl = 48;

	pos = pci_find_ht_capability(dev, HT_CAPTYPE_MSI_MAPPING);
	while (pos && ttl--) {
		u8 flags;

		if (pci_read_config_byte(dev, pos + HT_MSI_FLAGS,
					 &flags) == 0)
		{
			dev_info(&dev->dev, "Found %s HT MSI Mapping\n",
				flags & HT_MSI_FLAGS_ENABLE ?
				"enabled" : "disabled");
			return (flags & HT_MSI_FLAGS_ENABLE) != 0;
		}

		pos = pci_find_next_ht_capability(dev, pos,
						  HT_CAPTYPE_MSI_MAPPING);
	}
	return 0;
}

/* Check the hypertransport MSI mapping to know whether MSI is enabled or not */
static void quirk_msi_ht_cap(struct pci_dev *dev)
{
	if (dev->subordinate && !msi_ht_cap_enabled(dev)) {
		dev_warn(&dev->dev, "MSI quirk detected; "
			"subordinate MSI disabled\n");
		dev->subordinate->bus_flags |= PCI_BUS_FLAGS_NO_MSI;
	}
}
DECLARE_PCI_FIXUP_FINAL(PCI_VENDOR_ID_SERVERWORKS, PCI_DEVICE_ID_SERVERWORKS_HT2000_PCIE,
			quirk_msi_ht_cap);

/* The nVidia CK804 chipset may have 2 HT MSI mappings.
 * MSI are supported if the MSI capability set in any of these mappings.
 */
static void quirk_nvidia_ck804_msi_ht_cap(struct pci_dev *dev)
{
	struct pci_dev *pdev;

	if (!dev->subordinate)
		return;

	/* check HT MSI cap on this chipset and the root one.
	 * a single one having MSI is enough to be sure that MSI are supported.
	 */
	pdev = pci_get_slot(dev->bus, 0);
	if (!pdev)
		return;
	if (!msi_ht_cap_enabled(dev) && !msi_ht_cap_enabled(pdev)) {
		dev_warn(&dev->dev, "MSI quirk detected; "
			"subordinate MSI disabled\n");
		dev->subordinate->bus_flags |= PCI_BUS_FLAGS_NO_MSI;
	}
	pci_dev_put(pdev);
}
DECLARE_PCI_FIXUP_FINAL(PCI_VENDOR_ID_NVIDIA, PCI_DEVICE_ID_NVIDIA_CK804_PCIE,
			quirk_nvidia_ck804_msi_ht_cap);

/* Force enable MSI mapping capability on HT bridges */
static void ht_enable_msi_mapping(struct pci_dev *dev)
{
	int pos, ttl = 48;

	pos = pci_find_ht_capability(dev, HT_CAPTYPE_MSI_MAPPING);
	while (pos && ttl--) {
		u8 flags;

		if (pci_read_config_byte(dev, pos + HT_MSI_FLAGS,
					 &flags) == 0) {
			dev_info(&dev->dev, "Enabling HT MSI Mapping\n");

			pci_write_config_byte(dev, pos + HT_MSI_FLAGS,
					      flags | HT_MSI_FLAGS_ENABLE);
		}
		pos = pci_find_next_ht_capability(dev, pos,
						  HT_CAPTYPE_MSI_MAPPING);
	}
}
DECLARE_PCI_FIXUP_HEADER(PCI_VENDOR_ID_SERVERWORKS,
			 PCI_DEVICE_ID_SERVERWORKS_HT1000_PXB,
			 ht_enable_msi_mapping);

DECLARE_PCI_FIXUP_HEADER(PCI_VENDOR_ID_AMD, PCI_DEVICE_ID_AMD_8132_BRIDGE,
			 ht_enable_msi_mapping);

/* The P5N32-SLI motherboards from Asus have a problem with msi
 * for the MCP55 NIC. It is not yet determined whether the msi problem
 * also affects other devices. As for now, turn off msi for this device.
 */
static void nvenet_msi_disable(struct pci_dev *dev)
{
	const char *board_name = dmi_get_system_info(DMI_BOARD_NAME);

	if (board_name &&
	    (strstr(board_name, "P5N32-SLI PREMIUM") ||
	     strstr(board_name, "P5N32-E SLI"))) {
		dev_info(&dev->dev,
			 "Disabling msi for MCP55 NIC on P5N32-SLI\n");
		dev->no_msi = 1;
	}
}
DECLARE_PCI_FIXUP_EARLY(PCI_VENDOR_ID_NVIDIA,
			PCI_DEVICE_ID_NVIDIA_NVENET_15,
			nvenet_msi_disable);

/*
 * Some versions of the MCP55 bridge from nvidia have a legacy irq routing
 * config register.  This register controls the routing of legacy interrupts
 * from devices that route through the MCP55.  If this register is misprogramed
 * interrupts are only sent to the bsp, unlike conventional systems where the
 * irq is broadxast to all online cpus.  Not having this register set
 * properly prevents kdump from booting up properly, so lets make sure that
 * we have it set correctly.
 * Note this is an undocumented register.
 */
static void nvbridge_check_legacy_irq_routing(struct pci_dev *dev)
{
	u32 cfg;

	if (!pci_find_capability(dev, PCI_CAP_ID_HT))
		return;

	pci_read_config_dword(dev, 0x74, &cfg);

	if (cfg & ((1 << 2) | (1 << 15))) {
		printk(KERN_INFO "Rewriting irq routing register on MCP55\n");
		cfg &= ~((1 << 2) | (1 << 15));
		pci_write_config_dword(dev, 0x74, cfg);
	}
}

DECLARE_PCI_FIXUP_EARLY(PCI_VENDOR_ID_NVIDIA,
			PCI_DEVICE_ID_NVIDIA_MCP55_BRIDGE_V0,
			nvbridge_check_legacy_irq_routing);

DECLARE_PCI_FIXUP_EARLY(PCI_VENDOR_ID_NVIDIA,
			PCI_DEVICE_ID_NVIDIA_MCP55_BRIDGE_V4,
			nvbridge_check_legacy_irq_routing);

static int ht_check_msi_mapping(struct pci_dev *dev)
{
	int pos, ttl = 48;
	int found = 0;

	/* check if there is HT MSI cap or enabled on this device */
	pos = pci_find_ht_capability(dev, HT_CAPTYPE_MSI_MAPPING);
	while (pos && ttl--) {
		u8 flags;

		if (found < 1)
			found = 1;
		if (pci_read_config_byte(dev, pos + HT_MSI_FLAGS,
					 &flags) == 0) {
			if (flags & HT_MSI_FLAGS_ENABLE) {
				if (found < 2) {
					found = 2;
					break;
				}
			}
		}
		pos = pci_find_next_ht_capability(dev, pos,
						  HT_CAPTYPE_MSI_MAPPING);
	}

	return found;
}

static int host_bridge_with_leaf(struct pci_dev *host_bridge)
{
	struct pci_dev *dev;
	int pos;
	int i, dev_no;
	int found = 0;

	dev_no = host_bridge->devfn >> 3;
	for (i = dev_no + 1; i < 0x20; i++) {
		dev = pci_get_slot(host_bridge->bus, PCI_DEVFN(i, 0));
		if (!dev)
			continue;

		/* found next host bridge ?*/
		pos = pci_find_ht_capability(dev, HT_CAPTYPE_SLAVE);
		if (pos != 0) {
			pci_dev_put(dev);
			break;
		}

		if (ht_check_msi_mapping(dev)) {
			found = 1;
			pci_dev_put(dev);
			break;
		}
		pci_dev_put(dev);
	}

	return found;
}

#define PCI_HT_CAP_SLAVE_CTRL0     4    /* link control */
#define PCI_HT_CAP_SLAVE_CTRL1     8    /* link control to */

static int is_end_of_ht_chain(struct pci_dev *dev)
{
	int pos, ctrl_off;
	int end = 0;
	u16 flags, ctrl;

	pos = pci_find_ht_capability(dev, HT_CAPTYPE_SLAVE);

	if (!pos)
		goto out;

	pci_read_config_word(dev, pos + PCI_CAP_FLAGS, &flags);

	ctrl_off = ((flags >> 10) & 1) ?
			PCI_HT_CAP_SLAVE_CTRL0 : PCI_HT_CAP_SLAVE_CTRL1;
	pci_read_config_word(dev, pos + ctrl_off, &ctrl);

	if (ctrl & (1 << 6))
		end = 1;

out:
	return end;
}

static void nv_ht_enable_msi_mapping(struct pci_dev *dev)
{
	struct pci_dev *host_bridge;
	int pos;
	int i, dev_no;
	int found = 0;

	dev_no = dev->devfn >> 3;
	for (i = dev_no; i >= 0; i--) {
		host_bridge = pci_get_slot(dev->bus, PCI_DEVFN(i, 0));
		if (!host_bridge)
			continue;

		pos = pci_find_ht_capability(host_bridge, HT_CAPTYPE_SLAVE);
		if (pos != 0) {
			found = 1;
			break;
		}
		pci_dev_put(host_bridge);
	}

	if (!found)
		return;

	/* don't enable end_device/host_bridge with leaf directly here */
	if (host_bridge == dev && is_end_of_ht_chain(host_bridge) &&
	    host_bridge_with_leaf(host_bridge))
		goto out;

	/* root did that ! */
	if (msi_ht_cap_enabled(host_bridge))
		goto out;

	ht_enable_msi_mapping(dev);

out:
	pci_dev_put(host_bridge);
}

static void ht_disable_msi_mapping(struct pci_dev *dev)
{
	int pos, ttl = 48;

	pos = pci_find_ht_capability(dev, HT_CAPTYPE_MSI_MAPPING);
	while (pos && ttl--) {
		u8 flags;

		if (pci_read_config_byte(dev, pos + HT_MSI_FLAGS,
					 &flags) == 0) {
			dev_info(&dev->dev, "Disabling HT MSI Mapping\n");

			pci_write_config_byte(dev, pos + HT_MSI_FLAGS,
					      flags & ~HT_MSI_FLAGS_ENABLE);
		}
		pos = pci_find_next_ht_capability(dev, pos,
						  HT_CAPTYPE_MSI_MAPPING);
	}
}

static void __nv_msi_ht_cap_quirk(struct pci_dev *dev, int all)
{
	struct pci_dev *host_bridge;
	int pos;
	int found;

	if (!pci_msi_enabled())
		return;

	/* check if there is HT MSI cap or enabled on this device */
	found = ht_check_msi_mapping(dev);

	/* no HT MSI CAP */
	if (found == 0)
		return;

	/*
	 * HT MSI mapping should be disabled on devices that are below
	 * a non-Hypertransport host bridge. Locate the host bridge...
	 */
	host_bridge = pci_get_bus_and_slot(0, PCI_DEVFN(0, 0));
	if (host_bridge == NULL) {
		dev_warn(&dev->dev,
			 "nv_msi_ht_cap_quirk didn't locate host bridge\n");
		return;
	}

	pos = pci_find_ht_capability(host_bridge, HT_CAPTYPE_SLAVE);
	if (pos != 0) {
		/* Host bridge is to HT */
		if (found == 1) {
			/* it is not enabled, try to enable it */
			if (all)
				ht_enable_msi_mapping(dev);
			else
				nv_ht_enable_msi_mapping(dev);
		}
		goto out;
	}

	/* HT MSI is not enabled */
	if (found == 1)
		goto out;

	/* Host bridge is not to HT, disable HT MSI mapping on this device */
	ht_disable_msi_mapping(dev);

out:
	pci_dev_put(host_bridge);
}

static void nv_msi_ht_cap_quirk_all(struct pci_dev *dev)
{
	return __nv_msi_ht_cap_quirk(dev, 1);
}

static void nv_msi_ht_cap_quirk_leaf(struct pci_dev *dev)
{
	return __nv_msi_ht_cap_quirk(dev, 0);
}

DECLARE_PCI_FIXUP_FINAL(PCI_VENDOR_ID_NVIDIA, PCI_ANY_ID, nv_msi_ht_cap_quirk_leaf);
DECLARE_PCI_FIXUP_RESUME_EARLY(PCI_VENDOR_ID_NVIDIA, PCI_ANY_ID, nv_msi_ht_cap_quirk_leaf);

DECLARE_PCI_FIXUP_FINAL(PCI_VENDOR_ID_AL, PCI_ANY_ID, nv_msi_ht_cap_quirk_all);
DECLARE_PCI_FIXUP_RESUME_EARLY(PCI_VENDOR_ID_AL, PCI_ANY_ID, nv_msi_ht_cap_quirk_all);

static void quirk_msi_intx_disable_bug(struct pci_dev *dev)
{
	dev->dev_flags |= PCI_DEV_FLAGS_MSI_INTX_DISABLE_BUG;
}
static void quirk_msi_intx_disable_ati_bug(struct pci_dev *dev)
{
	struct pci_dev *p;

	/* SB700 MSI issue will be fixed at HW level from revision A21,
	 * we need check PCI REVISION ID of SMBus controller to get SB700
	 * revision.
	 */
	p = pci_get_device(PCI_VENDOR_ID_ATI, PCI_DEVICE_ID_ATI_SBX00_SMBUS,
			   NULL);
	if (!p)
		return;

	if ((p->revision < 0x3B) && (p->revision >= 0x30))
		dev->dev_flags |= PCI_DEV_FLAGS_MSI_INTX_DISABLE_BUG;
	pci_dev_put(p);
}
DECLARE_PCI_FIXUP_FINAL(PCI_VENDOR_ID_BROADCOM,
			PCI_DEVICE_ID_TIGON3_5780,
			quirk_msi_intx_disable_bug);
DECLARE_PCI_FIXUP_FINAL(PCI_VENDOR_ID_BROADCOM,
			PCI_DEVICE_ID_TIGON3_5780S,
			quirk_msi_intx_disable_bug);
DECLARE_PCI_FIXUP_FINAL(PCI_VENDOR_ID_BROADCOM,
			PCI_DEVICE_ID_TIGON3_5714,
			quirk_msi_intx_disable_bug);
DECLARE_PCI_FIXUP_FINAL(PCI_VENDOR_ID_BROADCOM,
			PCI_DEVICE_ID_TIGON3_5714S,
			quirk_msi_intx_disable_bug);
DECLARE_PCI_FIXUP_FINAL(PCI_VENDOR_ID_BROADCOM,
			PCI_DEVICE_ID_TIGON3_5715,
			quirk_msi_intx_disable_bug);
DECLARE_PCI_FIXUP_FINAL(PCI_VENDOR_ID_BROADCOM,
			PCI_DEVICE_ID_TIGON3_5715S,
			quirk_msi_intx_disable_bug);

DECLARE_PCI_FIXUP_FINAL(PCI_VENDOR_ID_ATI, 0x4390,
			quirk_msi_intx_disable_ati_bug);
DECLARE_PCI_FIXUP_FINAL(PCI_VENDOR_ID_ATI, 0x4391,
			quirk_msi_intx_disable_ati_bug);
DECLARE_PCI_FIXUP_FINAL(PCI_VENDOR_ID_ATI, 0x4392,
			quirk_msi_intx_disable_ati_bug);
DECLARE_PCI_FIXUP_FINAL(PCI_VENDOR_ID_ATI, 0x4393,
			quirk_msi_intx_disable_ati_bug);
DECLARE_PCI_FIXUP_FINAL(PCI_VENDOR_ID_ATI, 0x4394,
			quirk_msi_intx_disable_ati_bug);

DECLARE_PCI_FIXUP_FINAL(PCI_VENDOR_ID_ATI, 0x4373,
			quirk_msi_intx_disable_bug);
DECLARE_PCI_FIXUP_FINAL(PCI_VENDOR_ID_ATI, 0x4374,
			quirk_msi_intx_disable_bug);
DECLARE_PCI_FIXUP_FINAL(PCI_VENDOR_ID_ATI, 0x4375,
			quirk_msi_intx_disable_bug);

DECLARE_PCI_FIXUP_FINAL(PCI_VENDOR_ID_ATTANSIC, 0x1062,
			quirk_msi_intx_disable_bug);
DECLARE_PCI_FIXUP_FINAL(PCI_VENDOR_ID_ATTANSIC, 0x1063,
			quirk_msi_intx_disable_bug);
DECLARE_PCI_FIXUP_FINAL(PCI_VENDOR_ID_ATTANSIC, 0x2060,
			quirk_msi_intx_disable_bug);
DECLARE_PCI_FIXUP_FINAL(PCI_VENDOR_ID_ATTANSIC, 0x2062,
			quirk_msi_intx_disable_bug);
DECLARE_PCI_FIXUP_FINAL(PCI_VENDOR_ID_ATTANSIC, 0x1073,
			quirk_msi_intx_disable_bug);
DECLARE_PCI_FIXUP_FINAL(PCI_VENDOR_ID_ATTANSIC, 0x1083,
			quirk_msi_intx_disable_bug);
#endif /* CONFIG_PCI_MSI */

/* Allow manual resource allocation for PCI hotplug bridges
 * via pci=hpmemsize=nnM and pci=hpiosize=nnM parameters. For
 * some PCI-PCI hotplug bridges, like PLX 6254 (former HINT HB6),
 * kernel fails to allocate resources when hotplug device is 
 * inserted and PCI bus is rescanned.
 */
static void quirk_hotplug_bridge(struct pci_dev *dev)
{
	dev->is_hotplug_bridge = 1;
}

DECLARE_PCI_FIXUP_HEADER(PCI_VENDOR_ID_HINT, 0x0020, quirk_hotplug_bridge);

/*
 * This is a quirk for the Ricoh MMC controller found as a part of
 * some mulifunction chips.

 * This is very similar and based on the ricoh_mmc driver written by
 * Philip Langdale. Thank you for these magic sequences.
 *
 * These chips implement the four main memory card controllers (SD, MMC, MS, xD)
 * and one or both of cardbus or firewire.
 *
 * It happens that they implement SD and MMC
 * support as separate controllers (and PCI functions). The linux SDHCI
 * driver supports MMC cards but the chip detects MMC cards in hardware
 * and directs them to the MMC controller - so the SDHCI driver never sees
 * them.
 *
 * To get around this, we must disable the useless MMC controller.
 * At that point, the SDHCI controller will start seeing them
 * It seems to be the case that the relevant PCI registers to deactivate the
 * MMC controller live on PCI function 0, which might be the cardbus controller
 * or the firewire controller, depending on the particular chip in question
 *
 * This has to be done early, because as soon as we disable the MMC controller
 * other pci functions shift up one level, e.g. function #2 becomes function
 * #1, and this will confuse the pci core.
 */

#ifdef CONFIG_MMC_RICOH_MMC
static void ricoh_mmc_fixup_rl5c476(struct pci_dev *dev)
{
	/* disable via cardbus interface */
	u8 write_enable;
	u8 write_target;
	u8 disable;

	/* disable must be done via function #0 */
	if (PCI_FUNC(dev->devfn))
		return;

	pci_read_config_byte(dev, 0xB7, &disable);
	if (disable & 0x02)
		return;

	pci_read_config_byte(dev, 0x8E, &write_enable);
	pci_write_config_byte(dev, 0x8E, 0xAA);
	pci_read_config_byte(dev, 0x8D, &write_target);
	pci_write_config_byte(dev, 0x8D, 0xB7);
	pci_write_config_byte(dev, 0xB7, disable | 0x02);
	pci_write_config_byte(dev, 0x8E, write_enable);
	pci_write_config_byte(dev, 0x8D, write_target);

	dev_notice(&dev->dev, "proprietary Ricoh MMC controller disabled (via cardbus function)\n");
	dev_notice(&dev->dev, "MMC cards are now supported by standard SDHCI controller\n");
}
DECLARE_PCI_FIXUP_EARLY(PCI_VENDOR_ID_RICOH, PCI_DEVICE_ID_RICOH_RL5C476, ricoh_mmc_fixup_rl5c476);
DECLARE_PCI_FIXUP_RESUME_EARLY(PCI_VENDOR_ID_RICOH, PCI_DEVICE_ID_RICOH_RL5C476, ricoh_mmc_fixup_rl5c476);

static void ricoh_mmc_fixup_r5c832(struct pci_dev *dev)
{
	/* disable via firewire interface */
	u8 write_enable;
	u8 disable;

	/* disable must be done via function #0 */
	if (PCI_FUNC(dev->devfn))
		return;
	/*
	 * RICOH 0xe823 SD/MMC card reader fails to recognize
	 * certain types of SD/MMC cards. Lowering the SD base
	 * clock frequency from 200Mhz to 50Mhz fixes this issue.
	 *
	 * 0x150 - SD2.0 mode enable for changing base clock
	 *	   frequency to 50Mhz
	 * 0xe1  - Base clock frequency
	 * 0x32  - 50Mhz new clock frequency
	 * 0xf9  - Key register for 0x150
	 * 0xfc  - key register for 0xe1
	 */
	if (dev->device == PCI_DEVICE_ID_RICOH_R5CE823) {
		pci_write_config_byte(dev, 0xf9, 0xfc);
		pci_write_config_byte(dev, 0x150, 0x10);
		pci_write_config_byte(dev, 0xf9, 0x00);
		pci_write_config_byte(dev, 0xfc, 0x01);
		pci_write_config_byte(dev, 0xe1, 0x32);
		pci_write_config_byte(dev, 0xfc, 0x00);

		dev_notice(&dev->dev, "MMC controller base frequency changed to 50Mhz.\n");
	}

	pci_read_config_byte(dev, 0xCB, &disable);

	if (disable & 0x02)
		return;

	pci_read_config_byte(dev, 0xCA, &write_enable);
	pci_write_config_byte(dev, 0xCA, 0x57);
	pci_write_config_byte(dev, 0xCB, disable | 0x02);
	pci_write_config_byte(dev, 0xCA, write_enable);

	dev_notice(&dev->dev, "proprietary Ricoh MMC controller disabled (via firewire function)\n");
	dev_notice(&dev->dev, "MMC cards are now supported by standard SDHCI controller\n");

}
DECLARE_PCI_FIXUP_EARLY(PCI_VENDOR_ID_RICOH, PCI_DEVICE_ID_RICOH_R5C832, ricoh_mmc_fixup_r5c832);
DECLARE_PCI_FIXUP_RESUME_EARLY(PCI_VENDOR_ID_RICOH, PCI_DEVICE_ID_RICOH_R5C832, ricoh_mmc_fixup_r5c832);
DECLARE_PCI_FIXUP_EARLY(PCI_VENDOR_ID_RICOH, PCI_DEVICE_ID_RICOH_R5CE823, ricoh_mmc_fixup_r5c832);
DECLARE_PCI_FIXUP_RESUME_EARLY(PCI_VENDOR_ID_RICOH, PCI_DEVICE_ID_RICOH_R5CE823, ricoh_mmc_fixup_r5c832);
#endif /*CONFIG_MMC_RICOH_MMC*/

#ifdef CONFIG_DMAR_TABLE
#define VTUNCERRMSK_REG	0x1ac
#define VTD_MSK_SPEC_ERRORS	(1 << 31)
/*
 * This is a quirk for masking vt-d spec defined errors to platform error
 * handling logic. With out this, platforms using Intel 7500, 5500 chipsets
 * (and the derivative chipsets like X58 etc) seem to generate NMI/SMI (based
 * on the RAS config settings of the platform) when a vt-d fault happens.
 * The resulting SMI caused the system to hang.
 *
 * VT-d spec related errors are already handled by the VT-d OS code, so no
 * need to report the same error through other channels.
 */
static void vtd_mask_spec_errors(struct pci_dev *dev)
{
	u32 word;

	pci_read_config_dword(dev, VTUNCERRMSK_REG, &word);
	pci_write_config_dword(dev, VTUNCERRMSK_REG, word | VTD_MSK_SPEC_ERRORS);
}
DECLARE_PCI_FIXUP_EARLY(PCI_VENDOR_ID_INTEL, 0x342e, vtd_mask_spec_errors);
DECLARE_PCI_FIXUP_EARLY(PCI_VENDOR_ID_INTEL, 0x3c28, vtd_mask_spec_errors);
#endif

static void fixup_ti816x_class(struct pci_dev *dev)
{
	/* TI 816x devices do not have class code set when in PCIe boot mode */
	dev_info(&dev->dev, "Setting PCI class for 816x PCIe device\n");
	dev->class = PCI_CLASS_MULTIMEDIA_VIDEO;
}
DECLARE_PCI_FIXUP_CLASS_EARLY(PCI_VENDOR_ID_TI, 0xb800,
				 PCI_CLASS_NOT_DEFINED, 0, fixup_ti816x_class);

/* Some PCIe devices do not work reliably with the claimed maximum
 * payload size supported.
 */
static void fixup_mpss_256(struct pci_dev *dev)
{
	dev->pcie_mpss = 1; /* 256 bytes */
}
DECLARE_PCI_FIXUP_HEADER(PCI_VENDOR_ID_SOLARFLARE,
			 PCI_DEVICE_ID_SOLARFLARE_SFC4000A_0, fixup_mpss_256);
DECLARE_PCI_FIXUP_HEADER(PCI_VENDOR_ID_SOLARFLARE,
			 PCI_DEVICE_ID_SOLARFLARE_SFC4000A_1, fixup_mpss_256);
DECLARE_PCI_FIXUP_HEADER(PCI_VENDOR_ID_SOLARFLARE,
			 PCI_DEVICE_ID_SOLARFLARE_SFC4000B, fixup_mpss_256);

/* Intel 5000 and 5100 Memory controllers have an errata with read completion
 * coalescing (which is enabled by default on some BIOSes) and MPS of 256B.
 * Since there is no way of knowing what the PCIE MPS on each fabric will be
 * until all of the devices are discovered and buses walked, read completion
 * coalescing must be disabled.  Unfortunately, it cannot be re-enabled because
 * it is possible to hotplug a device with MPS of 256B.
 */
static void quirk_intel_mc_errata(struct pci_dev *dev)
{
	int err;
	u16 rcc;

	if (pcie_bus_config == PCIE_BUS_TUNE_OFF)
		return;

	/* Intel errata specifies bits to change but does not say what they are.
	 * Keeping them magical until such time as the registers and values can
	 * be explained.
	 */
	err = pci_read_config_word(dev, 0x48, &rcc);
	if (err) {
		dev_err(&dev->dev, "Error attempting to read the read "
			"completion coalescing register.\n");
		return;
	}

	if (!(rcc & (1 << 10)))
		return;

	rcc &= ~(1 << 10);

	err = pci_write_config_word(dev, 0x48, rcc);
	if (err) {
		dev_err(&dev->dev, "Error attempting to write the read "
			"completion coalescing register.\n");
		return;
	}

	pr_info_once("Read completion coalescing disabled due to hardware "
		     "errata relating to 256B MPS.\n");
}
/* Intel 5000 series memory controllers and ports 2-7 */
DECLARE_PCI_FIXUP_HEADER(PCI_VENDOR_ID_INTEL, 0x25c0, quirk_intel_mc_errata);
DECLARE_PCI_FIXUP_HEADER(PCI_VENDOR_ID_INTEL, 0x25d0, quirk_intel_mc_errata);
DECLARE_PCI_FIXUP_HEADER(PCI_VENDOR_ID_INTEL, 0x25d4, quirk_intel_mc_errata);
DECLARE_PCI_FIXUP_HEADER(PCI_VENDOR_ID_INTEL, 0x25d8, quirk_intel_mc_errata);
DECLARE_PCI_FIXUP_HEADER(PCI_VENDOR_ID_INTEL, 0x25e2, quirk_intel_mc_errata);
DECLARE_PCI_FIXUP_HEADER(PCI_VENDOR_ID_INTEL, 0x25e3, quirk_intel_mc_errata);
DECLARE_PCI_FIXUP_HEADER(PCI_VENDOR_ID_INTEL, 0x25e4, quirk_intel_mc_errata);
DECLARE_PCI_FIXUP_HEADER(PCI_VENDOR_ID_INTEL, 0x25e5, quirk_intel_mc_errata);
DECLARE_PCI_FIXUP_HEADER(PCI_VENDOR_ID_INTEL, 0x25e6, quirk_intel_mc_errata);
DECLARE_PCI_FIXUP_HEADER(PCI_VENDOR_ID_INTEL, 0x25e7, quirk_intel_mc_errata);
DECLARE_PCI_FIXUP_HEADER(PCI_VENDOR_ID_INTEL, 0x25f7, quirk_intel_mc_errata);
DECLARE_PCI_FIXUP_HEADER(PCI_VENDOR_ID_INTEL, 0x25f8, quirk_intel_mc_errata);
DECLARE_PCI_FIXUP_HEADER(PCI_VENDOR_ID_INTEL, 0x25f9, quirk_intel_mc_errata);
DECLARE_PCI_FIXUP_HEADER(PCI_VENDOR_ID_INTEL, 0x25fa, quirk_intel_mc_errata);
/* Intel 5100 series memory controllers and ports 2-7 */
DECLARE_PCI_FIXUP_HEADER(PCI_VENDOR_ID_INTEL, 0x65c0, quirk_intel_mc_errata);
DECLARE_PCI_FIXUP_HEADER(PCI_VENDOR_ID_INTEL, 0x65e2, quirk_intel_mc_errata);
DECLARE_PCI_FIXUP_HEADER(PCI_VENDOR_ID_INTEL, 0x65e3, quirk_intel_mc_errata);
DECLARE_PCI_FIXUP_HEADER(PCI_VENDOR_ID_INTEL, 0x65e4, quirk_intel_mc_errata);
DECLARE_PCI_FIXUP_HEADER(PCI_VENDOR_ID_INTEL, 0x65e5, quirk_intel_mc_errata);
DECLARE_PCI_FIXUP_HEADER(PCI_VENDOR_ID_INTEL, 0x65e6, quirk_intel_mc_errata);
DECLARE_PCI_FIXUP_HEADER(PCI_VENDOR_ID_INTEL, 0x65e7, quirk_intel_mc_errata);
DECLARE_PCI_FIXUP_HEADER(PCI_VENDOR_ID_INTEL, 0x65f7, quirk_intel_mc_errata);
DECLARE_PCI_FIXUP_HEADER(PCI_VENDOR_ID_INTEL, 0x65f8, quirk_intel_mc_errata);
DECLARE_PCI_FIXUP_HEADER(PCI_VENDOR_ID_INTEL, 0x65f9, quirk_intel_mc_errata);
DECLARE_PCI_FIXUP_HEADER(PCI_VENDOR_ID_INTEL, 0x65fa, quirk_intel_mc_errata);


static ktime_t fixup_debug_start(struct pci_dev *dev,
				 void (*fn)(struct pci_dev *dev))
{
	ktime_t calltime = ktime_set(0, 0);

	dev_dbg(&dev->dev, "calling %pF\n", fn);
	if (initcall_debug) {
		pr_debug("calling  %pF @ %i for %s\n",
			 fn, task_pid_nr(current), dev_name(&dev->dev));
		calltime = ktime_get();
	}

	return calltime;
}

static void fixup_debug_report(struct pci_dev *dev, ktime_t calltime,
			       void (*fn)(struct pci_dev *dev))
{
	ktime_t delta, rettime;
	unsigned long long duration;

	if (initcall_debug) {
		rettime = ktime_get();
		delta = ktime_sub(rettime, calltime);
		duration = (unsigned long long) ktime_to_ns(delta) >> 10;
		pr_debug("pci fixup %pF returned after %lld usecs for %s\n",
			 fn, duration, dev_name(&dev->dev));
	}
}

/*
 * Some BIOS implementations leave the Intel GPU interrupts enabled,
 * even though no one is handling them (f.e. i915 driver is never loaded).
 * Additionally the interrupt destination is not set up properly
 * and the interrupt ends up -somewhere-.
 *
 * These spurious interrupts are "sticky" and the kernel disables
 * the (shared) interrupt line after 100.000+ generated interrupts.
 *
 * Fix it by disabling the still enabled interrupts.
 * This resolves crashes often seen on monitor unplug.
 */
#define I915_DEIER_REG 0x4400c
static void disable_igfx_irq(struct pci_dev *dev)
{
	void __iomem *regs = pci_iomap(dev, 0, 0);
	if (regs == NULL) {
		dev_warn(&dev->dev, "igfx quirk: Can't iomap PCI device\n");
		return;
	}

	/* Check if any interrupt line is still enabled */
	if (readl(regs + I915_DEIER_REG) != 0) {
		dev_warn(&dev->dev, "BIOS left Intel GPU interrupts enabled; "
			"disabling\n");

		writel(0, regs + I915_DEIER_REG);
	}

	pci_iounmap(dev, regs);
}
DECLARE_PCI_FIXUP_FINAL(PCI_VENDOR_ID_INTEL, 0x0102, disable_igfx_irq);
DECLARE_PCI_FIXUP_FINAL(PCI_VENDOR_ID_INTEL, 0x010a, disable_igfx_irq);

/*
 * Some devices may pass our check in pci_intx_mask_supported if
 * PCI_COMMAND_INTX_DISABLE works though they actually do not properly
 * support this feature.
 */
static void quirk_broken_intx_masking(struct pci_dev *dev)
{
	dev->broken_intx_masking = 1;
}
DECLARE_PCI_FIXUP_HEADER(PCI_VENDOR_ID_CHELSIO, 0x0030,
			 quirk_broken_intx_masking);
DECLARE_PCI_FIXUP_HEADER(0x1814, 0x0601, /* Ralink RT2800 802.11n PCI */
			 quirk_broken_intx_masking);

static void pci_do_fixups(struct pci_dev *dev, struct pci_fixup *f,
			  struct pci_fixup *end)
{
	ktime_t calltime;

	for (; f < end; f++)
		if ((f->class == (u32) (dev->class >> f->class_shift) ||
		     f->class == (u32) PCI_ANY_ID) &&
		    (f->vendor == dev->vendor ||
		     f->vendor == (u16) PCI_ANY_ID) &&
		    (f->device == dev->device ||
		     f->device == (u16) PCI_ANY_ID)) {
			calltime = fixup_debug_start(dev, f->hook);
			f->hook(dev);
			fixup_debug_report(dev, calltime, f->hook);
		}
}

extern struct pci_fixup __start_pci_fixups_early[];
extern struct pci_fixup __end_pci_fixups_early[];
extern struct pci_fixup __start_pci_fixups_header[];
extern struct pci_fixup __end_pci_fixups_header[];
extern struct pci_fixup __start_pci_fixups_final[];
extern struct pci_fixup __end_pci_fixups_final[];
extern struct pci_fixup __start_pci_fixups_enable[];
extern struct pci_fixup __end_pci_fixups_enable[];
extern struct pci_fixup __start_pci_fixups_resume[];
extern struct pci_fixup __end_pci_fixups_resume[];
extern struct pci_fixup __start_pci_fixups_resume_early[];
extern struct pci_fixup __end_pci_fixups_resume_early[];
extern struct pci_fixup __start_pci_fixups_suspend[];
extern struct pci_fixup __end_pci_fixups_suspend[];

static bool pci_apply_fixup_final_quirks;

void pci_fixup_device(enum pci_fixup_pass pass, struct pci_dev *dev)
{
	struct pci_fixup *start, *end;

	switch(pass) {
	case pci_fixup_early:
		start = __start_pci_fixups_early;
		end = __end_pci_fixups_early;
		break;

	case pci_fixup_header:
		start = __start_pci_fixups_header;
		end = __end_pci_fixups_header;
		break;

	case pci_fixup_final:
		if (!pci_apply_fixup_final_quirks)
			return;
		start = __start_pci_fixups_final;
		end = __end_pci_fixups_final;
		break;

	case pci_fixup_enable:
		start = __start_pci_fixups_enable;
		end = __end_pci_fixups_enable;
		break;

	case pci_fixup_resume:
		start = __start_pci_fixups_resume;
		end = __end_pci_fixups_resume;
		break;

	case pci_fixup_resume_early:
		start = __start_pci_fixups_resume_early;
		end = __end_pci_fixups_resume_early;
		break;

	case pci_fixup_suspend:
		start = __start_pci_fixups_suspend;
		end = __end_pci_fixups_suspend;
		break;

	default:
		/* stupid compiler warning, you would think with an enum... */
		return;
	}
	pci_do_fixups(dev, start, end);
}
EXPORT_SYMBOL(pci_fixup_device);


static int __init pci_apply_final_quirks(void)
{
	struct pci_dev *dev = NULL;
	u8 cls = 0;
	u8 tmp;

	if (pci_cache_line_size)
		printk(KERN_DEBUG "PCI: CLS %u bytes\n",
		       pci_cache_line_size << 2);

	pci_apply_fixup_final_quirks = true;
	for_each_pci_dev(dev) {
		pci_fixup_device(pci_fixup_final, dev);
		/*
		 * If arch hasn't set it explicitly yet, use the CLS
		 * value shared by all PCI devices.  If there's a
		 * mismatch, fall back to the default value.
		 */
		if (!pci_cache_line_size) {
			pci_read_config_byte(dev, PCI_CACHE_LINE_SIZE, &tmp);
			if (!cls)
				cls = tmp;
			if (!tmp || cls == tmp)
				continue;

			printk(KERN_DEBUG "PCI: CLS mismatch (%u != %u), "
			       "using %u bytes\n", cls << 2, tmp << 2,
			       pci_dfl_cache_line_size << 2);
			pci_cache_line_size = pci_dfl_cache_line_size;
		}
	}

	if (!pci_cache_line_size) {
		printk(KERN_DEBUG "PCI: CLS %u bytes, default %u\n",
		       cls << 2, pci_dfl_cache_line_size << 2);
		pci_cache_line_size = cls ? cls : pci_dfl_cache_line_size;
	}

	return 0;
}

fs_initcall_sync(pci_apply_final_quirks);

/*
 * Followings are device-specific reset methods which can be used to
 * reset a single function if other methods (e.g. FLR, PM D0->D3) are
 * not available.
 */
static int reset_intel_generic_dev(struct pci_dev *dev, int probe)
{
	int pos;

	/* only implement PCI_CLASS_SERIAL_USB at present */
	if (dev->class == PCI_CLASS_SERIAL_USB) {
		pos = pci_find_capability(dev, PCI_CAP_ID_VNDR);
		if (!pos)
			return -ENOTTY;

		if (probe)
			return 0;

		pci_write_config_byte(dev, pos + 0x4, 1);
		msleep(100);

		return 0;
	} else {
		return -ENOTTY;
	}
}

static int reset_intel_82599_sfp_virtfn(struct pci_dev *dev, int probe)
{
	int i;
	u16 status;

	/*
	 * http://www.intel.com/content/dam/doc/datasheet/82599-10-gbe-controller-datasheet.pdf
	 *
	 * The 82599 supports FLR on VFs, but FLR support is reported only
	 * in the PF DEVCAP (sec 9.3.10.4), not in the VF DEVCAP (sec 9.5).
	 * Therefore, we can't use pcie_flr(), which checks the VF DEVCAP.
	 */

	if (probe)
		return 0;

	/* Wait for Transaction Pending bit clean */
	for (i = 0; i < 4; i++) {
		if (i)
			msleep((1 << (i - 1)) * 100);

		pcie_capability_read_word(dev, PCI_EXP_DEVSTA, &status);
		if (!(status & PCI_EXP_DEVSTA_TRPND))
			goto clear;
	}

	dev_err(&dev->dev, "transaction is not cleared; "
			"proceeding with reset anyway\n");

clear:
	pcie_capability_set_word(dev, PCI_EXP_DEVCTL, PCI_EXP_DEVCTL_BCR_FLR);

	msleep(100);

	return 0;
}

#include "../gpu/drm/i915/i915_reg.h"
#define MSG_CTL			0x45010
#define NSDE_PWR_STATE		0xd0100
#define IGD_OPERATION_TIMEOUT	10000     /* set timeout 10 seconds */

static int reset_ivb_igd(struct pci_dev *dev, int probe)
{
	void __iomem *mmio_base;
	unsigned long timeout;
	u32 val;

	if (probe)
		return 0;

	mmio_base = pci_iomap(dev, 0, 0);
	if (!mmio_base)
		return -ENOMEM;

	iowrite32(0x00000002, mmio_base + MSG_CTL);

	/*
	 * Clobbering SOUTH_CHICKEN2 register is fine only if the next
	 * driver loaded sets the right bits. However, this's a reset and
	 * the bits have been set by i915 previously, so we clobber
	 * SOUTH_CHICKEN2 register directly here.
	 */
	iowrite32(0x00000005, mmio_base + SOUTH_CHICKEN2);

	val = ioread32(mmio_base + PCH_PP_CONTROL) & 0xfffffffe;
	iowrite32(val, mmio_base + PCH_PP_CONTROL);

	timeout = jiffies + msecs_to_jiffies(IGD_OPERATION_TIMEOUT);
	do {
		val = ioread32(mmio_base + PCH_PP_STATUS);
		if ((val & 0xb0000000) == 0)
			goto reset_complete;
		msleep(10);
	} while (time_before(jiffies, timeout));
	dev_warn(&dev->dev, "timeout during reset\n");

reset_complete:
	iowrite32(0x00000002, mmio_base + NSDE_PWR_STATE);

	pci_iounmap(dev, mmio_base);
	return 0;
}

#define PCI_DEVICE_ID_INTEL_82599_SFP_VF   0x10ed
#define PCI_DEVICE_ID_INTEL_IVB_M_VGA      0x0156
#define PCI_DEVICE_ID_INTEL_IVB_M2_VGA     0x0166

static const struct pci_dev_reset_methods pci_dev_reset_methods[] = {
	{ PCI_VENDOR_ID_INTEL, PCI_DEVICE_ID_INTEL_82599_SFP_VF,
		 reset_intel_82599_sfp_virtfn },
	{ PCI_VENDOR_ID_INTEL, PCI_DEVICE_ID_INTEL_IVB_M_VGA,
		reset_ivb_igd },
	{ PCI_VENDOR_ID_INTEL, PCI_DEVICE_ID_INTEL_IVB_M2_VGA,
		reset_ivb_igd },
	{ PCI_VENDOR_ID_INTEL, PCI_ANY_ID,
		reset_intel_generic_dev },
	{ 0 }
};

/*
 * These device-specific reset methods are here rather than in a driver
 * because when a host assigns a device to a guest VM, the host may need
 * to reset the device but probably doesn't have a driver for it.
 */
int pci_dev_specific_reset(struct pci_dev *dev, int probe)
{
	const struct pci_dev_reset_methods *i;

	for (i = pci_dev_reset_methods; i->reset; i++) {
		if ((i->vendor == dev->vendor ||
		     i->vendor == (u16)PCI_ANY_ID) &&
		    (i->device == dev->device ||
		     i->device == (u16)PCI_ANY_ID))
			return i->reset(dev, probe);
	}

	return -ENOTTY;
}

static struct pci_dev *pci_func_0_dma_source(struct pci_dev *dev)
{
	if (!PCI_FUNC(dev->devfn))
		return pci_dev_get(dev);

	return pci_get_slot(dev->bus, PCI_DEVFN(PCI_SLOT(dev->devfn), 0));
}

static const struct pci_dev_dma_source {
	u16 vendor;
	u16 device;
	struct pci_dev *(*dma_source)(struct pci_dev *dev);
} pci_dev_dma_source[] = {
	/*
	 * https://bugzilla.redhat.com/show_bug.cgi?id=605888
	 *
	 * Some Ricoh devices use the function 0 source ID for DMA on
	 * other functions of a multifunction device.  The DMA devices
	 * is therefore function 0, which will have implications of the
	 * iommu grouping of these devices.
	 */
	{ PCI_VENDOR_ID_RICOH, 0xe822, pci_func_0_dma_source },
	{ PCI_VENDOR_ID_RICOH, 0xe230, pci_func_0_dma_source },
	{ PCI_VENDOR_ID_RICOH, 0xe832, pci_func_0_dma_source },
	{ PCI_VENDOR_ID_RICOH, 0xe476, pci_func_0_dma_source },
	{ 0 }
};

/*
 * IOMMUs with isolation capabilities need to be programmed with the
 * correct source ID of a device.  In most cases, the source ID matches
 * the device doing the DMA, but sometimes hardware is broken and will
 * tag the DMA as being sourced from a different device.  This function
 * allows that translation.  Note that the reference count of the
 * returned device is incremented on all paths.
 */
struct pci_dev *pci_get_dma_source(struct pci_dev *dev)
{
	const struct pci_dev_dma_source *i;

	for (i = pci_dev_dma_source; i->dma_source; i++) {
		if ((i->vendor == dev->vendor ||
		     i->vendor == (u16)PCI_ANY_ID) &&
		    (i->device == dev->device ||
		     i->device == (u16)PCI_ANY_ID))
			return i->dma_source(dev);
	}

	return pci_dev_get(dev);
}

static const struct pci_dev_acs_enabled {
	u16 vendor;
	u16 device;
	int (*acs_enabled)(struct pci_dev *dev, u16 acs_flags);
} pci_dev_acs_enabled[] = {
	{ 0 }
};

int pci_dev_specific_acs_enabled(struct pci_dev *dev, u16 acs_flags)
{
	const struct pci_dev_acs_enabled *i;
	int ret;

	/*
	 * Allow devices that do not expose standard PCIe ACS capabilities
	 * or control to indicate their support here.  Multi-function express
	 * devices which do not allow internal peer-to-peer between functions,
	 * but do not implement PCIe ACS may wish to return true here.
	 */
	for (i = pci_dev_acs_enabled; i->acs_enabled; i++) {
		if ((i->vendor == dev->vendor ||
		     i->vendor == (u16)PCI_ANY_ID) &&
		    (i->device == dev->device ||
		     i->device == (u16)PCI_ANY_ID)) {
			ret = i->acs_enabled(dev, acs_flags);
			if (ret >= 0)
				return ret;
		}
	}

	return -ENOTTY;
}<|MERGE_RESOLUTION|>--- conflicted
+++ resolved
@@ -1790,9 +1790,6 @@
 			 PCI_DEVICE_ID_TOSHIBA_TC86C001_IDE,
 			 quirk_tc86c001_ide);
 
-<<<<<<< HEAD
-static void quirk_netmos(struct pci_dev *dev)
-=======
 /*
  * PLX PCI 9050 PCI Target bridge controller has an errata that prevents the
  * local configuration registers accessible via BAR0 (memory) or BAR1 (i/o)
@@ -1800,7 +1797,7 @@
  * The BAR0 or BAR1 region may be disabled (size 0) or enabled (size 128).
  * Re-allocate the regions to a 256-byte boundary if necessary.
  */
-static void __devinit quirk_plx_pci9050(struct pci_dev *dev)
+static void quirk_plx_pci9050(struct pci_dev *dev)
 {
 	unsigned int bar;
 
@@ -1832,8 +1829,7 @@
 DECLARE_PCI_FIXUP_HEADER(0x1402, 0x2000, quirk_plx_pci9050);
 DECLARE_PCI_FIXUP_HEADER(0x1402, 0x2600, quirk_plx_pci9050);
 
-static void __devinit quirk_netmos(struct pci_dev *dev)
->>>>>>> 1cb73f8c
+static void quirk_netmos(struct pci_dev *dev)
 {
 	unsigned int num_parallel = (dev->subsystem_device & 0xf0) >> 4;
 	unsigned int num_serial = dev->subsystem_device & 0xf;
