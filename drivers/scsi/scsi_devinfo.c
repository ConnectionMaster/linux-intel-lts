// SPDX-License-Identifier: GPL-2.0

#include <linux/blkdev.h>
#include <linux/init.h>
#include <linux/kernel.h>
#include <linux/module.h>
#include <linux/moduleparam.h>
#include <linux/proc_fs.h>
#include <linux/seq_file.h>
#include <linux/slab.h>

#include <scsi/scsi_device.h>
#include <scsi/scsi_devinfo.h>

#include "scsi_priv.h"


/*
 * scsi_dev_info_list: structure to hold black/white listed devices.
 */
struct scsi_dev_info_list {
	struct list_head dev_info_list;
	char vendor[8];
	char model[16];
	blist_flags_t flags;
	unsigned compatible; /* for use with scsi_static_device_list entries */
};

struct scsi_dev_info_list_table {
	struct list_head node;	/* our node for being on the master list */
	struct list_head scsi_dev_info_list; /* head of dev info list */
	const char *name;	/* name of list for /proc (NULL for global) */
	int key;		/* unique numeric identifier */
};


static blist_flags_t scsi_default_dev_flags;
static LIST_HEAD(scsi_dev_info_list);
static char scsi_dev_flags[256];

/*
 * scsi_static_device_list: deprecated list of devices that require
 * settings that differ from the default, includes black-listed (broken)
 * devices. The entries here are added to the tail of scsi_dev_info_list
 * via scsi_dev_info_list_init.
 *
 * Do not add to this list, use the command line or proc interface to add
 * to the scsi_dev_info_list. This table will eventually go away.
 */
static struct {
	char *vendor;
	char *model;
	char *revision;	/* revision known to be bad, unused */
	blist_flags_t flags;
} scsi_static_device_list[] __initdata = {
	/*
	 * The following devices are known not to tolerate a lun != 0 scan
	 * for one reason or another. Some will respond to all luns,
	 * others will lock up.
	 */
	{"Aashima", "IMAGERY 2400SP", "1.03", BLIST_NOLUN},	/* locks up */
	{"CHINON", "CD-ROM CDS-431", "H42", BLIST_NOLUN},	/* locks up */
	{"CHINON", "CD-ROM CDS-535", "Q14", BLIST_NOLUN},	/* locks up */
	{"DENON", "DRD-25X", "V", BLIST_NOLUN},			/* locks up */
	{"HITACHI", "DK312C", "CM81", BLIST_NOLUN},	/* responds to all lun */
	{"HITACHI", "DK314C", "CR21", BLIST_NOLUN},	/* responds to all lun */
	{"IBM", "2104-DU3", NULL, BLIST_NOLUN},		/* locks up */
	{"IBM", "2104-TU3", NULL, BLIST_NOLUN},		/* locks up */
	{"IMS", "CDD521/10", "2.06", BLIST_NOLUN},	/* locks up */
	{"MAXTOR", "XT-3280", "PR02", BLIST_NOLUN},	/* locks up */
	{"MAXTOR", "XT-4380S", "B3C", BLIST_NOLUN},	/* locks up */
	{"MAXTOR", "MXT-1240S", "I1.2", BLIST_NOLUN},	/* locks up */
	{"MAXTOR", "XT-4170S", "B5A", BLIST_NOLUN},	/* locks up */
	{"MAXTOR", "XT-8760S", "B7B", BLIST_NOLUN},	/* locks up */
	{"MEDIAVIS", "RENO CD-ROMX2A", "2.03", BLIST_NOLUN},	/* responds to all lun */
	{"MICROTEK", "ScanMakerIII", "2.30", BLIST_NOLUN},	/* responds to all lun */
	{"NEC", "CD-ROM DRIVE:841", "1.0", BLIST_NOLUN},/* locks up */
	{"PHILIPS", "PCA80SC", "V4-2", BLIST_NOLUN},	/* responds to all lun */
	{"RODIME", "RO3000S", "2.33", BLIST_NOLUN},	/* locks up */
	{"SUN", "SENA", NULL, BLIST_NOLUN},		/* responds to all luns */
	/*
	 * The following causes a failed REQUEST SENSE on lun 1 for
	 * aha152x controller, which causes SCSI code to reset bus.
	 */
	{"SANYO", "CRD-250S", "1.20", BLIST_NOLUN},
	/*
	 * The following causes a failed REQUEST SENSE on lun 1 for
	 * aha152x controller, which causes SCSI code to reset bus.
	 */
	{"SEAGATE", "ST157N", "\004|j", BLIST_NOLUN},
	{"SEAGATE", "ST296", "921", BLIST_NOLUN},	/* responds to all lun */
	{"SEAGATE", "ST1581", "6538", BLIST_NOLUN},	/* responds to all lun */
	{"SONY", "CD-ROM CDU-541", "4.3d", BLIST_NOLUN},
	{"SONY", "CD-ROM CDU-55S", "1.0i", BLIST_NOLUN},
	{"SONY", "CD-ROM CDU-561", "1.7x", BLIST_NOLUN},
	{"SONY", "CD-ROM CDU-8012", NULL, BLIST_NOLUN},
	{"SONY", "SDT-5000", "3.17", BLIST_SELECT_NO_ATN},
	{"TANDBERG", "TDC 3600", "U07", BLIST_NOLUN},	/* locks up */
	{"TEAC", "CD-R55S", "1.0H", BLIST_NOLUN},	/* locks up */
	/*
	 * The following causes a failed REQUEST SENSE on lun 1 for
	 * seagate controller, which causes SCSI code to reset bus.
	 */
	{"TEAC", "CD-ROM", "1.06", BLIST_NOLUN},
	{"TEAC", "MT-2ST/45S2-27", "RV M", BLIST_NOLUN},	/* responds to all lun */
	/*
	 * The following causes a failed REQUEST SENSE on lun 1 for
	 * seagate controller, which causes SCSI code to reset bus.
	 */
	{"HP", "C1750A", "3226", BLIST_NOLUN},		/* scanjet iic */
	{"HP", "C1790A", NULL, BLIST_NOLUN},		/* scanjet iip */
	{"HP", "C2500A", NULL, BLIST_NOLUN},		/* scanjet iicx */
	{"MEDIAVIS", "CDR-H93MV", "1.31", BLIST_NOLUN},	/* locks up */
	{"MICROTEK", "ScanMaker II", "5.61", BLIST_NOLUN},	/* responds to all lun */
	{"MITSUMI", "CD-R CR-2201CS", "6119", BLIST_NOLUN},	/* locks up */
	{"NEC", "D3856", "0009", BLIST_NOLUN},
	{"QUANTUM", "LPS525S", "3110", BLIST_NOLUN},	/* locks up */
	{"QUANTUM", "PD1225S", "3110", BLIST_NOLUN},	/* locks up */
	{"QUANTUM", "FIREBALL ST4.3S", "0F0C", BLIST_NOLUN},	/* locks up */
	{"RELISYS", "Scorpio", NULL, BLIST_NOLUN},	/* responds to all lun */
	{"SANKYO", "CP525", "6.64", BLIST_NOLUN},	/* causes failed REQ SENSE, extra reset */
	{"TEXEL", "CD-ROM", "1.06", BLIST_NOLUN | BLIST_BORKEN},
	{"transtec", "T5008", "0001", BLIST_NOREPORTLUN },
	{"YAMAHA", "CDR100", "1.00", BLIST_NOLUN},	/* locks up */
	{"YAMAHA", "CDR102", "1.00", BLIST_NOLUN},	/* locks up */
	{"YAMAHA", "CRW8424S", "1.0", BLIST_NOLUN},	/* locks up */
	{"YAMAHA", "CRW6416S", "1.0c", BLIST_NOLUN},	/* locks up */
	{"", "Scanner", "1.80", BLIST_NOLUN},	/* responds to all lun */

	/*
	 * Other types of devices that have special flags.
	 * Note that all USB devices should have the BLIST_INQUIRY_36 flag.
	 */
	{"3PARdata", "VV", NULL, BLIST_REPORTLUN2},
	{"ADAPTEC", "AACRAID", NULL, BLIST_FORCELUN},
	{"ADAPTEC", "Adaptec 5400S", NULL, BLIST_FORCELUN},
	{"AIX", "VDASD", NULL, BLIST_TRY_VPD_PAGES},
	{"AFT PRO", "-IX CF", "0.0>", BLIST_FORCELUN},
	{"BELKIN", "USB 2 HS-CF", "1.95",  BLIST_FORCELUN | BLIST_INQUIRY_36},
	{"BROWNIE", "1200U3P", NULL, BLIST_NOREPORTLUN},
	{"BROWNIE", "1600U3P", NULL, BLIST_NOREPORTLUN},
	{"CANON", "IPUBJD", NULL, BLIST_SPARSELUN},
	{"CBOX3", "USB Storage-SMC", "300A", BLIST_FORCELUN | BLIST_INQUIRY_36},
	{"CMD", "CRA-7280", NULL, BLIST_SPARSELUN},	/* CMD RAID Controller */
	{"CNSI", "G7324", NULL, BLIST_SPARSELUN},	/* Chaparral G7324 RAID */
	{"CNSi", "G8324", NULL, BLIST_SPARSELUN},	/* Chaparral G8324 RAID */
	{"COMPAQ", "ARRAY CONTROLLER", NULL, BLIST_SPARSELUN | BLIST_LARGELUN |
		BLIST_MAX_512 | BLIST_REPORTLUN2},	/* Compaq RA4x00 */
	{"COMPAQ", "LOGICAL VOLUME", NULL, BLIST_FORCELUN | BLIST_MAX_512}, /* Compaq RA4x00 */
	{"COMPAQ", "CR3500", NULL, BLIST_FORCELUN},
	{"COMPAQ", "MSA1000", NULL, BLIST_SPARSELUN | BLIST_NOSTARTONADD},
	{"COMPAQ", "MSA1000 VOLUME", NULL, BLIST_SPARSELUN | BLIST_NOSTARTONADD},
	{"COMPAQ", "HSV110", NULL, BLIST_REPORTLUN2 | BLIST_NOSTARTONADD},
	{"DDN", "SAN DataDirector", "*", BLIST_SPARSELUN},
	{"DEC", "HSG80", NULL, BLIST_REPORTLUN2 | BLIST_NOSTARTONADD},
	{"DELL", "PV660F", NULL, BLIST_SPARSELUN},
	{"DELL", "PV660F   PSEUDO", NULL, BLIST_SPARSELUN},
	{"DELL", "PSEUDO DEVICE .", NULL, BLIST_SPARSELUN},	/* Dell PV 530F */
	{"DELL", "PV530F", NULL, BLIST_SPARSELUN},
	{"DELL", "PERCRAID", NULL, BLIST_FORCELUN},
	{"DGC", "RAID", NULL, BLIST_SPARSELUN},	/* EMC CLARiiON, storage on LUN 0 */
	{"DGC", "DISK", NULL, BLIST_SPARSELUN},	/* EMC CLARiiON, no storage on LUN 0 */
	{"EMC",  "Invista", "*", BLIST_SPARSELUN | BLIST_LARGELUN},
	{"EMC", "SYMMETRIX", NULL, BLIST_SPARSELUN | BLIST_LARGELUN | BLIST_REPORTLUN2},
	{"EMULEX", "MD21/S2     ESDI", NULL, BLIST_SINGLELUN},
	{"easyRAID", "16P", NULL, BLIST_NOREPORTLUN},
	{"easyRAID", "X6P", NULL, BLIST_NOREPORTLUN},
	{"easyRAID", "F8", NULL, BLIST_NOREPORTLUN},
	{"FSC", "CentricStor", "*", BLIST_SPARSELUN | BLIST_LARGELUN},
	{"Generic", "USB SD Reader", "1.00", BLIST_FORCELUN | BLIST_INQUIRY_36},
	{"Generic", "USB Storage-SMC", "0180", BLIST_FORCELUN | BLIST_INQUIRY_36},
	{"Generic", "USB Storage-SMC", "0207", BLIST_FORCELUN | BLIST_INQUIRY_36},
	{"HITACHI", "DF400", "*", BLIST_REPORTLUN2},
	{"HITACHI", "DF500", "*", BLIST_REPORTLUN2},
	{"HITACHI", "DISK-SUBSYSTEM", "*", BLIST_REPORTLUN2},
	{"HITACHI", "HUS1530", "*", BLIST_NO_DIF},
	{"HITACHI", "OPEN-", "*", BLIST_REPORTLUN2 | BLIST_TRY_VPD_PAGES},
	{"HITACHI", "OP-C-", "*", BLIST_SPARSELUN | BLIST_LARGELUN},
	{"HITACHI", "3380-", "*", BLIST_SPARSELUN | BLIST_LARGELUN},
	{"HITACHI", "3390-", "*", BLIST_SPARSELUN | BLIST_LARGELUN},
	{"HITACHI", "6586-", "*", BLIST_SPARSELUN | BLIST_LARGELUN},
	{"HITACHI", "6588-", "*", BLIST_SPARSELUN | BLIST_LARGELUN},
	{"HP", "A6189A", NULL, BLIST_SPARSELUN | BLIST_LARGELUN},	/* HP VA7400 */
	{"HP", "OPEN-", "*", BLIST_REPORTLUN2 | BLIST_TRY_VPD_PAGES}, /* HP XP Arrays */
	{"HP", "NetRAID-4M", NULL, BLIST_FORCELUN},
	{"HP", "HSV100", NULL, BLIST_REPORTLUN2 | BLIST_NOSTARTONADD},
	{"HP", "C1557A", NULL, BLIST_FORCELUN},
	{"HP", "C3323-300", "4269", BLIST_NOTQ},
	{"HP", "C5713A", NULL, BLIST_NOREPORTLUN},
	{"HP", "DF400", "*", BLIST_REPORTLUN2},
	{"HP", "DF500", "*", BLIST_REPORTLUN2},
	{"HP", "OP-C-", "*", BLIST_SPARSELUN | BLIST_LARGELUN},
	{"HP", "3380-", "*", BLIST_SPARSELUN | BLIST_LARGELUN},
	{"HP", "3390-", "*", BLIST_SPARSELUN | BLIST_LARGELUN},
	{"HP", "6586-", "*", BLIST_SPARSELUN | BLIST_LARGELUN},
	{"HP", "6588-", "*", BLIST_SPARSELUN | BLIST_LARGELUN},
	{"IBM", "AuSaV1S2", NULL, BLIST_FORCELUN},
	{"IBM", "ProFibre 4000R", "*", BLIST_SPARSELUN | BLIST_LARGELUN},
	{"IBM", "2105", NULL, BLIST_RETRY_HWERROR},
	{"iomega", "jaz 1GB", "J.86", BLIST_NOTQ | BLIST_NOLUN},
	{"IOMEGA", "ZIP", NULL, BLIST_NOTQ | BLIST_NOLUN},
	{"IOMEGA", "Io20S         *F", NULL, BLIST_KEY},
	{"INSITE", "Floptical   F*8I", NULL, BLIST_KEY},
	{"INSITE", "I325VM", NULL, BLIST_KEY},
	{"Intel", "Multi-Flex", NULL, BLIST_NO_RSOC},
	{"iRiver", "iFP Mass Driver", NULL, BLIST_NOT_LOCKABLE | BLIST_INQUIRY_36},
	{"LASOUND", "CDX7405", "3.10", BLIST_MAX5LUN | BLIST_SINGLELUN},
	{"Marvell", "Console", NULL, BLIST_SKIP_VPD_PAGES},
	{"Marvell", "91xx Config", "1.01", BLIST_SKIP_VPD_PAGES},
	{"MATSHITA", "PD-1", NULL, BLIST_FORCELUN | BLIST_SINGLELUN},
	{"MATSHITA", "DMC-LC5", NULL, BLIST_NOT_LOCKABLE | BLIST_INQUIRY_36},
	{"MATSHITA", "DMC-LC40", NULL, BLIST_NOT_LOCKABLE | BLIST_INQUIRY_36},
	{"Medion", "Flash XL  MMC/SD", "2.6D", BLIST_FORCELUN},
	{"MegaRAID", "LD", NULL, BLIST_FORCELUN},
	{"MICROP", "4110", NULL, BLIST_NOTQ},
	{"MSFT", "Virtual HD", NULL, BLIST_NO_RSOC},
	{"MYLEX", "DACARMRB", "*", BLIST_REPORTLUN2},
	{"nCipher", "Fastness Crypto", NULL, BLIST_FORCELUN},
	{"NAKAMICH", "MJ-4.8S", NULL, BLIST_FORCELUN | BLIST_SINGLELUN},
	{"NAKAMICH", "MJ-5.16S", NULL, BLIST_FORCELUN | BLIST_SINGLELUN},
	{"NEC", "PD-1 ODX654P", NULL, BLIST_FORCELUN | BLIST_SINGLELUN},
	{"NEC", "iStorage", NULL, BLIST_REPORTLUN2},
	{"NRC", "MBR-7", NULL, BLIST_FORCELUN | BLIST_SINGLELUN},
	{"NRC", "MBR-7.4", NULL, BLIST_FORCELUN | BLIST_SINGLELUN},
	{"PIONEER", "CD-ROM DRM-600", NULL, BLIST_FORCELUN | BLIST_SINGLELUN},
	{"PIONEER", "CD-ROM DRM-602X", NULL, BLIST_FORCELUN | BLIST_SINGLELUN},
	{"PIONEER", "CD-ROM DRM-604X", NULL, BLIST_FORCELUN | BLIST_SINGLELUN},
	{"PIONEER", "CD-ROM DRM-624X", NULL, BLIST_FORCELUN | BLIST_SINGLELUN},
	{"Promise", "VTrak E610f", NULL, BLIST_SPARSELUN | BLIST_NO_RSOC},
	{"Promise", "", NULL, BLIST_SPARSELUN},
	{"QEMU", "QEMU CD-ROM", NULL, BLIST_SKIP_VPD_PAGES},
	{"QNAP", "iSCSI Storage", NULL, BLIST_MAX_1024},
	{"SYNOLOGY", "iSCSI Storage", NULL, BLIST_MAX_1024},
	{"QUANTUM", "XP34301", "1071", BLIST_NOTQ},
	{"REGAL", "CDC-4X", NULL, BLIST_MAX5LUN | BLIST_SINGLELUN},
	{"SanDisk", "ImageMate CF-SD1", NULL, BLIST_FORCELUN},
	{"SEAGATE", "ST34555N", "0930", BLIST_NOTQ},	/* Chokes on tagged INQUIRY */
	{"SEAGATE", "ST3390N", "9546", BLIST_NOTQ},
	{"SEAGATE", "ST900MM0006", NULL, BLIST_SKIP_VPD_PAGES},
	{"SGI", "RAID3", "*", BLIST_SPARSELUN},
	{"SGI", "RAID5", "*", BLIST_SPARSELUN},
	{"SGI", "TP9100", "*", BLIST_REPORTLUN2},
	{"SGI", "Universal Xport", "*", BLIST_NO_ULD_ATTACH},
	{"IBM", "Universal Xport", "*", BLIST_NO_ULD_ATTACH},
	{"SUN", "Universal Xport", "*", BLIST_NO_ULD_ATTACH},
	{"DELL", "Universal Xport", "*", BLIST_NO_ULD_ATTACH},
	{"STK", "Universal Xport", "*", BLIST_NO_ULD_ATTACH},
	{"NETAPP", "Universal Xport", "*", BLIST_NO_ULD_ATTACH},
	{"LSI", "Universal Xport", "*", BLIST_NO_ULD_ATTACH},
	{"ENGENIO", "Universal Xport", "*", BLIST_NO_ULD_ATTACH},
	{"SMSC", "USB 2 HS-CF", NULL, BLIST_SPARSELUN | BLIST_INQUIRY_36},
	{"SONY", "CD-ROM CDU-8001", NULL, BLIST_BORKEN},
	{"SONY", "TSL", NULL, BLIST_FORCELUN},		/* DDS3 & DDS4 autoloaders */
	{"ST650211", "CF", NULL, BLIST_RETRY_HWERROR},
	{"SUN", "T300", "*", BLIST_SPARSELUN},
	{"SUN", "T4", "*", BLIST_SPARSELUN},
	{"Tornado-", "F4", "*", BLIST_NOREPORTLUN},
	{"TOSHIBA", "CDROM", NULL, BLIST_ISROM},
	{"TOSHIBA", "CD-ROM", NULL, BLIST_ISROM},
	{"Traxdata", "CDR4120", NULL, BLIST_NOLUN},	/* locks up */
	{"USB2.0", "SMARTMEDIA/XD", NULL, BLIST_FORCELUN | BLIST_INQUIRY_36},
	{"WangDAT", "Model 2600", "01.7", BLIST_SELECT_NO_ATN},
	{"WangDAT", "Model 3200", "02.2", BLIST_SELECT_NO_ATN},
	{"WangDAT", "Model 1300", "02.4", BLIST_SELECT_NO_ATN},
	{"WDC WD25", "00JB-00FUA0", NULL, BLIST_NOREPORTLUN},
	{"XYRATEX", "RS", "*", BLIST_SPARSELUN | BLIST_LARGELUN},
	{"Zzyzx", "RocketStor 500S", NULL, BLIST_SPARSELUN},
	{"Zzyzx", "RocketStor 2000", NULL, BLIST_SPARSELUN},
	{ NULL, NULL, NULL, 0 },
};

static struct scsi_dev_info_list_table *scsi_devinfo_lookup_by_key(int key)
{
	struct scsi_dev_info_list_table *devinfo_table;
	int found = 0;

	list_for_each_entry(devinfo_table, &scsi_dev_info_list, node)
		if (devinfo_table->key == key) {
			found = 1;
			break;
		}
	if (!found)
		return ERR_PTR(-EINVAL);

	return devinfo_table;
}

/*
 * scsi_strcpy_devinfo: called from scsi_dev_info_list_add to copy into
 * devinfo vendor and model strings.
 */
static void scsi_strcpy_devinfo(char *name, char *to, size_t to_length,
				char *from, int compatible)
{
	size_t from_length;

	from_length = strlen(from);
	/* This zero-pads the destination */
	strncpy(to, from, to_length);
	if (from_length < to_length && !compatible) {
		/*
		 * space pad the string if it is short.
		 */
		memset(&to[from_length], ' ', to_length - from_length);
	}
	if (from_length > to_length)
		 printk(KERN_WARNING "%s: %s string '%s' is too long\n",
			__func__, name, from);
}

/**
 * scsi_dev_info_list_add - add one dev_info list entry.
 * @compatible: if true, null terminate short strings.  Otherwise space pad.
 * @vendor:	vendor string
 * @model:	model (product) string
 * @strflags:	integer string
 * @flags:	if strflags NULL, use this flag value
 *
 * Description:
 *	Create and add one dev_info entry for @vendor, @model, @strflags or
 *	@flag. If @compatible, add to the tail of the list, do not space
 *	pad, and set devinfo->compatible. The scsi_static_device_list entries
 *	are added with @compatible 1 and @clfags NULL.
 *
 * Returns: 0 OK, -error on failure.
 **/
static int scsi_dev_info_list_add(int compatible, char *vendor, char *model,
			    char *strflags, blist_flags_t flags)
{
	return scsi_dev_info_list_add_keyed(compatible, vendor, model,
					    strflags, flags,
					    SCSI_DEVINFO_GLOBAL);
}

/**
 * scsi_dev_info_list_add_keyed - add one dev_info list entry.
 * @compatible: if true, null terminate short strings.  Otherwise space pad.
 * @vendor:	vendor string
 * @model:	model (product) string
 * @strflags:	integer string
 * @flags:	if strflags NULL, use this flag value
 * @key:	specify list to use
 *
 * Description:
 *	Create and add one dev_info entry for @vendor, @model,
 *	@strflags or @flag in list specified by @key. If @compatible,
 *	add to the tail of the list, do not space pad, and set
 *	devinfo->compatible. The scsi_static_device_list entries are
 *	added with @compatible 1 and @clfags NULL.
 *
 * Returns: 0 OK, -error on failure.
 **/
int scsi_dev_info_list_add_keyed(int compatible, char *vendor, char *model,
<<<<<<< HEAD
				 char *strflags, blist_flags_t flags, int key)
=======
				 char *strflags, blist_flags_t flags,
				 enum scsi_devinfo_key key)
>>>>>>> 661e50bc
{
	struct scsi_dev_info_list *devinfo;
	struct scsi_dev_info_list_table *devinfo_table =
		scsi_devinfo_lookup_by_key(key);

	if (IS_ERR(devinfo_table))
		return PTR_ERR(devinfo_table);

	devinfo = kmalloc(sizeof(*devinfo), GFP_KERNEL);
	if (!devinfo) {
		printk(KERN_ERR "%s: no memory\n", __func__);
		return -ENOMEM;
	}

	scsi_strcpy_devinfo("vendor", devinfo->vendor, sizeof(devinfo->vendor),
			    vendor, compatible);
	scsi_strcpy_devinfo("model", devinfo->model, sizeof(devinfo->model),
			    model, compatible);

	if (strflags)
		flags = (__force blist_flags_t)simple_strtoul(strflags, NULL, 0);
	devinfo->flags = flags;
	devinfo->compatible = compatible;

	if (compatible)
		list_add_tail(&devinfo->dev_info_list,
			      &devinfo_table->scsi_dev_info_list);
	else
		list_add(&devinfo->dev_info_list,
			 &devinfo_table->scsi_dev_info_list);

	return 0;
}
EXPORT_SYMBOL(scsi_dev_info_list_add_keyed);

/**
 * scsi_dev_info_list_find - find a matching dev_info list entry.
 * @vendor:	full vendor string
 * @model:	full model (product) string
 * @key:	specify list to use
 *
 * Description:
 *	Finds the first dev_info entry matching @vendor, @model
 *	in list specified by @key.
 *
 * Returns: pointer to matching entry, or ERR_PTR on failure.
 **/
static struct scsi_dev_info_list *scsi_dev_info_list_find(const char *vendor,
		const char *model, enum scsi_devinfo_key key)
{
	struct scsi_dev_info_list *devinfo;
	struct scsi_dev_info_list_table *devinfo_table =
		scsi_devinfo_lookup_by_key(key);
	size_t vmax, mmax, mlen;
	const char *vskip, *mskip;

	if (IS_ERR(devinfo_table))
		return (struct scsi_dev_info_list *) devinfo_table;

	/* Prepare for "compatible" matches */

	/*
	 * XXX why skip leading spaces? If an odd INQUIRY
	 * value, that should have been part of the
	 * scsi_static_device_list[] entry, such as "  FOO"
	 * rather than "FOO". Since this code is already
	 * here, and we don't know what device it is
	 * trying to work with, leave it as-is.
	 */
	vmax = sizeof(devinfo->vendor);
	vskip = vendor;
	while (vmax > 0 && *vskip == ' ') {
		vmax--;
		vskip++;
	}
	/* Also skip trailing spaces */
	while (vmax > 0 && vskip[vmax - 1] == ' ')
		--vmax;

	mmax = sizeof(devinfo->model);
	mskip = model;
	while (mmax > 0 && *mskip == ' ') {
		mmax--;
		mskip++;
	}
	while (mmax > 0 && mskip[mmax - 1] == ' ')
		--mmax;

	list_for_each_entry(devinfo, &devinfo_table->scsi_dev_info_list,
			    dev_info_list) {
		if (devinfo->compatible) {
			/*
			 * vendor strings must be an exact match
			 */
			if (vmax != strnlen(devinfo->vendor,
					    sizeof(devinfo->vendor)) ||
			    memcmp(devinfo->vendor, vskip, vmax))
				continue;

			/*
			 * @model specifies the full string, and
			 * must be larger or equal to devinfo->model
			 */
			mlen = strnlen(devinfo->model, sizeof(devinfo->model));
			if (mmax < mlen || memcmp(devinfo->model, mskip, mlen))
				continue;
			return devinfo;
		} else {
			if (!memcmp(devinfo->vendor, vendor,
				    sizeof(devinfo->vendor)) &&
			    !memcmp(devinfo->model, model,
				    sizeof(devinfo->model)))
				return devinfo;
		}
	}

	return ERR_PTR(-ENOENT);
}

/**
 * scsi_dev_info_list_del_keyed - remove one dev_info list entry.
 * @vendor:	vendor string
 * @model:	model (product) string
 * @key:	specify list to use
 *
 * Description:
 *	Remove and destroy one dev_info entry for @vendor, @model
 *	in list specified by @key.
 *
 * Returns: 0 OK, -error on failure.
 **/
int scsi_dev_info_list_del_keyed(char *vendor, char *model,
				 enum scsi_devinfo_key key)
{
	struct scsi_dev_info_list *found;

	found = scsi_dev_info_list_find(vendor, model, key);
	if (IS_ERR(found))
		return PTR_ERR(found);

	list_del(&found->dev_info_list);
	kfree(found);
	return 0;
}
EXPORT_SYMBOL(scsi_dev_info_list_del_keyed);

/**
 * scsi_dev_info_list_add_str - parse dev_list and add to the scsi_dev_info_list.
 * @dev_list:	string of device flags to add
 *
 * Description:
 *	Parse dev_list, and add entries to the scsi_dev_info_list.
 *	dev_list is of the form "vendor:product:flag,vendor:product:flag".
 *	dev_list is modified via strsep. Can be called for command line
 *	addition, for proc or mabye a sysfs interface.
 *
 * Returns: 0 if OK, -error on failure.
 **/
static int scsi_dev_info_list_add_str(char *dev_list)
{
	char *vendor, *model, *strflags, *next;
	char *next_check;
	int res = 0;

	next = dev_list;
	if (next && next[0] == '"') {
		/*
		 * Ignore both the leading and trailing quote.
		 */
		next++;
		next_check = ",\"";
	} else {
		next_check = ",";
	}

	/*
	 * For the leading and trailing '"' case, the for loop comes
	 * through the last time with vendor[0] == '\0'.
	 */
	for (vendor = strsep(&next, ":"); vendor && (vendor[0] != '\0')
	     && (res == 0); vendor = strsep(&next, ":")) {
		strflags = NULL;
		model = strsep(&next, ":");
		if (model)
			strflags = strsep(&next, next_check);
		if (!model || !strflags) {
			printk(KERN_ERR "%s: bad dev info string '%s' '%s'"
			       " '%s'\n", __func__, vendor, model,
			       strflags);
			res = -EINVAL;
		} else
			res = scsi_dev_info_list_add(0 /* compatible */, vendor,
						     model, strflags, 0);
	}
	return res;
}

/**
 * get_device_flags - get device specific flags from the dynamic device list.
 * @sdev:       &scsi_device to get flags for
 * @vendor:	vendor name
 * @model:	model name
 *
 * Description:
 *     Search the global scsi_dev_info_list (specified by list zero)
 *     for an entry matching @vendor and @model, if found, return the
 *     matching flags value, else return the host or global default
 *     settings.  Called during scan time.
 **/
blist_flags_t scsi_get_device_flags(struct scsi_device *sdev,
				    const unsigned char *vendor,
				    const unsigned char *model)
{
	return scsi_get_device_flags_keyed(sdev, vendor, model,
					   SCSI_DEVINFO_GLOBAL);
}


/**
 * scsi_get_device_flags_keyed - get device specific flags from the dynamic device list
 * @sdev:       &scsi_device to get flags for
 * @vendor:	vendor name
 * @model:	model name
 * @key:	list to look up
 *
 * Description:
 *     Search the scsi_dev_info_list specified by @key for an entry
 *     matching @vendor and @model, if found, return the matching
 *     flags value, else return the host or global default settings.
 *     Called during scan time.
 **/
blist_flags_t scsi_get_device_flags_keyed(struct scsi_device *sdev,
				const unsigned char *vendor,
				const unsigned char *model,
				enum scsi_devinfo_key key)
{
	struct scsi_dev_info_list *devinfo;

	devinfo = scsi_dev_info_list_find(vendor, model, key);
	if (!IS_ERR(devinfo))
		return devinfo->flags;

	/* key or device not found: return nothing */
	if (key != SCSI_DEVINFO_GLOBAL)
		return 0;

	/* except for the global list, where we have an exception */
	if (sdev->sdev_bflags)
		return sdev->sdev_bflags;

	return scsi_default_dev_flags;
}
EXPORT_SYMBOL(scsi_get_device_flags_keyed);

#ifdef CONFIG_SCSI_PROC_FS
struct double_list {
	struct list_head *top;
	struct list_head *bottom;
};

static int devinfo_seq_show(struct seq_file *m, void *v)
{
	struct double_list *dl = v;
	struct scsi_dev_info_list_table *devinfo_table =
		list_entry(dl->top, struct scsi_dev_info_list_table, node);
	struct scsi_dev_info_list *devinfo =
		list_entry(dl->bottom, struct scsi_dev_info_list,
			   dev_info_list);

	if (devinfo_table->scsi_dev_info_list.next == dl->bottom &&
	    devinfo_table->name)
		seq_printf(m, "[%s]:\n", devinfo_table->name);

	seq_printf(m, "'%.8s' '%.16s' 0x%x\n",
		   devinfo->vendor, devinfo->model, devinfo->flags);
	return 0;
}

static void *devinfo_seq_start(struct seq_file *m, loff_t *ppos)
{
	struct double_list *dl = kmalloc(sizeof(*dl), GFP_KERNEL);
	loff_t pos = *ppos;

	if (!dl)
		return NULL;

	list_for_each(dl->top, &scsi_dev_info_list) {
		struct scsi_dev_info_list_table *devinfo_table =
			list_entry(dl->top, struct scsi_dev_info_list_table,
				   node);
		list_for_each(dl->bottom, &devinfo_table->scsi_dev_info_list)
			if (pos-- == 0)
				return dl;
	}

	kfree(dl);
	return NULL;
}

static void *devinfo_seq_next(struct seq_file *m, void *v, loff_t *ppos)
{
	struct double_list *dl = v;
	struct scsi_dev_info_list_table *devinfo_table =
		list_entry(dl->top, struct scsi_dev_info_list_table, node);

	++*ppos;
	dl->bottom = dl->bottom->next;
	while (&devinfo_table->scsi_dev_info_list == dl->bottom) {
		dl->top = dl->top->next;
		if (dl->top == &scsi_dev_info_list) {
			kfree(dl);
			return NULL;
		}
		devinfo_table = list_entry(dl->top,
					   struct scsi_dev_info_list_table,
					   node);
		dl->bottom = devinfo_table->scsi_dev_info_list.next;
	}

	return dl;
}

static void devinfo_seq_stop(struct seq_file *m, void *v)
{
	kfree(v);
}

static const struct seq_operations scsi_devinfo_seq_ops = {
	.start	= devinfo_seq_start,
	.next	= devinfo_seq_next,
	.stop	= devinfo_seq_stop,
	.show	= devinfo_seq_show,
};

static int proc_scsi_devinfo_open(struct inode *inode, struct file *file)
{
	return seq_open(file, &scsi_devinfo_seq_ops);
}

/*
 * proc_scsi_dev_info_write - allow additions to scsi_dev_info_list via /proc.
 *
 * Description: Adds a black/white list entry for vendor and model with an
 * integer value of flag to the scsi device info list.
 * To use, echo "vendor:model:flag" > /proc/scsi/device_info
 */
static ssize_t proc_scsi_devinfo_write(struct file *file,
				       const char __user *buf,
				       size_t length, loff_t *ppos)
{
	char *buffer;
	ssize_t err = length;

	if (!buf || length>PAGE_SIZE)
		return -EINVAL;
	if (!(buffer = (char *) __get_free_page(GFP_KERNEL)))
		return -ENOMEM;
	if (copy_from_user(buffer, buf, length)) {
		err =-EFAULT;
		goto out;
	}

	if (length < PAGE_SIZE)
		buffer[length] = '\0';
	else if (buffer[PAGE_SIZE-1]) {
		err = -EINVAL;
		goto out;
	}

	scsi_dev_info_list_add_str(buffer);

out:
	free_page((unsigned long)buffer);
	return err;
}

static const struct file_operations scsi_devinfo_proc_fops = {
	.owner		= THIS_MODULE,
	.open		= proc_scsi_devinfo_open,
	.read		= seq_read,
	.write		= proc_scsi_devinfo_write,
	.llseek		= seq_lseek,
	.release	= seq_release,
};
#endif /* CONFIG_SCSI_PROC_FS */

module_param_string(dev_flags, scsi_dev_flags, sizeof(scsi_dev_flags), 0);
MODULE_PARM_DESC(dev_flags,
	 "Given scsi_dev_flags=vendor:model:flags[,v:m:f] add black/white"
	 " list entries for vendor and model with an integer value of flags"
	 " to the scsi device info list");

module_param_named(default_dev_flags, scsi_default_dev_flags, int, S_IRUGO|S_IWUSR);
MODULE_PARM_DESC(default_dev_flags,
		 "scsi default device flag integer value");

/**
 * scsi_exit_devinfo - remove /proc/scsi/device_info & the scsi_dev_info_list
 **/
void scsi_exit_devinfo(void)
{
#ifdef CONFIG_SCSI_PROC_FS
	remove_proc_entry("scsi/device_info", NULL);
#endif

	scsi_dev_info_remove_list(SCSI_DEVINFO_GLOBAL);
}

/**
 * scsi_dev_info_add_list - add a new devinfo list
 * @key:	key of the list to add
 * @name:	Name of the list to add (for /proc/scsi/device_info)
 *
 * Adds the requested list, returns zero on success, -EEXIST if the
 * key is already registered to a list, or other error on failure.
 */
int scsi_dev_info_add_list(enum scsi_devinfo_key key, const char *name)
{
	struct scsi_dev_info_list_table *devinfo_table =
		scsi_devinfo_lookup_by_key(key);

	if (!IS_ERR(devinfo_table))
		/* list already exists */
		return -EEXIST;

	devinfo_table = kmalloc(sizeof(*devinfo_table), GFP_KERNEL);

	if (!devinfo_table)
		return -ENOMEM;

	INIT_LIST_HEAD(&devinfo_table->node);
	INIT_LIST_HEAD(&devinfo_table->scsi_dev_info_list);
	devinfo_table->name = name;
	devinfo_table->key = key;
	list_add_tail(&devinfo_table->node, &scsi_dev_info_list);

	return 0;
}
EXPORT_SYMBOL(scsi_dev_info_add_list);

/**
 * scsi_dev_info_remove_list - destroy an added devinfo list
 * @key: key of the list to destroy
 *
 * Iterates over the entire list first, freeing all the values, then
 * frees the list itself.  Returns 0 on success or -EINVAL if the key
 * can't be found.
 */
int scsi_dev_info_remove_list(enum scsi_devinfo_key key)
{
	struct list_head *lh, *lh_next;
	struct scsi_dev_info_list_table *devinfo_table =
		scsi_devinfo_lookup_by_key(key);

	if (IS_ERR(devinfo_table))
		/* no such list */
		return -EINVAL;

	/* remove from the master list */
	list_del(&devinfo_table->node);

	list_for_each_safe(lh, lh_next, &devinfo_table->scsi_dev_info_list) {
		struct scsi_dev_info_list *devinfo;

		devinfo = list_entry(lh, struct scsi_dev_info_list,
				     dev_info_list);
		kfree(devinfo);
	}
	kfree(devinfo_table);

	return 0;
}
EXPORT_SYMBOL(scsi_dev_info_remove_list);

/**
 * scsi_init_devinfo - set up the dynamic device list.
 *
 * Description:
 *	Add command line entries from scsi_dev_flags, then add
 *	scsi_static_device_list entries to the scsi device info list.
 */
int __init scsi_init_devinfo(void)
{
#ifdef CONFIG_SCSI_PROC_FS
	struct proc_dir_entry *p;
#endif
	int error, i;

	error = scsi_dev_info_add_list(SCSI_DEVINFO_GLOBAL, NULL);
	if (error)
		return error;

	error = scsi_dev_info_list_add_str(scsi_dev_flags);
	if (error)
		goto out;

	for (i = 0; scsi_static_device_list[i].vendor; i++) {
		error = scsi_dev_info_list_add(1 /* compatibile */,
				scsi_static_device_list[i].vendor,
				scsi_static_device_list[i].model,
				NULL,
				scsi_static_device_list[i].flags);
		if (error)
			goto out;
	}

#ifdef CONFIG_SCSI_PROC_FS
	p = proc_create("scsi/device_info", 0, NULL, &scsi_devinfo_proc_fops);
	if (!p) {
		error = -ENOMEM;
		goto out;
	}
#endif /* CONFIG_SCSI_PROC_FS */

 out:
	if (error)
		scsi_exit_devinfo();
	return error;
}<|MERGE_RESOLUTION|>--- conflicted
+++ resolved
@@ -351,12 +351,8 @@
  * Returns: 0 OK, -error on failure.
  **/
 int scsi_dev_info_list_add_keyed(int compatible, char *vendor, char *model,
-<<<<<<< HEAD
-				 char *strflags, blist_flags_t flags, int key)
-=======
 				 char *strflags, blist_flags_t flags,
 				 enum scsi_devinfo_key key)
->>>>>>> 661e50bc
 {
 	struct scsi_dev_info_list *devinfo;
 	struct scsi_dev_info_list_table *devinfo_table =
