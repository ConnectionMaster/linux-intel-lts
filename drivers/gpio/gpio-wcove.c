--- conflicted
+++ resolved
@@ -51,13 +51,8 @@
 #define GROUP1_NR_IRQS		6
 #define IRQ_MASK_BASE		0x4e19
 #define IRQ_STATUS_BASE		0x4e0b
-<<<<<<< HEAD
-#define GPIO_IRQ0_MASK		0x7f
-#define GPIO_IRQ1_MASK		0x3f
-=======
 #define GPIO_IRQ0_MASK		GENMASK(6, 0)
 #define GPIO_IRQ1_MASK		GENMASK(5, 0)
->>>>>>> 2bdfe9d3
 #define UPDATE_IRQ_TYPE		BIT(0)
 #define UPDATE_IRQ_MASK		BIT(1)
 
@@ -368,12 +363,7 @@
 			break;
 		}
 
-<<<<<<< HEAD
-		pending = (p[0] & GPIO_IRQ0_MASK) |
-			((p[1] & GPIO_IRQ1_MASK) << 7);
-=======
 		pending = (p[0] & GPIO_IRQ0_MASK) | ((p[1] & GPIO_IRQ1_MASK) << 7);
->>>>>>> 2bdfe9d3
 	}
 
 	return IRQ_HANDLED;
