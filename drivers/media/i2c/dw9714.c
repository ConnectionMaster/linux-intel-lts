--- conflicted
+++ resolved
@@ -1,8 +1,4 @@
-<<<<<<< HEAD
-// SPDX-License_Identifier: GPL-2.0
-=======
 // SPDX-License-Identifier: GPL-2.0
->>>>>>> 3ecc01be
 /* Copyright (C) 2015 - 2018 Intel Corporation
  *
  * Based on ATOMISP dw9714 implementation by
