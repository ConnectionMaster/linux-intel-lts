/*
 * Media device
 *
 * Copyright (C) 2010 Nokia Corporation
 *
 * Contacts: Laurent Pinchart <laurent.pinchart@ideasonboard.com>
 *	     Sakari Ailus <sakari.ailus@iki.fi>
 *
 * This program is free software; you can redistribute it and/or modify
 * it under the terms of the GNU General Public License version 2 as
 * published by the Free Software Foundation.
 *
 * This program is distributed in the hope that it will be useful,
 * but WITHOUT ANY WARRANTY; without even the implied warranty of
 * MERCHANTABILITY or FITNESS FOR A PARTICULAR PURPOSE.  See the
 * GNU General Public License for more details.
 */

#include <linux/compat.h>
#include <linux/export.h>
#include <linux/idr.h>
#include <linux/ioctl.h>
#include <linux/media.h>
#include <linux/slab.h>
#include <linux/types.h>
#include <linux/pci.h>
#include <linux/usb.h>
#include <linux/version.h>
#include <linux/atomic.h>
#include <linux/wait.h>

#include <media/media-device.h>
#include <media/media-devnode.h>
#include <media/media-entity.h>

#ifdef CONFIG_MEDIA_CONTROLLER

/*
 * Legacy defines from linux/media.h. This is the only place we need this
 * so we just define it here. The media.h header doesn't expose it to the
 * kernel to prevent it from being used by drivers, but here (and only here!)
 * we need it to handle the legacy behavior.
 */
#define MEDIA_ENT_SUBTYPE_MASK			0x0000ffff
#define MEDIA_ENT_T_DEVNODE_UNKNOWN		(MEDIA_ENT_F_OLD_BASE | \
						 MEDIA_ENT_SUBTYPE_MASK)

static char *__request_state[] = {
	"IDLE",
	"QUEUED",
	"DELETED",
	"COMPLETED",
};

#define request_state(i)			\
	((i) < ARRAY_SIZE(__request_state) ? __request_state[i] : "UNKNOWN")


struct media_device_fh {
	struct media_devnode_fh fh;
	struct list_head requests;
	struct {
		struct list_head head;
		wait_queue_head_t wait;
		atomic_t sequence;
	} kevents;
};

static inline struct media_device_fh *media_device_fh(struct file *filp)
{
	return container_of(filp->private_data, struct media_device_fh, fh);
}

/* -----------------------------------------------------------------------------
 * Requests
 */

/**
 * media_device_request_find - Find a request based from its ID
 * @mdev: The media device
 * @reqid: The request ID
 *
 * Find and return the request associated with the given ID, or NULL if no such
 * request exists.
 *
 * When the function returns a non-NULL request it increases its reference
 * count. The caller is responsible for releasing the reference by calling
 * media_device_request_put() on the request.
 */
struct media_device_request *
media_device_request_find(struct media_device *mdev, u16 reqid)
{
	struct media_device_request *req;
	unsigned long flags;
	bool found = false;

	spin_lock_irqsave(&mdev->req_lock, flags);
	list_for_each_entry(req, &mdev->requests, list) {
		if (req->id == reqid) {
			kref_get(&req->kref);
			found = true;
			break;
		}
	}
	spin_unlock_irqrestore(&mdev->req_lock, flags);

	if (!found) {
		dev_dbg(mdev->dev,
			"request: can't find %u\n", reqid);
		return NULL;
	}

	return req;
}
EXPORT_SYMBOL_GPL(media_device_request_find);

void media_device_request_get(struct media_device_request *req)
{
	kref_get(&req->kref);
}
EXPORT_SYMBOL_GPL(media_device_request_get);

static void media_device_request_queue_event(struct media_device *mdev,
					     struct media_device_request *req,
					     struct media_device_fh *fh)
{
	struct media_kevent *kev = req->kev;
	struct media_event *ev = &kev->ev;

	lockdep_assert_held(&mdev->req_lock);

	ev->sequence = atomic_inc_return(&fh->kevents.sequence);
	ev->type = MEDIA_EVENT_TYPE_REQUEST_COMPLETE;
	ev->req_complete.id = req->id;

	list_add(&kev->list, &fh->kevents.head);
	req->kev = NULL;
	req->state = MEDIA_DEVICE_REQUEST_STATE_COMPLETE;
	wake_up(&fh->kevents.wait);
}

static void media_device_request_release(struct kref *kref)
{
	struct media_device_request *req =
		container_of(kref, struct media_device_request, kref);
	struct media_device *mdev = req->mdev;

	dev_dbg(mdev->dev, "release request %u\n", req->id);

	ida_simple_remove(&mdev->req_ids, req->id);

	kfree(req->kev);
	req->kev = NULL;

	mdev->ops->req_free(mdev, req);
}

void media_device_request_put(struct media_device_request *req)
{
	kref_put(&req->kref, media_device_request_release);
}
EXPORT_SYMBOL_GPL(media_device_request_put);

static int media_device_request_alloc(struct media_device *mdev,
				      struct file *filp,
				      struct media_request_cmd *cmd)
{
	struct media_device_fh *fh = media_device_fh(filp);
	struct media_device_request *req;
	struct media_kevent *kev;
	unsigned long flags;
	int id = ida_simple_get(&mdev->req_ids, 1, 0, GFP_KERNEL);
	int ret;

	if (id < 0) {
		dev_dbg(mdev->dev, "request: unable to obtain new id\n");
		return id;
	}

	kev = kzalloc(sizeof(*kev), GFP_KERNEL);
	if (!kev) {
		ret = -ENOMEM;
		goto out_ida_simple_remove;
	}

	req = mdev->ops->req_alloc(mdev);
	if (!req) {
		ret = -ENOMEM;
		goto out_kev_free;
	}

	req->mdev = mdev;
	req->id = id;
	req->filp = filp;
	req->state = MEDIA_DEVICE_REQUEST_STATE_IDLE;
	req->kev = kev;
	kref_init(&req->kref);

	spin_lock_irqsave(&mdev->req_lock, flags);
	list_add_tail(&req->list, &mdev->requests);
	list_add_tail(&req->fh_list, &fh->requests);
	spin_unlock_irqrestore(&mdev->req_lock, flags);

	cmd->request = req->id;

	dev_dbg(mdev->dev, "request: allocated id %u\n", req->id);

	return 0;

out_kev_free:
	kfree(kev);

out_ida_simple_remove:
	ida_simple_remove(&mdev->req_ids, id);

	return ret;
}

static int media_device_request_delete(struct media_device *mdev,
				       struct media_device_request *req)
{
	unsigned long flags;

	spin_lock_irqsave(&mdev->req_lock, flags);

	if (req->state != MEDIA_DEVICE_REQUEST_STATE_IDLE) {
		spin_unlock_irqrestore(&mdev->req_lock, flags);
		dev_dbg(mdev->dev, "request: can't delete %u, state %s\n",
			req->id, request_state(req->state));
		return -EINVAL;
	}

	req->state = MEDIA_DEVICE_REQUEST_STATE_DELETED;

	if (req->filp) {
		/*
		 * If the file handle is gone by now the
		 * request has already been deleted from the
		 * two lists.
		 */
		list_del(&req->list);
		list_del(&req->fh_list);
		req->filp = NULL;
	}

	spin_unlock_irqrestore(&mdev->req_lock, flags);

	media_device_request_put(req);

	return 0;
}

void media_device_request_complete(struct media_device *mdev,
				   struct media_device_request *req)
{
	struct file *filp;
	unsigned long flags;

	spin_lock_irqsave(&mdev->req_lock, flags);

	if (req->state == MEDIA_DEVICE_REQUEST_STATE_IDLE) {
		dev_dbg(mdev->dev,
			"request: not completing an idle request %u\n",
			req->id);
		spin_unlock_irqrestore(&mdev->req_lock, flags);
		return;
	}

	if (WARN_ON(req->state != MEDIA_DEVICE_REQUEST_STATE_QUEUED)) {
		dev_dbg(mdev->dev, "request: can't delete %u, state %s\n",
			req->id, request_state(req->state));
		spin_unlock_irqrestore(&mdev->req_lock, flags);
		return;
	}

	req->state = MEDIA_DEVICE_REQUEST_STATE_COMPLETE;
	filp = req->filp;
	if (filp) {
		/*
		 * If the file handle is still around we remove if
		 * from the lists here. Otherwise it has been removed
		 * when the file handle closed.
		 */
		list_del(&req->list);
		list_del(&req->fh_list);
		/* If the user asked for an event, let's queue one. */
		if (req->flags & MEDIA_REQ_FL_COMPLETE_EVENT)
			media_device_request_queue_event(
				mdev, req, media_device_fh(filp));
		req->filp = NULL;
	}

	spin_unlock_irqrestore(&mdev->req_lock, flags);

	/*
	 * The driver holds a reference to a request if the filp
	 * pointer is non-NULL: the file handle associated to the
	 * request may have been released by now, i.e. filp is NULL.
	 */
	if (filp)
		media_device_request_put(req);
}
EXPORT_SYMBOL_GPL(media_device_request_complete);

static int media_device_request_queue_apply(
	struct media_device *mdev, struct media_device_request *req,
	u32 req_flags, int (*fn)(struct media_device *mdev,
				 struct media_device_request *req), bool queue)
{
	char *str = queue ? "queue" : "apply";
	unsigned long flags;
	int rval = 0;

	if (!fn)
		return -ENOSYS;

	spin_lock_irqsave(&mdev->req_lock, flags);
	if (req->state != MEDIA_DEVICE_REQUEST_STATE_IDLE) {
		rval = -EINVAL;
		dev_dbg(mdev->dev,
			"request: unable to %s %u, request in state %s\n",
			str, req->id, request_state(req->state));
	} else {
		req->state = MEDIA_DEVICE_REQUEST_STATE_QUEUED;
		req->flags = req_flags;
	}
	spin_unlock_irqrestore(&mdev->req_lock, flags);

	if (rval)
		return rval;

	rval = fn(mdev, req);
	if (rval) {
		spin_lock_irqsave(&mdev->req_lock, flags);
		req->state = MEDIA_DEVICE_REQUEST_STATE_IDLE;
		spin_unlock_irqrestore(&mdev->req_lock, flags);
		dev_dbg(mdev->dev,
			"request: can't %s %u\n", str, req->id);
	} else {
		dev_dbg(mdev->dev,
			"request: %s %u\n", str, req->id);
	}

	return rval;
}

static long media_device_request_cmd(struct media_device *mdev,
				     struct file *filp,
				     struct media_request_cmd *cmd)
{
	struct media_device_request *req = NULL;
	int ret;

	if (!mdev->ops || !mdev->ops->req_alloc || !mdev->ops->req_free)
		return -ENOTTY;

	if (cmd->cmd != MEDIA_REQ_CMD_ALLOC) {
		req = media_device_request_find(mdev, cmd->request);
		if (!req)
			return -EINVAL;
	}

	switch (cmd->cmd) {
	case MEDIA_REQ_CMD_ALLOC:
		ret = media_device_request_alloc(mdev, filp, cmd);
		break;

	case MEDIA_REQ_CMD_DELETE:
		ret = media_device_request_delete(mdev, req);
		break;

	case MEDIA_REQ_CMD_APPLY:
		ret = media_device_request_queue_apply(mdev, req, cmd->flags,
						       mdev->ops->req_apply,
						       false);
		break;

	case MEDIA_REQ_CMD_QUEUE:
		ret = media_device_request_queue_apply(mdev, req, cmd->flags,
						       mdev->ops->req_queue,
						       true);
		break;

	default:
		ret = -EINVAL;
		break;
	}

	if (req)
		media_device_request_put(req);

	if (ret < 0)
		return ret;

	return 0;
}

/* -----------------------------------------------------------------------------
 * Userspace API
 */

static inline void __user *media_get_uptr(__u64 arg)
{
	return (void __user *)(uintptr_t)arg;
}

static int media_device_open(struct file *filp)
{
	struct media_device_fh *fh;

	fh = kzalloc(sizeof(*fh), GFP_KERNEL);
	if (!fh)
		return -ENOMEM;

	INIT_LIST_HEAD(&fh->requests);
	INIT_LIST_HEAD(&fh->kevents.head);
	init_waitqueue_head(&fh->kevents.wait);
	atomic_set(&fh->kevents.sequence, -1);
	filp->private_data = &fh->fh;

	return 0;
}

static int media_device_close(struct file *filp)
{
	struct media_device_fh *fh = media_device_fh(filp);
	struct media_device *mdev = fh->fh.devnode->media_dev;

	spin_lock_irq(&mdev->req_lock);
	while (!list_empty(&fh->requests)) {
		struct media_device_request *req =
			list_first_entry(&fh->requests, typeof(*req), fh_list);

		list_del(&req->list);
		list_del(&req->fh_list);
		req->filp = NULL;
		spin_unlock_irq(&mdev->req_lock);
		media_device_request_put(req);
		spin_lock_irq(&mdev->req_lock);
	}

	while (!list_empty(&fh->kevents.head)) {
		struct media_kevent *kev =
			list_first_entry(&fh->kevents.head, typeof(*kev), list);

		list_del(&kev->list);
		spin_unlock_irq(&mdev->req_lock);
		kfree(kev);
		spin_lock_irq(&mdev->req_lock);
	}
	spin_unlock_irq(&mdev->req_lock);

	kfree(fh);

	return 0;
}

static long media_device_get_info(struct media_device *dev,
				 struct file *filp,
				 void *arg)
{
	struct media_device_info *info = arg;

	memset(info, 0, sizeof(*info));

	if (dev->driver_name[0])
		strlcpy(info->driver, dev->driver_name, sizeof(info->driver));
	else
		strlcpy(info->driver, dev->dev->driver->name,
			sizeof(info->driver));

	strlcpy(info->model, dev->model, sizeof(info->model));
	strlcpy(info->serial, dev->serial, sizeof(info->serial));
	strlcpy(info->bus_info, dev->bus_info, sizeof(info->bus_info));

	info->media_version = LINUX_VERSION_CODE;
	info->driver_version = info->media_version;
	info->hw_revision = dev->hw_revision;

	return 0;
}

static struct media_entity *find_entity(struct media_device *mdev, u32 id)
{
	struct media_entity *entity;
	int next = id & MEDIA_ENT_ID_FLAG_NEXT;

	id &= ~MEDIA_ENT_ID_FLAG_NEXT;

	media_device_for_each_entity(entity, mdev) {
		if (((media_entity_id(entity) == id) && !next) ||
		    ((media_entity_id(entity) > id) && next)) {
			return entity;
		}
	}

	return NULL;
}

static long media_device_enum_entities(struct media_device *mdev,
				       struct file *filp,
				       void *arg)
{
	struct media_entity_desc *entd = arg;
	struct media_entity *ent;

	ent = find_entity(mdev, entd->id);
	if (ent == NULL)
		return -EINVAL;

	memset(entd, 0, sizeof(*entd));

	entd->id = media_entity_id(ent);
	if (ent->name)
		strlcpy(entd->name, ent->name, sizeof(entd->name));
	entd->type = ent->function;
	entd->revision = 0;		/* Unused */
	entd->flags = ent->flags;
	entd->group_id = 0;		/* Unused */
	entd->pads = ent->num_pads;
	entd->links = ent->num_links - ent->num_backlinks;

	/*
	 * Workaround for a bug at media-ctl <= v1.10 that makes it to
	 * do the wrong thing if the entity function doesn't belong to
	 * either MEDIA_ENT_F_OLD_BASE or MEDIA_ENT_F_OLD_SUBDEV_BASE
	 * Ranges.
	 *
	 * Non-subdevices are expected to be at the MEDIA_ENT_F_OLD_BASE,
	 * or, otherwise, will be silently ignored by media-ctl when
	 * printing the graphviz diagram. So, map them into the devnode
	 * old range.
	 */
	if (ent->function < MEDIA_ENT_F_OLD_BASE ||
	    ent->function > MEDIA_ENT_F_TUNER) {
		if (is_media_entity_v4l2_subdev(ent))
			entd->type = MEDIA_ENT_F_V4L2_SUBDEV_UNKNOWN;
		else if (ent->function != MEDIA_ENT_F_IO_V4L)
			entd->type = MEDIA_ENT_T_DEVNODE_UNKNOWN;
	}

	memcpy(&entd->raw, &ent->info, sizeof(ent->info));

	return 0;
}

static void media_device_kpad_to_upad(const struct media_pad *kpad,
				      struct media_pad_desc *upad)
{
	upad->entity = media_entity_id(kpad->entity);
	upad->index = kpad->index;
	upad->flags = kpad->flags;
}

static long media_device_enum_links(struct media_device *mdev,
				    struct file *filp,
				    void *arg)
{
	struct media_links_enum *links = arg;
	struct media_entity *entity;

	entity = find_entity(mdev, links->entity);
	if (entity == NULL)
		return -EINVAL;

	if (links->pads) {
		unsigned int p;

		for (p = 0; p < entity->num_pads; p++) {
			struct media_pad_desc pad;

			memset(&pad, 0, sizeof(pad));
			media_device_kpad_to_upad(&entity->pads[p], &pad);
			if (copy_to_user(&links->pads[p], &pad, sizeof(pad)))
				return -EFAULT;
		}
	}

	if (links->links) {
		struct media_link *link;
		struct media_link_desc __user *ulink_desc = links->links;

		list_for_each_entry(link, &entity->links, list) {
			struct media_link_desc klink_desc;

			/* Ignore backlinks. */
			if (link->source->entity != entity)
				continue;
			memset(&klink_desc, 0, sizeof(klink_desc));
			media_device_kpad_to_upad(link->source,
						  &klink_desc.source);
			media_device_kpad_to_upad(link->sink,
						  &klink_desc.sink);
			klink_desc.flags = link->flags;
			if (copy_to_user(ulink_desc, &klink_desc,
					 sizeof(*ulink_desc)))
				return -EFAULT;
			ulink_desc++;
		}
	}
	memset(links->reserved, 0, sizeof(links->reserved));

	return 0;
}

static long media_device_setup_link(struct media_device *mdev,
				    struct file *filp,
				    void *arg)
{
	struct media_link_desc *linkd = arg;
	struct media_link *link = NULL;
	struct media_entity *source;
	struct media_entity *sink;

	/* Find the source and sink entities and link.
	 */
	source = find_entity(mdev, linkd->source.entity);
	sink = find_entity(mdev, linkd->sink.entity);

	if (source == NULL || sink == NULL)
		return -EINVAL;

	if (linkd->source.index >= source->num_pads ||
	    linkd->sink.index >= sink->num_pads)
		return -EINVAL;

	link = media_entity_find_link(&source->pads[linkd->source.index],
				      &sink->pads[linkd->sink.index]);
	if (link == NULL)
		return -EINVAL;

	memset(linkd->reserved, 0, sizeof(linkd->reserved));

	/* Setup the link on both entities. */
	return __media_entity_setup_link(link, linkd->flags);
}

static long media_device_get_topology(struct media_device *mdev, void *arg)
{
	struct media_v2_topology *topo = arg;
	struct media_entity *entity;
	struct media_interface *intf;
	struct media_pad *pad;
	struct media_link *link;
	struct media_v2_entity kentity, __user *uentity;
	struct media_v2_interface kintf, __user *uintf;
	struct media_v2_pad kpad, __user *upad;
	struct media_v2_link klink, __user *ulink;
	unsigned int i;
	int ret = 0;

	topo->topology_version = mdev->topology_version;

	/* Get entities and number of entities */
	i = 0;
	uentity = media_get_uptr(topo->ptr_entities);
	media_device_for_each_entity(entity, mdev) {
		i++;
		if (ret || !uentity)
			continue;

		if (i > topo->num_entities) {
			ret = -ENOSPC;
			continue;
		}

		/* Copy fields to userspace struct if not error */
		memset(&kentity, 0, sizeof(kentity));
		kentity.id = entity->graph_obj.id;
		kentity.function = entity->function;
		kentity.flags = entity->flags;
		strlcpy(kentity.name, entity->name,
			sizeof(kentity.name));

		if (copy_to_user(uentity, &kentity, sizeof(kentity)))
			ret = -EFAULT;
		uentity++;
	}
	topo->num_entities = i;
	topo->reserved1 = 0;

	/* Get interfaces and number of interfaces */
	i = 0;
	uintf = media_get_uptr(topo->ptr_interfaces);
	media_device_for_each_intf(intf, mdev) {
		i++;
		if (ret || !uintf)
			continue;

		if (i > topo->num_interfaces) {
			ret = -ENOSPC;
			continue;
		}

		memset(&kintf, 0, sizeof(kintf));

		/* Copy intf fields to userspace struct */
		kintf.id = intf->graph_obj.id;
		kintf.intf_type = intf->type;
		kintf.flags = intf->flags;

		if (media_type(&intf->graph_obj) == MEDIA_GRAPH_INTF_DEVNODE) {
			struct media_intf_devnode *devnode;

			devnode = intf_to_devnode(intf);

			kintf.devnode.major = devnode->major;
			kintf.devnode.minor = devnode->minor;
		}

		if (copy_to_user(uintf, &kintf, sizeof(kintf)))
			ret = -EFAULT;
		uintf++;
	}
	topo->num_interfaces = i;
	topo->reserved2 = 0;

	/* Get pads and number of pads */
	i = 0;
	upad = media_get_uptr(topo->ptr_pads);
	media_device_for_each_pad(pad, mdev) {
		i++;
		if (ret || !upad)
			continue;

		if (i > topo->num_pads) {
			ret = -ENOSPC;
			continue;
		}

		memset(&kpad, 0, sizeof(kpad));

		/* Copy pad fields to userspace struct */
		kpad.id = pad->graph_obj.id;
		kpad.entity_id = pad->entity->graph_obj.id;
		kpad.flags = pad->flags;
		kpad.index = pad->index;

		if (copy_to_user(upad, &kpad, sizeof(kpad)))
			ret = -EFAULT;
		upad++;
	}
	topo->num_pads = i;
	topo->reserved3 = 0;

	/* Get links and number of links */
	i = 0;
	ulink = media_get_uptr(topo->ptr_links);
	media_device_for_each_link(link, mdev) {
		if (link->is_backlink)
			continue;

		i++;

		if (ret || !ulink)
			continue;

		if (i > topo->num_links) {
			ret = -ENOSPC;
			continue;
		}

		memset(&klink, 0, sizeof(klink));

		/* Copy link fields to userspace struct */
		klink.id = link->graph_obj.id;
		klink.source_id = link->gobj0->id;
		klink.sink_id = link->gobj1->id;
		klink.flags = link->flags;

		if (copy_to_user(ulink, &klink, sizeof(klink)))
			ret = -EFAULT;
		ulink++;
	}
	topo->num_links = i;
	topo->reserved4 = 0;

	return ret;
}

static struct media_kevent *opportunistic_dqevent(struct media_device *mdev,
						  struct file *filp)
{
	struct media_device_fh *fh = media_device_fh(filp);
	struct media_kevent *kev = NULL;
	unsigned long flags;

	spin_lock_irqsave(&mdev->req_lock, flags);
	if (!list_empty(&fh->kevents.head)) {
		kev = list_last_entry(&fh->kevents.head,
				      struct media_kevent, list);
		list_del(&kev->list);
	}
	spin_unlock_irqrestore(&mdev->req_lock, flags);

	return kev;
}

static int media_device_dqevent(struct media_device *mdev,
				struct file *filp,
				struct media_event *ev)
{
	struct media_device_fh *fh = media_device_fh(filp);
	struct media_kevent *kev;

	if (filp->f_flags & O_NONBLOCK) {
		kev = opportunistic_dqevent(mdev, filp);
		if (!kev)
			return -ENODATA;
	} else {
		int ret = wait_event_interruptible(
			fh->kevents.wait,
			(kev = opportunistic_dqevent(mdev, filp)));
		if (ret == -ERESTARTSYS)
			return ret;
	}

	*ev = kev->ev;
	kfree(kev);

	return 0;
}

static long copy_arg_from_user(void *karg, void __user *uarg, unsigned int cmd)
{
	/* All media IOCTLs are _IOWR() */
	if (copy_from_user(karg, uarg, _IOC_SIZE(cmd)))
		return -EFAULT;

	return 0;
}

static long copy_arg_to_user(void __user *uarg, void *karg, unsigned int cmd)
{
	/* All media IOCTLs are _IOWR() */
	if (copy_to_user(uarg, karg, _IOC_SIZE(cmd)))
		return -EFAULT;

	return 0;
}

/* Do acquire the graph mutex */
#define MEDIA_IOC_FL_GRAPH_MUTEX	BIT(0)

#define MEDIA_IOC_ARG(__cmd, func, fl, from_user, to_user)		\
	[_IOC_NR(MEDIA_IOC_##__cmd)] = {				\
		.cmd = MEDIA_IOC_##__cmd,				\
		.fn = (long (*)(struct media_device *,			\
				struct file *, void *))func,		\
		.flags = fl,						\
		.arg_from_user = from_user,				\
		.arg_to_user = to_user,					\
	}

#define MEDIA_IOC(__cmd, func, fl)					\
	MEDIA_IOC_ARG(__cmd, func, fl, copy_arg_from_user, copy_arg_to_user)

/* the table is indexed by _IOC_NR(cmd) */
struct media_ioctl_info {
	unsigned int cmd;
	unsigned short flags;
	long (*fn)(struct media_device *dev, struct file *file, void *arg);
	long (*arg_from_user)(void *karg, void __user *uarg, unsigned int cmd);
	long (*arg_to_user)(void __user *uarg, void *karg, unsigned int cmd);
};

static const struct media_ioctl_info ioctl_info[] = {
	MEDIA_IOC(DEVICE_INFO, media_device_get_info, MEDIA_IOC_FL_GRAPH_MUTEX),
	MEDIA_IOC(ENUM_ENTITIES, media_device_enum_entities, MEDIA_IOC_FL_GRAPH_MUTEX),
	MEDIA_IOC(ENUM_LINKS, media_device_enum_links, MEDIA_IOC_FL_GRAPH_MUTEX),
	MEDIA_IOC(SETUP_LINK, media_device_setup_link, MEDIA_IOC_FL_GRAPH_MUTEX),
	MEDIA_IOC(G_TOPOLOGY, media_device_get_topology, MEDIA_IOC_FL_GRAPH_MUTEX),
	MEDIA_IOC(REQUEST_CMD, media_device_request_cmd, 0),
	MEDIA_IOC(DQEVENT, media_device_dqevent, 0),
};

static long media_device_ioctl(struct file *filp, unsigned int cmd,
			       unsigned long __arg)
{
	struct media_devnode *devnode = media_devnode_data(filp);
	struct media_device *dev = devnode->media_dev;
	const struct media_ioctl_info *info;
	void __user *arg = (void __user *)__arg;
	char __karg[256], *karg = __karg;
	long ret;

	if (_IOC_NR(cmd) >= ARRAY_SIZE(ioctl_info)
	    || ioctl_info[_IOC_NR(cmd)].cmd != cmd)
		return -ENOIOCTLCMD;

	info = &ioctl_info[_IOC_NR(cmd)];

	if (_IOC_SIZE(info->cmd) > sizeof(__karg)) {
		karg = kmalloc(_IOC_SIZE(info->cmd), GFP_KERNEL);
		if (!karg)
			return -ENOMEM;
	}

	if (info->arg_from_user) {
		ret = info->arg_from_user(karg, arg, cmd);
		if (ret)
			goto out_free;
	}

	if (info->flags & MEDIA_IOC_FL_GRAPH_MUTEX)
		mutex_lock(&dev->graph_mutex);

	ret = info->fn(dev, filp, karg);

	if (info->flags & MEDIA_IOC_FL_GRAPH_MUTEX)
		mutex_unlock(&dev->graph_mutex);

	if (!ret && info->arg_to_user)
		ret = info->arg_to_user(arg, karg, cmd);

out_free:
	if (karg != __karg)
		kfree(karg);

	return ret;
}

static unsigned int media_device_poll(struct file *filp,
				      struct poll_table_struct *wait)
{
	struct media_device_fh *fh = media_device_fh(filp);
	struct media_device *mdev = fh->fh.devnode->media_dev;
	unsigned int poll_events = poll_requested_events(wait);
	int ret = 0;

	if (poll_events & (POLLIN | POLLOUT))
		return POLLERR;

	if (poll_events & POLLPRI) {
		unsigned long flags;
		bool empty;

		spin_lock_irqsave(&mdev->req_lock, flags);
		empty = list_empty(&fh->kevents.head);
		spin_unlock_irqrestore(&mdev->req_lock, flags);

		if (empty)
			poll_wait(filp, &fh->kevents.wait, wait);
		else
			ret |= POLLPRI;
	}

	return ret;
}

#ifdef CONFIG_COMPAT

struct media_links_enum32 {
	__u32 entity;
	compat_uptr_t pads; /* struct media_pad_desc * */
	compat_uptr_t links; /* struct media_link_desc * */
	__u32 reserved[4];
};

static long media_device_enum_links32(struct media_device *mdev,
						struct file *filp,
						struct media_links_enum32 __user *ulinks)
{
	struct media_links_enum links;
	compat_uptr_t pads_ptr, links_ptr;
	int ret;

	memset(&links, 0, sizeof(links));

	if (get_user(links.entity, &ulinks->entity)
	    || get_user(pads_ptr, &ulinks->pads)
	    || get_user(links_ptr, &ulinks->links))
		return -EFAULT;

	links.pads = compat_ptr(pads_ptr);
	links.links = compat_ptr(links_ptr);

<<<<<<< HEAD
	return media_device_enum_links(mdev, filp, &links);
=======
	ret = media_device_enum_links(mdev, &links);
	if (ret)
		return ret;

	if (copy_to_user(ulinks->reserved, links.reserved,
			 sizeof(ulinks->reserved)))
		return -EFAULT;
	return 0;
>>>>>>> 64f46940
}

#define MEDIA_IOC_ENUM_LINKS32		_IOWR('|', 0x02, struct media_links_enum32)

static long media_device_compat_ioctl(struct file *filp, unsigned int cmd,
				      unsigned long arg)
{
	struct media_devnode *devnode = media_devnode_data(filp);
	struct media_device *dev = devnode->media_dev;
	long ret;

	switch (cmd) {
	case MEDIA_IOC_ENUM_LINKS32:
		mutex_lock(&dev->graph_mutex);
		ret = media_device_enum_links32(dev,
				filp,
				(struct media_links_enum32 __user *)arg);
		mutex_unlock(&dev->graph_mutex);
		break;

	default:
		return media_device_ioctl(filp, cmd, arg);
	}

	return ret;
}
#endif /* CONFIG_COMPAT */

static const struct media_file_operations media_device_fops = {
	.owner = THIS_MODULE,
	.open = media_device_open,
	.ioctl = media_device_ioctl,
	.poll = media_device_poll,
#ifdef CONFIG_COMPAT
	.compat_ioctl = media_device_compat_ioctl,
#endif /* CONFIG_COMPAT */
	.release = media_device_close,
};

/* -----------------------------------------------------------------------------
 * sysfs
 */

static ssize_t show_model(struct device *cd,
			  struct device_attribute *attr, char *buf)
{
	struct media_devnode *devnode = to_media_devnode(cd);
	struct media_device *mdev = devnode->media_dev;

	return sprintf(buf, "%.*s\n", (int)sizeof(mdev->model), mdev->model);
}

static DEVICE_ATTR(model, S_IRUGO, show_model, NULL);

/* -----------------------------------------------------------------------------
 * Registration/unregistration
 */

static void media_device_release(struct media_devnode *devnode)
{
	dev_dbg(devnode->parent, "Media device released\n");
}

/**
 * media_device_register_entity - Register an entity with a media device
 * @mdev:	The media device
 * @entity:	The entity
 */
int __must_check media_device_register_entity(struct media_device *mdev,
					      struct media_entity *entity)
{
	struct media_entity_notify *notify, *next;
	unsigned int i;
	int ret;

	if (entity->function == MEDIA_ENT_F_V4L2_SUBDEV_UNKNOWN ||
	    entity->function == MEDIA_ENT_F_UNKNOWN)
		dev_warn(mdev->dev,
			 "Entity type for entity %s was not initialized!\n",
			 entity->name);

	/* Warn if we apparently re-register an entity */
	WARN_ON(entity->graph_obj.mdev != NULL);
	entity->graph_obj.mdev = mdev;
	INIT_LIST_HEAD(&entity->links);
	entity->num_links = 0;
	entity->num_backlinks = 0;

	ret = ida_alloc_min(&mdev->entity_internal_idx, 1, GFP_KERNEL);
	if (ret < 0)
		return ret;
	entity->internal_idx = ret;

	mutex_lock(&mdev->graph_mutex);
	mdev->entity_internal_idx_max =
		max(mdev->entity_internal_idx_max, entity->internal_idx);

	/* Initialize media_gobj embedded at the entity */
	media_gobj_create(mdev, MEDIA_GRAPH_ENTITY, &entity->graph_obj);

	/* Initialize objects at the pads */
	for (i = 0; i < entity->num_pads; i++)
		media_gobj_create(mdev, MEDIA_GRAPH_PAD,
			       &entity->pads[i].graph_obj);

	/* invoke entity_notify callbacks */
	list_for_each_entry_safe(notify, next, &mdev->entity_notify, list)
		notify->notify(entity, notify->notify_data);

	if (mdev->entity_internal_idx_max
	    >= mdev->pm_count_walk.ent_enum.idx_max) {
		struct media_graph new = { .top = 0 };

		/*
		 * Initialise the new graph walk before cleaning up
		 * the old one in order not to spoil the graph walk
		 * object of the media device if graph walk init fails.
		 */
		ret = media_graph_walk_init(&new, mdev);
		if (ret) {
			mutex_unlock(&mdev->graph_mutex);
			return ret;
		}
		media_graph_walk_cleanup(&mdev->pm_count_walk);
		mdev->pm_count_walk = new;
	}
	mutex_unlock(&mdev->graph_mutex);

	return 0;
}
EXPORT_SYMBOL_GPL(media_device_register_entity);

static void __media_device_unregister_entity(struct media_entity *entity)
{
	struct media_device *mdev = entity->graph_obj.mdev;
	struct media_link *link, *tmp;
	struct media_interface *intf;
	unsigned int i;

	ida_free(&mdev->entity_internal_idx, entity->internal_idx);

	/* Remove all interface links pointing to this entity */
	list_for_each_entry(intf, &mdev->interfaces, graph_obj.list) {
		list_for_each_entry_safe(link, tmp, &intf->links, list) {
			if (link->entity == entity)
				__media_remove_intf_link(link);
		}
	}

	/* Remove all data links that belong to this entity */
	__media_entity_remove_links(entity);

	/* Remove all pads that belong to this entity */
	for (i = 0; i < entity->num_pads; i++)
		media_gobj_destroy(&entity->pads[i].graph_obj);

	/* Remove the entity */
	media_gobj_destroy(&entity->graph_obj);

	/* invoke entity_notify callbacks to handle entity removal?? */

	entity->graph_obj.mdev = NULL;
}

void media_device_unregister_entity(struct media_entity *entity)
{
	struct media_device *mdev = entity->graph_obj.mdev;

	if (mdev == NULL)
		return;

	mutex_lock(&mdev->graph_mutex);
	__media_device_unregister_entity(entity);
	mutex_unlock(&mdev->graph_mutex);
}
EXPORT_SYMBOL_GPL(media_device_unregister_entity);

/**
 * media_device_init() - initialize a media device
 * @mdev:	The media device
 *
 * The caller is responsible for initializing the media device before
 * registration. The following fields must be set:
 *
 * - dev must point to the parent device
 * - model must be filled with the device model name
 */
void media_device_init(struct media_device *mdev)
{
	INIT_LIST_HEAD(&mdev->entities);
	INIT_LIST_HEAD(&mdev->interfaces);
	INIT_LIST_HEAD(&mdev->pads);
	INIT_LIST_HEAD(&mdev->links);
	INIT_LIST_HEAD(&mdev->entity_notify);
	mutex_init(&mdev->graph_mutex);
	ida_init(&mdev->entity_internal_idx);

	dev_dbg(mdev->dev, "Media device initialized\n");
}
EXPORT_SYMBOL_GPL(media_device_init);

void media_device_cleanup(struct media_device *mdev)
{
	ida_destroy(&mdev->entity_internal_idx);
	mdev->entity_internal_idx_max = 0;
	media_graph_walk_cleanup(&mdev->pm_count_walk);
	mutex_destroy(&mdev->graph_mutex);
}
EXPORT_SYMBOL_GPL(media_device_cleanup);

int __must_check __media_device_register(struct media_device *mdev,
					 struct module *owner)
{
	struct media_devnode *devnode;
	int ret;

	devnode = kzalloc(sizeof(*devnode), GFP_KERNEL);
	if (!devnode)
		return -ENOMEM;

	ida_init(&mdev->req_ids);
	spin_lock_init(&mdev->req_lock);
	INIT_LIST_HEAD(&mdev->requests);

	/* Register the device node. */
	mdev->devnode = devnode;
	devnode->fops = &media_device_fops;
	devnode->parent = mdev->dev;
	devnode->release = media_device_release;

	/* Set version 0 to indicate user-space that the graph is static */
	mdev->topology_version = 0;

	ret = media_devnode_register(mdev, devnode, owner);
	if (ret < 0) {
		/* devnode free is handled in media_devnode_*() */
		mdev->devnode = NULL;
		return ret;
	}

	ret = device_create_file(&devnode->dev, &dev_attr_model);
	if (ret < 0) {
		/* devnode free is handled in media_devnode_*() */
		mdev->devnode = NULL;
		media_devnode_unregister_prepare(devnode);
		media_devnode_unregister(devnode);
		ida_destroy(&mdev->req_ids);
		return ret;
	}

	dev_dbg(mdev->dev, "Media device registered\n");

	return 0;
}
EXPORT_SYMBOL_GPL(__media_device_register);

int __must_check media_device_register_entity_notify(struct media_device *mdev,
					struct media_entity_notify *nptr)
{
	mutex_lock(&mdev->graph_mutex);
	list_add_tail(&nptr->list, &mdev->entity_notify);
	mutex_unlock(&mdev->graph_mutex);
	return 0;
}
EXPORT_SYMBOL_GPL(media_device_register_entity_notify);

/*
 * Note: Should be called with mdev->lock held.
 */
static void __media_device_unregister_entity_notify(struct media_device *mdev,
					struct media_entity_notify *nptr)
{
	list_del(&nptr->list);
}

void media_device_unregister_entity_notify(struct media_device *mdev,
					struct media_entity_notify *nptr)
{
	mutex_lock(&mdev->graph_mutex);
	__media_device_unregister_entity_notify(mdev, nptr);
	mutex_unlock(&mdev->graph_mutex);
}
EXPORT_SYMBOL_GPL(media_device_unregister_entity_notify);

void media_device_unregister(struct media_device *mdev)
{
	struct media_entity *entity;
	struct media_entity *next;
	struct media_interface *intf, *tmp_intf;
	struct media_entity_notify *notify, *nextp;

	if (mdev == NULL)
		return;

	mutex_lock(&mdev->graph_mutex);

	/* Check if mdev was ever registered at all */
	if (!media_devnode_is_registered(mdev->devnode)) {
		mutex_unlock(&mdev->graph_mutex);
		return;
	}

	/* Clear the devnode register bit to avoid races with media dev open */
	media_devnode_unregister_prepare(mdev->devnode);

	/* Remove all entities from the media device */
	list_for_each_entry_safe(entity, next, &mdev->entities, graph_obj.list)
		__media_device_unregister_entity(entity);

	/* Remove all entity_notify callbacks from the media device */
	list_for_each_entry_safe(notify, nextp, &mdev->entity_notify, list)
		__media_device_unregister_entity_notify(mdev, notify);

	/* Remove all interfaces from the media device */
	list_for_each_entry_safe(intf, tmp_intf, &mdev->interfaces,
				 graph_obj.list) {
		/*
		 * Unlink the interface, but don't free it here; the
		 * module which created it is responsible for freeing
		 * it
		 */
		__media_remove_intf_links(intf);
		media_gobj_destroy(&intf->graph_obj);
	}

	mutex_unlock(&mdev->graph_mutex);

	dev_dbg(mdev->dev, "Media device unregistered\n");

	device_remove_file(&mdev->devnode->dev, &dev_attr_model);
	media_devnode_unregister(mdev->devnode);
	ida_destroy(&mdev->req_ids);
	/* devnode free is handled in media_devnode_*() */
	mdev->devnode = NULL;
}
EXPORT_SYMBOL_GPL(media_device_unregister);

#if IS_ENABLED(CONFIG_PCI)
void media_device_pci_init(struct media_device *mdev,
			   struct pci_dev *pci_dev,
			   const char *name)
{
	mdev->dev = &pci_dev->dev;

	if (name)
		strlcpy(mdev->model, name, sizeof(mdev->model));
	else
		strlcpy(mdev->model, pci_name(pci_dev), sizeof(mdev->model));

	sprintf(mdev->bus_info, "PCI:%s", pci_name(pci_dev));

	mdev->hw_revision = (pci_dev->subsystem_vendor << 16)
			    | pci_dev->subsystem_device;

	media_device_init(mdev);
}
EXPORT_SYMBOL_GPL(media_device_pci_init);
#endif

#if IS_ENABLED(CONFIG_USB)
void __media_device_usb_init(struct media_device *mdev,
			     struct usb_device *udev,
			     const char *board_name,
			     const char *driver_name)
{
	mdev->dev = &udev->dev;

	if (driver_name)
		strlcpy(mdev->driver_name, driver_name,
			sizeof(mdev->driver_name));

	if (board_name)
		strlcpy(mdev->model, board_name, sizeof(mdev->model));
	else if (udev->product)
		strlcpy(mdev->model, udev->product, sizeof(mdev->model));
	else
		strlcpy(mdev->model, "unknown model", sizeof(mdev->model));
	if (udev->serial)
		strlcpy(mdev->serial, udev->serial, sizeof(mdev->serial));
	usb_make_path(udev, mdev->bus_info, sizeof(mdev->bus_info));
	mdev->hw_revision = le16_to_cpu(udev->descriptor.bcdDevice);

	media_device_init(mdev);
}
EXPORT_SYMBOL_GPL(__media_device_usb_init);
#endif


#endif /* CONFIG_MEDIA_CONTROLLER */<|MERGE_RESOLUTION|>--- conflicted
+++ resolved
@@ -975,10 +975,7 @@
 	links.pads = compat_ptr(pads_ptr);
 	links.links = compat_ptr(links_ptr);
 
-<<<<<<< HEAD
-	return media_device_enum_links(mdev, filp, &links);
-=======
-	ret = media_device_enum_links(mdev, &links);
+	ret = media_device_enum_links(mdev, filp, &links);
 	if (ret)
 		return ret;
 
@@ -986,7 +983,6 @@
 			 sizeof(ulinks->reserved)))
 		return -EFAULT;
 	return 0;
->>>>>>> 64f46940
 }
 
 #define MEDIA_IOC_ENUM_LINKS32		_IOWR('|', 0x02, struct media_links_enum32)
