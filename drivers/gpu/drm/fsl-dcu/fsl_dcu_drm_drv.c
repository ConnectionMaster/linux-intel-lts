/*
 * Copyright 2015 Freescale Semiconductor, Inc.
 *
 * Freescale DCU drm device driver
 *
 * This program is free software; you can redistribute it and/or modify
 * it under the terms of the GNU General Public License as published by
 * the Free Software Foundation; either version 2 of the License, or
 * (at your option) any later version.
 */

#include <linux/clk.h>
#include <linux/clk-provider.h>
#include <linux/console.h>
#include <linux/io.h>
#include <linux/mfd/syscon.h>
#include <linux/mm.h>
#include <linux/module.h>
#include <linux/of_platform.h>
#include <linux/platform_device.h>
#include <linux/pm.h>
#include <linux/pm_runtime.h>
#include <linux/regmap.h>

#include <drm/drmP.h>
#include <drm/drm_atomic_helper.h>
#include <drm/drm_crtc_helper.h>
#include <drm/drm_fb_cma_helper.h>
#include <drm/drm_gem_cma_helper.h>

#include "fsl_dcu_drm_crtc.h"
#include "fsl_dcu_drm_drv.h"
#include "fsl_tcon.h"

static int legacyfb_depth = 24;
module_param(legacyfb_depth, int, 0444);

static bool fsl_dcu_drm_is_volatile_reg(struct device *dev, unsigned int reg)
{
	if (reg == DCU_INT_STATUS || reg == DCU_UPDATE_MODE)
		return true;

	return false;
}

static const struct regmap_config fsl_dcu_regmap_config = {
	.reg_bits = 32,
	.reg_stride = 4,
	.val_bits = 32,

	.volatile_reg = fsl_dcu_drm_is_volatile_reg,
};

static int fsl_dcu_drm_irq_init(struct drm_device *dev)
{
	struct fsl_dcu_drm_device *fsl_dev = dev->dev_private;
	int ret;

	ret = drm_irq_install(dev, fsl_dev->irq);
	if (ret < 0)
		dev_err(dev->dev, "failed to install IRQ handler\n");

	regmap_write(fsl_dev->regmap, DCU_INT_STATUS, 0);
	regmap_write(fsl_dev->regmap, DCU_INT_MASK, ~0);

	return ret;
}

static int fsl_dcu_load(struct drm_device *dev, unsigned long flags)
{
	struct fsl_dcu_drm_device *fsl_dev = dev->dev_private;
	int ret;

	ret = fsl_dcu_drm_modeset_init(fsl_dev);
	if (ret < 0) {
		dev_err(dev->dev, "failed to initialize mode setting\n");
		return ret;
	}

	ret = drm_vblank_init(dev, dev->mode_config.num_crtc);
	if (ret < 0) {
		dev_err(dev->dev, "failed to initialize vblank\n");
		goto done;
	}

	ret = fsl_dcu_drm_irq_init(dev);
	if (ret < 0)
		goto done;
	dev->irq_enabled = true;

	if (legacyfb_depth != 16 && legacyfb_depth != 24 &&
	    legacyfb_depth != 32) {
		dev_warn(dev->dev,
			"Invalid legacyfb_depth.  Defaulting to 24bpp\n");
		legacyfb_depth = 24;
	}
<<<<<<< HEAD
	fsl_dev->fbdev = drm_fbdev_cma_init(dev, legacyfb_depth, 1, 1);
=======
	fsl_dev->fbdev = drm_fbdev_cma_init(dev, legacyfb_depth, 1);
>>>>>>> 786cc154
	if (IS_ERR(fsl_dev->fbdev)) {
		ret = PTR_ERR(fsl_dev->fbdev);
		fsl_dev->fbdev = NULL;
		goto done;
	}

	return 0;
done:
	drm_kms_helper_poll_fini(dev);

	if (fsl_dev->fbdev)
		drm_fbdev_cma_fini(fsl_dev->fbdev);

	drm_mode_config_cleanup(dev);
	drm_vblank_cleanup(dev);
	drm_irq_uninstall(dev);
	dev->dev_private = NULL;

	return ret;
}

static void fsl_dcu_unload(struct drm_device *dev)
{
	struct fsl_dcu_drm_device *fsl_dev = dev->dev_private;

	drm_crtc_force_disable_all(dev);
	drm_kms_helper_poll_fini(dev);

	if (fsl_dev->fbdev)
		drm_fbdev_cma_fini(fsl_dev->fbdev);

	drm_mode_config_cleanup(dev);
	drm_vblank_cleanup(dev);
	drm_irq_uninstall(dev);

	dev->dev_private = NULL;
}

static irqreturn_t fsl_dcu_drm_irq(int irq, void *arg)
{
	struct drm_device *dev = arg;
	struct fsl_dcu_drm_device *fsl_dev = dev->dev_private;
	unsigned int int_status;
	int ret;

	ret = regmap_read(fsl_dev->regmap, DCU_INT_STATUS, &int_status);
	if (ret) {
		dev_err(dev->dev, "read DCU_INT_STATUS failed\n");
		return IRQ_NONE;
	}

	if (int_status & DCU_INT_STATUS_VBLANK)
		drm_handle_vblank(dev, 0);

	regmap_write(fsl_dev->regmap, DCU_INT_STATUS, int_status);

	return IRQ_HANDLED;
}

static int fsl_dcu_drm_enable_vblank(struct drm_device *dev, unsigned int pipe)
{
	struct fsl_dcu_drm_device *fsl_dev = dev->dev_private;
	unsigned int value;

	regmap_read(fsl_dev->regmap, DCU_INT_MASK, &value);
	value &= ~DCU_INT_MASK_VBLANK;
	regmap_write(fsl_dev->regmap, DCU_INT_MASK, value);

	return 0;
}

static void fsl_dcu_drm_disable_vblank(struct drm_device *dev,
				       unsigned int pipe)
{
	struct fsl_dcu_drm_device *fsl_dev = dev->dev_private;
	unsigned int value;

	regmap_read(fsl_dev->regmap, DCU_INT_MASK, &value);
	value |= DCU_INT_MASK_VBLANK;
	regmap_write(fsl_dev->regmap, DCU_INT_MASK, value);
}

static void fsl_dcu_drm_lastclose(struct drm_device *dev)
{
	struct fsl_dcu_drm_device *fsl_dev = dev->dev_private;

	drm_fbdev_cma_restore_mode(fsl_dev->fbdev);
}

static const struct file_operations fsl_dcu_drm_fops = {
	.owner		= THIS_MODULE,
	.open		= drm_open,
	.release	= drm_release,
	.unlocked_ioctl	= drm_ioctl,
	.compat_ioctl	= drm_compat_ioctl,
	.poll		= drm_poll,
	.read		= drm_read,
	.llseek		= no_llseek,
	.mmap		= drm_gem_cma_mmap,
};

static struct drm_driver fsl_dcu_drm_driver = {
	.driver_features	= DRIVER_HAVE_IRQ | DRIVER_GEM | DRIVER_MODESET
				| DRIVER_PRIME | DRIVER_ATOMIC,
	.lastclose		= fsl_dcu_drm_lastclose,
	.load			= fsl_dcu_load,
	.unload			= fsl_dcu_unload,
	.irq_handler		= fsl_dcu_drm_irq,
	.get_vblank_counter	= drm_vblank_no_hw_counter,
	.enable_vblank		= fsl_dcu_drm_enable_vblank,
	.disable_vblank		= fsl_dcu_drm_disable_vblank,
	.gem_free_object_unlocked = drm_gem_cma_free_object,
	.gem_vm_ops		= &drm_gem_cma_vm_ops,
	.prime_handle_to_fd	= drm_gem_prime_handle_to_fd,
	.prime_fd_to_handle	= drm_gem_prime_fd_to_handle,
	.gem_prime_import	= drm_gem_prime_import,
	.gem_prime_export	= drm_gem_prime_export,
	.gem_prime_get_sg_table	= drm_gem_cma_prime_get_sg_table,
	.gem_prime_import_sg_table = drm_gem_cma_prime_import_sg_table,
	.gem_prime_vmap		= drm_gem_cma_prime_vmap,
	.gem_prime_vunmap	= drm_gem_cma_prime_vunmap,
	.gem_prime_mmap		= drm_gem_cma_prime_mmap,
	.dumb_create		= drm_gem_cma_dumb_create,
	.dumb_map_offset	= drm_gem_cma_dumb_map_offset,
	.dumb_destroy		= drm_gem_dumb_destroy,
	.fops			= &fsl_dcu_drm_fops,
	.name			= "fsl-dcu-drm",
	.desc			= "Freescale DCU DRM",
	.date			= "20160425",
	.major			= 1,
	.minor			= 1,
};

#ifdef CONFIG_PM_SLEEP
static int fsl_dcu_drm_pm_suspend(struct device *dev)
{
	struct fsl_dcu_drm_device *fsl_dev = dev_get_drvdata(dev);

	if (!fsl_dev)
		return 0;

	disable_irq(fsl_dev->irq);
	drm_kms_helper_poll_disable(fsl_dev->drm);

	console_lock();
	drm_fbdev_cma_set_suspend(fsl_dev->fbdev, 1);
	console_unlock();

	fsl_dev->state = drm_atomic_helper_suspend(fsl_dev->drm);
	if (IS_ERR(fsl_dev->state)) {
		console_lock();
		drm_fbdev_cma_set_suspend(fsl_dev->fbdev, 0);
		console_unlock();

		drm_kms_helper_poll_enable(fsl_dev->drm);
		enable_irq(fsl_dev->irq);
		return PTR_ERR(fsl_dev->state);
	}

	clk_disable_unprepare(fsl_dev->pix_clk);
	clk_disable_unprepare(fsl_dev->clk);

	return 0;
}

static int fsl_dcu_drm_pm_resume(struct device *dev)
{
	struct fsl_dcu_drm_device *fsl_dev = dev_get_drvdata(dev);
	int ret;

	if (!fsl_dev)
		return 0;

	ret = clk_prepare_enable(fsl_dev->clk);
	if (ret < 0) {
		dev_err(dev, "failed to enable dcu clk\n");
		return ret;
	}

	if (fsl_dev->tcon)
		fsl_tcon_bypass_enable(fsl_dev->tcon);
	fsl_dcu_drm_init_planes(fsl_dev->drm);
	drm_atomic_helper_resume(fsl_dev->drm, fsl_dev->state);

	console_lock();
	drm_fbdev_cma_set_suspend(fsl_dev->fbdev, 0);
	console_unlock();

	drm_kms_helper_poll_enable(fsl_dev->drm);
	enable_irq(fsl_dev->irq);

	return 0;
}
#endif

static const struct dev_pm_ops fsl_dcu_drm_pm_ops = {
	SET_SYSTEM_SLEEP_PM_OPS(fsl_dcu_drm_pm_suspend, fsl_dcu_drm_pm_resume)
};

static const struct fsl_dcu_soc_data fsl_dcu_ls1021a_data = {
	.name = "ls1021a",
	.total_layer = 16,
	.max_layer = 4,
	.layer_regs = LS1021A_LAYER_REG_NUM,
};

static const struct fsl_dcu_soc_data fsl_dcu_vf610_data = {
	.name = "vf610",
	.total_layer = 64,
	.max_layer = 6,
	.layer_regs = VF610_LAYER_REG_NUM,
};

static const struct of_device_id fsl_dcu_of_match[] = {
	{
		.compatible = "fsl,ls1021a-dcu",
		.data = &fsl_dcu_ls1021a_data,
	}, {
		.compatible = "fsl,vf610-dcu",
		.data = &fsl_dcu_vf610_data,
	}, {
	},
};
MODULE_DEVICE_TABLE(of, fsl_dcu_of_match);

static int fsl_dcu_drm_probe(struct platform_device *pdev)
{
	struct fsl_dcu_drm_device *fsl_dev;
	struct drm_device *drm;
	struct device *dev = &pdev->dev;
	struct resource *res;
	void __iomem *base;
	struct drm_driver *driver = &fsl_dcu_drm_driver;
	struct clk *pix_clk_in;
	char pix_clk_name[32];
	const char *pix_clk_in_name;
	const struct of_device_id *id;
	int ret;
	u8 div_ratio_shift = 0;

	fsl_dev = devm_kzalloc(dev, sizeof(*fsl_dev), GFP_KERNEL);
	if (!fsl_dev)
		return -ENOMEM;

	id = of_match_node(fsl_dcu_of_match, pdev->dev.of_node);
	if (!id)
		return -ENODEV;
	fsl_dev->soc = id->data;

	res = platform_get_resource(pdev, IORESOURCE_MEM, 0);
	base = devm_ioremap_resource(dev, res);
	if (IS_ERR(base)) {
		ret = PTR_ERR(base);
		return ret;
	}

	fsl_dev->irq = platform_get_irq(pdev, 0);
	if (fsl_dev->irq < 0) {
		dev_err(dev, "failed to get irq\n");
		return fsl_dev->irq;
	}

	fsl_dev->regmap = devm_regmap_init_mmio(dev, base,
			&fsl_dcu_regmap_config);
	if (IS_ERR(fsl_dev->regmap)) {
		dev_err(dev, "regmap init failed\n");
		return PTR_ERR(fsl_dev->regmap);
	}

	fsl_dev->clk = devm_clk_get(dev, "dcu");
	if (IS_ERR(fsl_dev->clk)) {
		dev_err(dev, "failed to get dcu clock\n");
		return PTR_ERR(fsl_dev->clk);
	}
	ret = clk_prepare_enable(fsl_dev->clk);
	if (ret < 0) {
		dev_err(dev, "failed to enable dcu clk\n");
		return ret;
	}

	pix_clk_in = devm_clk_get(dev, "pix");
	if (IS_ERR(pix_clk_in)) {
		/* legancy binding, use dcu clock as pixel clock input */
		pix_clk_in = fsl_dev->clk;
	}

	if (of_property_read_bool(dev->of_node, "big-endian"))
		div_ratio_shift = 24;

	pix_clk_in_name = __clk_get_name(pix_clk_in);
	snprintf(pix_clk_name, sizeof(pix_clk_name), "%s_pix", pix_clk_in_name);
	fsl_dev->pix_clk = clk_register_divider(dev, pix_clk_name,
			pix_clk_in_name, 0, base + DCU_DIV_RATIO,
			div_ratio_shift, 8, CLK_DIVIDER_ROUND_CLOSEST, NULL);
	if (IS_ERR(fsl_dev->pix_clk)) {
		dev_err(dev, "failed to register pix clk\n");
		ret = PTR_ERR(fsl_dev->pix_clk);
		goto disable_clk;
	}

	fsl_dev->tcon = fsl_tcon_init(dev);

	drm = drm_dev_alloc(driver, dev);
	if (IS_ERR(drm)) {
		ret = PTR_ERR(drm);
		goto unregister_pix_clk;
	}

	fsl_dev->dev = dev;
	fsl_dev->drm = drm;
	fsl_dev->np = dev->of_node;
	drm->dev_private = fsl_dev;
	dev_set_drvdata(dev, fsl_dev);

	ret = drm_dev_register(drm, 0);
	if (ret < 0)
		goto unref;

	return 0;

unref:
	drm_dev_unref(drm);
unregister_pix_clk:
	clk_unregister(fsl_dev->pix_clk);
disable_clk:
	clk_disable_unprepare(fsl_dev->clk);
	return ret;
}

static int fsl_dcu_drm_remove(struct platform_device *pdev)
{
	struct fsl_dcu_drm_device *fsl_dev = platform_get_drvdata(pdev);

	drm_dev_unregister(fsl_dev->drm);
	drm_dev_unref(fsl_dev->drm);
	clk_disable_unprepare(fsl_dev->clk);
	clk_unregister(fsl_dev->pix_clk);

	return 0;
}

static struct platform_driver fsl_dcu_drm_platform_driver = {
	.probe		= fsl_dcu_drm_probe,
	.remove		= fsl_dcu_drm_remove,
	.driver		= {
		.name	= "fsl-dcu",
		.pm	= &fsl_dcu_drm_pm_ops,
		.of_match_table = fsl_dcu_of_match,
	},
};

module_platform_driver(fsl_dcu_drm_platform_driver);

MODULE_DESCRIPTION("Freescale DCU DRM Driver");
MODULE_LICENSE("GPL");<|MERGE_RESOLUTION|>--- conflicted
+++ resolved
@@ -94,11 +94,7 @@
 			"Invalid legacyfb_depth.  Defaulting to 24bpp\n");
 		legacyfb_depth = 24;
 	}
-<<<<<<< HEAD
-	fsl_dev->fbdev = drm_fbdev_cma_init(dev, legacyfb_depth, 1, 1);
-=======
 	fsl_dev->fbdev = drm_fbdev_cma_init(dev, legacyfb_depth, 1);
->>>>>>> 786cc154
 	if (IS_ERR(fsl_dev->fbdev)) {
 		ret = PTR_ERR(fsl_dev->fbdev);
 		fsl_dev->fbdev = NULL;
