/*
 * Copyright (C) 2013, NVIDIA Corporation.  All rights reserved.
 *
 * Permission is hereby granted, free of charge, to any person obtaining a
 * copy of this software and associated documentation files (the "Software"),
 * to deal in the Software without restriction, including without limitation
 * the rights to use, copy, modify, merge, publish, distribute, sub license,
 * and/or sell copies of the Software, and to permit persons to whom the
 * Software is furnished to do so, subject to the following conditions:
 *
 * The above copyright notice and this permission notice (including the
 * next paragraph) shall be included in all copies or substantial portions
 * of the Software.
 *
 * THE SOFTWARE IS PROVIDED "AS IS", WITHOUT WARRANTY OF ANY KIND, EXPRESS OR
 * IMPLIED, INCLUDING BUT NOT LIMITED TO THE WARRANTIES OF MERCHANTABILITY,
 * FITNESS FOR A PARTICULAR PURPOSE AND NON-INFRINGEMENT. IN NO EVENT SHALL
 * THE AUTHORS OR COPYRIGHT HOLDERS BE LIABLE FOR ANY CLAIM, DAMAGES OR OTHER
 * LIABILITY, WHETHER IN AN ACTION OF CONTRACT, TORT OR OTHERWISE, ARISING
 * FROM, OUT OF OR IN CONNECTION WITH THE SOFTWARE OR THE USE OR OTHER
 * DEALINGS IN THE SOFTWARE.
 */

#include <linux/backlight.h>
#include <linux/gpio/consumer.h>
#include <linux/module.h>
#include <linux/of_platform.h>
#include <linux/platform_device.h>
#include <linux/regulator/consumer.h>

#include <drm/drmP.h>
#include <drm/drm_crtc.h>
#include <drm/drm_mipi_dsi.h>
#include <drm/drm_panel.h>

#include <video/display_timing.h>
#include <video/videomode.h>

struct panel_desc {
	const struct drm_display_mode *modes;
	unsigned int num_modes;
	const struct display_timing *timings;
	unsigned int num_timings;

	unsigned int bpc;

	/**
	 * @width: width (in millimeters) of the panel's active display area
	 * @height: height (in millimeters) of the panel's active display area
	 */
	struct {
		unsigned int width;
		unsigned int height;
	} size;

	/**
	 * @prepare: the time (in milliseconds) that it takes for the panel to
	 *           become ready and start receiving video data
	 * @enable: the time (in milliseconds) that it takes for the panel to
	 *          display the first valid frame after starting to receive
	 *          video data
	 * @disable: the time (in milliseconds) that it takes for the panel to
	 *           turn the display off (no content is visible)
	 * @unprepare: the time (in milliseconds) that it takes for the panel
	 *             to power itself down completely
	 */
	struct {
		unsigned int prepare;
		unsigned int enable;
		unsigned int disable;
		unsigned int unprepare;
	} delay;

	u32 bus_format;
	u32 bus_flags;
};

struct panel_simple {
	struct drm_panel base;
	bool prepared;
	bool enabled;

	const struct panel_desc *desc;

	struct backlight_device *backlight;
	struct regulator *supply;
	struct i2c_adapter *ddc;

	struct gpio_desc *enable_gpio;
};

static inline struct panel_simple *to_panel_simple(struct drm_panel *panel)
{
	return container_of(panel, struct panel_simple, base);
}

static int panel_simple_get_fixed_modes(struct panel_simple *panel)
{
	struct drm_connector *connector = panel->base.connector;
	struct drm_device *drm = panel->base.drm;
	struct drm_display_mode *mode;
	unsigned int i, num = 0;

	if (!panel->desc)
		return 0;

	for (i = 0; i < panel->desc->num_timings; i++) {
		const struct display_timing *dt = &panel->desc->timings[i];
		struct videomode vm;

		videomode_from_timing(dt, &vm);
		mode = drm_mode_create(drm);
		if (!mode) {
			dev_err(drm->dev, "failed to add mode %ux%u\n",
				dt->hactive.typ, dt->vactive.typ);
			continue;
		}

		drm_display_mode_from_videomode(&vm, mode);

		mode->type |= DRM_MODE_TYPE_DRIVER;

		if (panel->desc->num_timings == 1)
			mode->type |= DRM_MODE_TYPE_PREFERRED;

		drm_mode_probed_add(connector, mode);
		num++;
	}

	for (i = 0; i < panel->desc->num_modes; i++) {
		const struct drm_display_mode *m = &panel->desc->modes[i];

		mode = drm_mode_duplicate(drm, m);
		if (!mode) {
			dev_err(drm->dev, "failed to add mode %ux%u@%u\n",
				m->hdisplay, m->vdisplay, m->vrefresh);
			continue;
		}

		mode->type |= DRM_MODE_TYPE_DRIVER;

		if (panel->desc->num_modes == 1)
			mode->type |= DRM_MODE_TYPE_PREFERRED;

		drm_mode_set_name(mode);

		drm_mode_probed_add(connector, mode);
		num++;
	}

	connector->display_info.bpc = panel->desc->bpc;
	connector->display_info.width_mm = panel->desc->size.width;
	connector->display_info.height_mm = panel->desc->size.height;
	if (panel->desc->bus_format)
		drm_display_info_set_bus_formats(&connector->display_info,
						 &panel->desc->bus_format, 1);
	connector->display_info.bus_flags = panel->desc->bus_flags;

	return num;
}

static int panel_simple_disable(struct drm_panel *panel)
{
	struct panel_simple *p = to_panel_simple(panel);

	if (!p->enabled)
		return 0;

	if (p->backlight) {
		p->backlight->props.power = FB_BLANK_POWERDOWN;
		p->backlight->props.state |= BL_CORE_FBBLANK;
		backlight_update_status(p->backlight);
	}

	if (p->desc->delay.disable)
		msleep(p->desc->delay.disable);

	p->enabled = false;

	return 0;
}

static int panel_simple_unprepare(struct drm_panel *panel)
{
	struct panel_simple *p = to_panel_simple(panel);

	if (!p->prepared)
		return 0;

	if (p->enable_gpio)
		gpiod_set_value_cansleep(p->enable_gpio, 0);

	regulator_disable(p->supply);

	if (p->desc->delay.unprepare)
		msleep(p->desc->delay.unprepare);

	p->prepared = false;

	return 0;
}

static int panel_simple_prepare(struct drm_panel *panel)
{
	struct panel_simple *p = to_panel_simple(panel);
	int err;

	if (p->prepared)
		return 0;

	err = regulator_enable(p->supply);
	if (err < 0) {
		dev_err(panel->dev, "failed to enable supply: %d\n", err);
		return err;
	}

	if (p->enable_gpio)
		gpiod_set_value_cansleep(p->enable_gpio, 1);

	if (p->desc->delay.prepare)
		msleep(p->desc->delay.prepare);

	p->prepared = true;

	return 0;
}

static int panel_simple_enable(struct drm_panel *panel)
{
	struct panel_simple *p = to_panel_simple(panel);

	if (p->enabled)
		return 0;

	if (p->desc->delay.enable)
		msleep(p->desc->delay.enable);

	if (p->backlight) {
		p->backlight->props.state &= ~BL_CORE_FBBLANK;
		p->backlight->props.power = FB_BLANK_UNBLANK;
		backlight_update_status(p->backlight);
	}

	p->enabled = true;

	return 0;
}

static int panel_simple_get_modes(struct drm_panel *panel)
{
	struct panel_simple *p = to_panel_simple(panel);
	int num = 0;

	/* probe EDID if a DDC bus is available */
	if (p->ddc) {
		struct edid *edid = drm_get_edid(panel->connector, p->ddc);
		drm_mode_connector_update_edid_property(panel->connector, edid);
		if (edid) {
			num += drm_add_edid_modes(panel->connector, edid);
			kfree(edid);
		}
	}

	/* add hard-coded panel modes */
	num += panel_simple_get_fixed_modes(p);

	return num;
}

static int panel_simple_get_timings(struct drm_panel *panel,
				    unsigned int num_timings,
				    struct display_timing *timings)
{
	struct panel_simple *p = to_panel_simple(panel);
	unsigned int i;

	if (p->desc->num_timings < num_timings)
		num_timings = p->desc->num_timings;

	if (timings)
		for (i = 0; i < num_timings; i++)
			timings[i] = p->desc->timings[i];

	return p->desc->num_timings;
}

static const struct drm_panel_funcs panel_simple_funcs = {
	.disable = panel_simple_disable,
	.unprepare = panel_simple_unprepare,
	.prepare = panel_simple_prepare,
	.enable = panel_simple_enable,
	.get_modes = panel_simple_get_modes,
	.get_timings = panel_simple_get_timings,
};

static int panel_simple_probe(struct device *dev, const struct panel_desc *desc)
{
	struct device_node *backlight, *ddc;
	struct panel_simple *panel;
	int err;

	panel = devm_kzalloc(dev, sizeof(*panel), GFP_KERNEL);
	if (!panel)
		return -ENOMEM;

	panel->enabled = false;
	panel->prepared = false;
	panel->desc = desc;

	panel->supply = devm_regulator_get(dev, "power");
	if (IS_ERR(panel->supply))
		return PTR_ERR(panel->supply);

	panel->enable_gpio = devm_gpiod_get_optional(dev, "enable",
						     GPIOD_OUT_LOW);
	if (IS_ERR(panel->enable_gpio)) {
		err = PTR_ERR(panel->enable_gpio);
		dev_err(dev, "failed to request GPIO: %d\n", err);
		return err;
	}

	backlight = of_parse_phandle(dev->of_node, "backlight", 0);
	if (backlight) {
		panel->backlight = of_find_backlight_by_node(backlight);
		of_node_put(backlight);

		if (!panel->backlight)
			return -EPROBE_DEFER;
	}

	ddc = of_parse_phandle(dev->of_node, "ddc-i2c-bus", 0);
	if (ddc) {
		panel->ddc = of_find_i2c_adapter_by_node(ddc);
		of_node_put(ddc);

		if (!panel->ddc) {
			err = -EPROBE_DEFER;
			goto free_backlight;
		}
	}

	drm_panel_init(&panel->base);
	panel->base.dev = dev;
	panel->base.funcs = &panel_simple_funcs;

	err = drm_panel_add(&panel->base);
	if (err < 0)
		goto free_ddc;

	dev_set_drvdata(dev, panel);

	return 0;

free_ddc:
	if (panel->ddc)
		put_device(&panel->ddc->dev);
free_backlight:
	if (panel->backlight)
		put_device(&panel->backlight->dev);

	return err;
}

static int panel_simple_remove(struct device *dev)
{
	struct panel_simple *panel = dev_get_drvdata(dev);

	drm_panel_detach(&panel->base);
	drm_panel_remove(&panel->base);

	panel_simple_disable(&panel->base);

	if (panel->ddc)
		put_device(&panel->ddc->dev);

	if (panel->backlight)
		put_device(&panel->backlight->dev);

	return 0;
}

static void panel_simple_shutdown(struct device *dev)
{
	struct panel_simple *panel = dev_get_drvdata(dev);

	panel_simple_disable(&panel->base);
}

static const struct drm_display_mode ampire_am800480r3tmqwa1h_mode = {
	.clock = 33333,
	.hdisplay = 800,
	.hsync_start = 800 + 0,
	.hsync_end = 800 + 0 + 255,
	.htotal = 800 + 0 + 255 + 0,
	.vdisplay = 480,
	.vsync_start = 480 + 2,
	.vsync_end = 480 + 2 + 45,
	.vtotal = 480 + 2 + 45 + 0,
	.vrefresh = 60,
	.flags = DRM_MODE_FLAG_PHSYNC | DRM_MODE_FLAG_PVSYNC,
};

static const struct panel_desc ampire_am800480r3tmqwa1h = {
	.modes = &ampire_am800480r3tmqwa1h_mode,
	.num_modes = 1,
	.bpc = 6,
	.size = {
		.width = 152,
		.height = 91,
	},
	.bus_format = MEDIA_BUS_FMT_RGB666_1X18,
};

static const struct drm_display_mode auo_b101aw03_mode = {
	.clock = 51450,
	.hdisplay = 1024,
	.hsync_start = 1024 + 156,
	.hsync_end = 1024 + 156 + 8,
	.htotal = 1024 + 156 + 8 + 156,
	.vdisplay = 600,
	.vsync_start = 600 + 16,
	.vsync_end = 600 + 16 + 6,
	.vtotal = 600 + 16 + 6 + 16,
	.vrefresh = 60,
};

static const struct panel_desc auo_b101aw03 = {
	.modes = &auo_b101aw03_mode,
	.num_modes = 1,
	.bpc = 6,
	.size = {
		.width = 223,
		.height = 125,
	},
};

static const struct drm_display_mode auo_b101ean01_mode = {
	.clock = 72500,
	.hdisplay = 1280,
	.hsync_start = 1280 + 119,
	.hsync_end = 1280 + 119 + 32,
	.htotal = 1280 + 119 + 32 + 21,
	.vdisplay = 800,
	.vsync_start = 800 + 4,
	.vsync_end = 800 + 4 + 20,
	.vtotal = 800 + 4 + 20 + 8,
	.vrefresh = 60,
};

static const struct panel_desc auo_b101ean01 = {
	.modes = &auo_b101ean01_mode,
	.num_modes = 1,
	.bpc = 6,
	.size = {
		.width = 217,
		.height = 136,
	},
};

static const struct drm_display_mode auo_b101xtn01_mode = {
	.clock = 72000,
	.hdisplay = 1366,
	.hsync_start = 1366 + 20,
	.hsync_end = 1366 + 20 + 70,
	.htotal = 1366 + 20 + 70,
	.vdisplay = 768,
	.vsync_start = 768 + 14,
	.vsync_end = 768 + 14 + 42,
	.vtotal = 768 + 14 + 42,
	.vrefresh = 60,
	.flags = DRM_MODE_FLAG_NVSYNC | DRM_MODE_FLAG_NHSYNC,
};

static const struct panel_desc auo_b101xtn01 = {
	.modes = &auo_b101xtn01_mode,
	.num_modes = 1,
	.bpc = 6,
	.size = {
		.width = 223,
		.height = 125,
	},
};

static const struct drm_display_mode auo_b116xw03_mode = {
	.clock = 70589,
	.hdisplay = 1366,
	.hsync_start = 1366 + 40,
	.hsync_end = 1366 + 40 + 40,
	.htotal = 1366 + 40 + 40 + 32,
	.vdisplay = 768,
	.vsync_start = 768 + 10,
	.vsync_end = 768 + 10 + 12,
	.vtotal = 768 + 10 + 12 + 6,
	.vrefresh = 60,
};

static const struct panel_desc auo_b116xw03 = {
	.modes = &auo_b116xw03_mode,
	.num_modes = 1,
	.bpc = 6,
	.size = {
		.width = 256,
		.height = 144,
	},
};

static const struct drm_display_mode auo_b133xtn01_mode = {
	.clock = 69500,
	.hdisplay = 1366,
	.hsync_start = 1366 + 48,
	.hsync_end = 1366 + 48 + 32,
	.htotal = 1366 + 48 + 32 + 20,
	.vdisplay = 768,
	.vsync_start = 768 + 3,
	.vsync_end = 768 + 3 + 6,
	.vtotal = 768 + 3 + 6 + 13,
	.vrefresh = 60,
};

static const struct panel_desc auo_b133xtn01 = {
	.modes = &auo_b133xtn01_mode,
	.num_modes = 1,
	.bpc = 6,
	.size = {
		.width = 293,
		.height = 165,
	},
};

static const struct drm_display_mode auo_b133htn01_mode = {
	.clock = 150660,
	.hdisplay = 1920,
	.hsync_start = 1920 + 172,
	.hsync_end = 1920 + 172 + 80,
	.htotal = 1920 + 172 + 80 + 60,
	.vdisplay = 1080,
	.vsync_start = 1080 + 25,
	.vsync_end = 1080 + 25 + 10,
	.vtotal = 1080 + 25 + 10 + 10,
	.vrefresh = 60,
};

static const struct panel_desc auo_b133htn01 = {
	.modes = &auo_b133htn01_mode,
	.num_modes = 1,
	.bpc = 6,
	.size = {
		.width = 293,
		.height = 165,
	},
	.delay = {
		.prepare = 105,
		.enable = 20,
		.unprepare = 50,
	},
};

static const struct display_timing auo_g133han01_timings = {
	.pixelclock = { 134000000, 141200000, 149000000 },
	.hactive = { 1920, 1920, 1920 },
	.hfront_porch = { 39, 58, 77 },
	.hback_porch = { 59, 88, 117 },
	.hsync_len = { 28, 42, 56 },
	.vactive = { 1080, 1080, 1080 },
	.vfront_porch = { 3, 8, 11 },
	.vback_porch = { 5, 14, 19 },
	.vsync_len = { 4, 14, 19 },
};

static const struct panel_desc auo_g133han01 = {
	.timings = &auo_g133han01_timings,
	.num_timings = 1,
	.bpc = 8,
	.size = {
		.width = 293,
		.height = 165,
	},
	.delay = {
		.prepare = 200,
		.enable = 50,
		.disable = 50,
		.unprepare = 1000,
	},
	.bus_format = MEDIA_BUS_FMT_RGB888_1X7X4_JEIDA,
};

static const struct display_timing auo_g185han01_timings = {
	.pixelclock = { 120000000, 144000000, 175000000 },
	.hactive = { 1920, 1920, 1920 },
	.hfront_porch = { 18, 60, 74 },
	.hback_porch = { 12, 44, 54 },
	.hsync_len = { 10, 24, 32 },
	.vactive = { 1080, 1080, 1080 },
	.vfront_porch = { 6, 10, 40 },
	.vback_porch = { 2, 5, 20 },
	.vsync_len = { 2, 5, 20 },
};

static const struct panel_desc auo_g185han01 = {
	.timings = &auo_g185han01_timings,
	.num_timings = 1,
	.bpc = 8,
	.size = {
		.width = 409,
		.height = 230,
	},
	.delay = {
		.prepare = 50,
		.enable = 200,
		.disable = 110,
		.unprepare = 1000,
	},
	.bus_format = MEDIA_BUS_FMT_RGB888_1X7X4_SPWG,
};

static const struct drm_display_mode auo_t215hvn01_mode = {
	.clock = 148800,
	.hdisplay = 1920,
	.hsync_start = 1920 + 88,
	.hsync_end = 1920 + 88 + 44,
	.htotal = 1920 + 88 + 44 + 148,
	.vdisplay = 1080,
	.vsync_start = 1080 + 4,
	.vsync_end = 1080 + 4 + 5,
	.vtotal = 1080 + 4 + 5 + 36,
	.vrefresh = 60,
};

static const struct panel_desc auo_t215hvn01 = {
	.modes = &auo_t215hvn01_mode,
	.num_modes = 1,
	.bpc = 8,
	.size = {
		.width = 430,
		.height = 270,
	},
	.delay = {
		.disable = 5,
		.unprepare = 1000,
	}
};

static const struct drm_display_mode avic_tm070ddh03_mode = {
	.clock = 51200,
	.hdisplay = 1024,
	.hsync_start = 1024 + 160,
	.hsync_end = 1024 + 160 + 4,
	.htotal = 1024 + 160 + 4 + 156,
	.vdisplay = 600,
	.vsync_start = 600 + 17,
	.vsync_end = 600 + 17 + 1,
	.vtotal = 600 + 17 + 1 + 17,
	.vrefresh = 60,
};

static const struct panel_desc avic_tm070ddh03 = {
	.modes = &avic_tm070ddh03_mode,
	.num_modes = 1,
	.bpc = 8,
	.size = {
		.width = 154,
		.height = 90,
	},
	.delay = {
		.prepare = 20,
		.enable = 200,
		.disable = 200,
	},
};

<<<<<<< HEAD
=======
static const struct drm_display_mode boe_nv101wxmn51_modes[] = {
	{
		.clock = 71900,
		.hdisplay = 1280,
		.hsync_start = 1280 + 48,
		.hsync_end = 1280 + 48 + 32,
		.htotal = 1280 + 48 + 32 + 80,
		.vdisplay = 800,
		.vsync_start = 800 + 3,
		.vsync_end = 800 + 3 + 5,
		.vtotal = 800 + 3 + 5 + 24,
		.vrefresh = 60,
	},
	{
		.clock = 57500,
		.hdisplay = 1280,
		.hsync_start = 1280 + 48,
		.hsync_end = 1280 + 48 + 32,
		.htotal = 1280 + 48 + 32 + 80,
		.vdisplay = 800,
		.vsync_start = 800 + 3,
		.vsync_end = 800 + 3 + 5,
		.vtotal = 800 + 3 + 5 + 24,
		.vrefresh = 48,
	},
};

static const struct panel_desc boe_nv101wxmn51 = {
	.modes = boe_nv101wxmn51_modes,
	.num_modes = ARRAY_SIZE(boe_nv101wxmn51_modes),
	.bpc = 8,
	.size = {
		.width = 217,
		.height = 136,
	},
	.delay = {
		.prepare = 210,
		.enable = 50,
		.unprepare = 160,
	},
};

>>>>>>> 786cc154
static const struct drm_display_mode chunghwa_claa070wp03xg_mode = {
	.clock = 66770,
	.hdisplay = 800,
	.hsync_start = 800 + 49,
	.hsync_end = 800 + 49 + 33,
	.htotal = 800 + 49 + 33 + 17,
	.vdisplay = 1280,
	.vsync_start = 1280 + 1,
	.vsync_end = 1280 + 1 + 7,
	.vtotal = 1280 + 1 + 7 + 15,
	.vrefresh = 60,
	.flags = DRM_MODE_FLAG_NVSYNC | DRM_MODE_FLAG_NHSYNC,
};

static const struct panel_desc chunghwa_claa070wp03xg = {
	.modes = &chunghwa_claa070wp03xg_mode,
	.num_modes = 1,
	.bpc = 6,
	.size = {
		.width = 94,
		.height = 150,
	},
};

static const struct drm_display_mode chunghwa_claa101wa01a_mode = {
	.clock = 72070,
	.hdisplay = 1366,
	.hsync_start = 1366 + 58,
	.hsync_end = 1366 + 58 + 58,
	.htotal = 1366 + 58 + 58 + 58,
	.vdisplay = 768,
	.vsync_start = 768 + 4,
	.vsync_end = 768 + 4 + 4,
	.vtotal = 768 + 4 + 4 + 4,
	.vrefresh = 60,
};

static const struct panel_desc chunghwa_claa101wa01a = {
	.modes = &chunghwa_claa101wa01a_mode,
	.num_modes = 1,
	.bpc = 6,
	.size = {
		.width = 220,
		.height = 120,
	},
};

static const struct drm_display_mode chunghwa_claa101wb01_mode = {
	.clock = 69300,
	.hdisplay = 1366,
	.hsync_start = 1366 + 48,
	.hsync_end = 1366 + 48 + 32,
	.htotal = 1366 + 48 + 32 + 20,
	.vdisplay = 768,
	.vsync_start = 768 + 16,
	.vsync_end = 768 + 16 + 8,
	.vtotal = 768 + 16 + 8 + 16,
	.vrefresh = 60,
};

static const struct panel_desc chunghwa_claa101wb01 = {
	.modes = &chunghwa_claa101wb01_mode,
	.num_modes = 1,
	.bpc = 6,
	.size = {
		.width = 223,
		.height = 125,
	},
};

static const struct drm_display_mode edt_et057090dhu_mode = {
	.clock = 25175,
	.hdisplay = 640,
	.hsync_start = 640 + 16,
	.hsync_end = 640 + 16 + 30,
	.htotal = 640 + 16 + 30 + 114,
	.vdisplay = 480,
	.vsync_start = 480 + 10,
	.vsync_end = 480 + 10 + 3,
	.vtotal = 480 + 10 + 3 + 32,
	.vrefresh = 60,
	.flags = DRM_MODE_FLAG_NVSYNC | DRM_MODE_FLAG_NHSYNC,
};

static const struct panel_desc edt_et057090dhu = {
	.modes = &edt_et057090dhu_mode,
	.num_modes = 1,
	.bpc = 6,
	.size = {
		.width = 115,
		.height = 86,
	},
	.bus_format = MEDIA_BUS_FMT_RGB666_1X18,
	.bus_flags = DRM_BUS_FLAG_DE_HIGH | DRM_BUS_FLAG_PIXDATA_NEGEDGE,
};

static const struct drm_display_mode edt_etm0700g0dh6_mode = {
	.clock = 33260,
	.hdisplay = 800,
	.hsync_start = 800 + 40,
	.hsync_end = 800 + 40 + 128,
	.htotal = 800 + 40 + 128 + 88,
	.vdisplay = 480,
	.vsync_start = 480 + 10,
	.vsync_end = 480 + 10 + 2,
	.vtotal = 480 + 10 + 2 + 33,
	.vrefresh = 60,
	.flags = DRM_MODE_FLAG_NHSYNC | DRM_MODE_FLAG_NVSYNC,
};

static const struct panel_desc edt_etm0700g0dh6 = {
	.modes = &edt_etm0700g0dh6_mode,
	.num_modes = 1,
	.bpc = 6,
	.size = {
		.width = 152,
		.height = 91,
	},
	.bus_format = MEDIA_BUS_FMT_RGB666_1X18,
	.bus_flags = DRM_BUS_FLAG_DE_HIGH | DRM_BUS_FLAG_PIXDATA_NEGEDGE,
};

static const struct drm_display_mode foxlink_fl500wvr00_a0t_mode = {
	.clock = 32260,
	.hdisplay = 800,
	.hsync_start = 800 + 168,
	.hsync_end = 800 + 168 + 64,
	.htotal = 800 + 168 + 64 + 88,
	.vdisplay = 480,
	.vsync_start = 480 + 37,
	.vsync_end = 480 + 37 + 2,
	.vtotal = 480 + 37 + 2 + 8,
	.vrefresh = 60,
};

static const struct panel_desc foxlink_fl500wvr00_a0t = {
	.modes = &foxlink_fl500wvr00_a0t_mode,
	.num_modes = 1,
	.bpc = 8,
	.size = {
		.width = 108,
		.height = 65,
	},
	.bus_format = MEDIA_BUS_FMT_RGB888_1X24,
};

static const struct drm_display_mode giantplus_gpg482739qs5_mode = {
	.clock = 9000,
	.hdisplay = 480,
	.hsync_start = 480 + 5,
	.hsync_end = 480 + 5 + 1,
	.htotal = 480 + 5 + 1 + 40,
	.vdisplay = 272,
	.vsync_start = 272 + 8,
	.vsync_end = 272 + 8 + 1,
	.vtotal = 272 + 8 + 1 + 8,
	.vrefresh = 60,
};

static const struct panel_desc giantplus_gpg482739qs5 = {
	.modes = &giantplus_gpg482739qs5_mode,
	.num_modes = 1,
	.bpc = 8,
	.size = {
		.width = 95,
		.height = 54,
	},
	.bus_format = MEDIA_BUS_FMT_RGB888_1X24,
};

static const struct display_timing hannstar_hsd070pww1_timing = {
	.pixelclock = { 64300000, 71100000, 82000000 },
	.hactive = { 1280, 1280, 1280 },
	.hfront_porch = { 1, 1, 10 },
	.hback_porch = { 1, 1, 10 },
	/*
	 * According to the data sheet, the minimum horizontal blanking interval
	 * is 54 clocks (1 + 52 + 1), but tests with a Nitrogen6X have shown the
	 * minimum working horizontal blanking interval to be 60 clocks.
	 */
	.hsync_len = { 58, 158, 661 },
	.vactive = { 800, 800, 800 },
	.vfront_porch = { 1, 1, 10 },
	.vback_porch = { 1, 1, 10 },
	.vsync_len = { 1, 21, 203 },
	.flags = DISPLAY_FLAGS_DE_HIGH,
};

static const struct panel_desc hannstar_hsd070pww1 = {
	.timings = &hannstar_hsd070pww1_timing,
	.num_timings = 1,
	.bpc = 6,
	.size = {
		.width = 151,
		.height = 94,
	},
	.bus_format = MEDIA_BUS_FMT_RGB666_1X7X3_SPWG,
};

static const struct display_timing hannstar_hsd100pxn1_timing = {
	.pixelclock = { 55000000, 65000000, 75000000 },
	.hactive = { 1024, 1024, 1024 },
	.hfront_porch = { 40, 40, 40 },
	.hback_porch = { 220, 220, 220 },
	.hsync_len = { 20, 60, 100 },
	.vactive = { 768, 768, 768 },
	.vfront_porch = { 7, 7, 7 },
	.vback_porch = { 21, 21, 21 },
	.vsync_len = { 10, 10, 10 },
	.flags = DISPLAY_FLAGS_DE_HIGH,
};

static const struct panel_desc hannstar_hsd100pxn1 = {
	.timings = &hannstar_hsd100pxn1_timing,
	.num_timings = 1,
	.bpc = 6,
	.size = {
		.width = 203,
		.height = 152,
	},
	.bus_format = MEDIA_BUS_FMT_RGB666_1X7X3_SPWG,
};

static const struct drm_display_mode hitachi_tx23d38vm0caa_mode = {
	.clock = 33333,
	.hdisplay = 800,
	.hsync_start = 800 + 85,
	.hsync_end = 800 + 85 + 86,
	.htotal = 800 + 85 + 86 + 85,
	.vdisplay = 480,
	.vsync_start = 480 + 16,
	.vsync_end = 480 + 16 + 13,
	.vtotal = 480 + 16 + 13 + 16,
	.vrefresh = 60,
};

static const struct panel_desc hitachi_tx23d38vm0caa = {
	.modes = &hitachi_tx23d38vm0caa_mode,
	.num_modes = 1,
	.bpc = 6,
	.size = {
		.width = 195,
		.height = 117,
	},
};

static const struct drm_display_mode innolux_at043tn24_mode = {
	.clock = 9000,
	.hdisplay = 480,
	.hsync_start = 480 + 2,
	.hsync_end = 480 + 2 + 41,
	.htotal = 480 + 2 + 41 + 2,
	.vdisplay = 272,
	.vsync_start = 272 + 2,
	.vsync_end = 272 + 2 + 11,
	.vtotal = 272 + 2 + 11 + 2,
	.vrefresh = 60,
	.flags = DRM_MODE_FLAG_NHSYNC | DRM_MODE_FLAG_NVSYNC,
};

static const struct panel_desc innolux_at043tn24 = {
	.modes = &innolux_at043tn24_mode,
	.num_modes = 1,
	.bpc = 8,
	.size = {
		.width = 95,
		.height = 54,
	},
	.bus_format = MEDIA_BUS_FMT_RGB888_1X24,
};

static const struct drm_display_mode innolux_at070tn92_mode = {
	.clock = 33333,
	.hdisplay = 800,
	.hsync_start = 800 + 210,
	.hsync_end = 800 + 210 + 20,
	.htotal = 800 + 210 + 20 + 46,
	.vdisplay = 480,
	.vsync_start = 480 + 22,
	.vsync_end = 480 + 22 + 10,
	.vtotal = 480 + 22 + 23 + 10,
	.vrefresh = 60,
};

static const struct panel_desc innolux_at070tn92 = {
	.modes = &innolux_at070tn92_mode,
	.num_modes = 1,
	.size = {
		.width = 154,
		.height = 86,
	},
	.bus_format = MEDIA_BUS_FMT_RGB888_1X24,
};

static const struct display_timing innolux_g101ice_l01_timing = {
	.pixelclock = { 60400000, 71100000, 74700000 },
	.hactive = { 1280, 1280, 1280 },
	.hfront_porch = { 41, 80, 100 },
	.hback_porch = { 40, 79, 99 },
	.hsync_len = { 1, 1, 1 },
	.vactive = { 800, 800, 800 },
	.vfront_porch = { 5, 11, 14 },
	.vback_porch = { 4, 11, 14 },
	.vsync_len = { 1, 1, 1 },
	.flags = DISPLAY_FLAGS_DE_HIGH,
};

static const struct panel_desc innolux_g101ice_l01 = {
	.timings = &innolux_g101ice_l01_timing,
	.num_timings = 1,
	.bpc = 8,
	.size = {
		.width = 217,
		.height = 135,
	},
	.delay = {
		.enable = 200,
		.disable = 200,
	},
	.bus_format = MEDIA_BUS_FMT_RGB888_1X7X4_SPWG,
};

static const struct display_timing innolux_g121i1_l01_timing = {
	.pixelclock = { 67450000, 71000000, 74550000 },
	.hactive = { 1280, 1280, 1280 },
	.hfront_porch = { 40, 80, 160 },
	.hback_porch = { 39, 79, 159 },
	.hsync_len = { 1, 1, 1 },
	.vactive = { 800, 800, 800 },
	.vfront_porch = { 5, 11, 100 },
	.vback_porch = { 4, 11, 99 },
	.vsync_len = { 1, 1, 1 },
};

static const struct panel_desc innolux_g121i1_l01 = {
	.timings = &innolux_g121i1_l01_timing,
	.num_timings = 1,
	.bpc = 6,
	.size = {
		.width = 261,
		.height = 163,
	},
	.delay = {
		.enable = 200,
		.disable = 20,
	},
	.bus_format = MEDIA_BUS_FMT_RGB888_1X7X4_SPWG,
};

static const struct drm_display_mode innolux_g121x1_l03_mode = {
	.clock = 65000,
	.hdisplay = 1024,
	.hsync_start = 1024 + 0,
	.hsync_end = 1024 + 1,
	.htotal = 1024 + 0 + 1 + 320,
	.vdisplay = 768,
	.vsync_start = 768 + 38,
	.vsync_end = 768 + 38 + 1,
	.vtotal = 768 + 38 + 1 + 0,
	.vrefresh = 60,
	.flags = DRM_MODE_FLAG_NHSYNC | DRM_MODE_FLAG_NVSYNC,
};

static const struct panel_desc innolux_g121x1_l03 = {
	.modes = &innolux_g121x1_l03_mode,
	.num_modes = 1,
	.bpc = 6,
	.size = {
		.width = 246,
		.height = 185,
	},
	.delay = {
		.enable = 200,
		.unprepare = 200,
		.disable = 400,
	},
};

static const struct drm_display_mode innolux_n116bge_mode = {
	.clock = 76420,
	.hdisplay = 1366,
	.hsync_start = 1366 + 136,
	.hsync_end = 1366 + 136 + 30,
	.htotal = 1366 + 136 + 30 + 60,
	.vdisplay = 768,
	.vsync_start = 768 + 8,
	.vsync_end = 768 + 8 + 12,
	.vtotal = 768 + 8 + 12 + 12,
	.vrefresh = 60,
	.flags = DRM_MODE_FLAG_NHSYNC | DRM_MODE_FLAG_NVSYNC,
};

static const struct panel_desc innolux_n116bge = {
	.modes = &innolux_n116bge_mode,
	.num_modes = 1,
	.bpc = 6,
	.size = {
		.width = 256,
		.height = 144,
	},
};

static const struct drm_display_mode innolux_n156bge_l21_mode = {
	.clock = 69300,
	.hdisplay = 1366,
	.hsync_start = 1366 + 16,
	.hsync_end = 1366 + 16 + 34,
	.htotal = 1366 + 16 + 34 + 50,
	.vdisplay = 768,
	.vsync_start = 768 + 2,
	.vsync_end = 768 + 2 + 6,
	.vtotal = 768 + 2 + 6 + 12,
	.vrefresh = 60,
};

static const struct panel_desc innolux_n156bge_l21 = {
	.modes = &innolux_n156bge_l21_mode,
	.num_modes = 1,
	.bpc = 6,
	.size = {
		.width = 344,
		.height = 193,
	},
};

static const struct drm_display_mode innolux_zj070na_01p_mode = {
	.clock = 51501,
	.hdisplay = 1024,
	.hsync_start = 1024 + 128,
	.hsync_end = 1024 + 128 + 64,
	.htotal = 1024 + 128 + 64 + 128,
	.vdisplay = 600,
	.vsync_start = 600 + 16,
	.vsync_end = 600 + 16 + 4,
	.vtotal = 600 + 16 + 4 + 16,
	.vrefresh = 60,
};

static const struct panel_desc innolux_zj070na_01p = {
	.modes = &innolux_zj070na_01p_mode,
	.num_modes = 1,
	.bpc = 6,
	.size = {
		.width = 154,
		.height = 90,
	},
};

static const struct display_timing kyo_tcg121xglp_timing = {
	.pixelclock = { 52000000, 65000000, 71000000 },
	.hactive = { 1024, 1024, 1024 },
	.hfront_porch = { 2, 2, 2 },
	.hback_porch = { 2, 2, 2 },
	.hsync_len = { 86, 124, 244 },
	.vactive = { 768, 768, 768 },
	.vfront_porch = { 2, 2, 2 },
	.vback_porch = { 2, 2, 2 },
	.vsync_len = { 6, 34, 73 },
	.flags = DISPLAY_FLAGS_DE_HIGH,
};

static const struct panel_desc kyo_tcg121xglp = {
	.timings = &kyo_tcg121xglp_timing,
	.num_timings = 1,
	.bpc = 8,
	.size = {
		.width = 246,
		.height = 184,
	},
	.bus_format = MEDIA_BUS_FMT_RGB888_1X7X4_SPWG,
};

static const struct drm_display_mode lg_lb070wv8_mode = {
	.clock = 33246,
	.hdisplay = 800,
	.hsync_start = 800 + 88,
	.hsync_end = 800 + 88 + 80,
	.htotal = 800 + 88 + 80 + 88,
	.vdisplay = 480,
	.vsync_start = 480 + 10,
	.vsync_end = 480 + 10 + 25,
	.vtotal = 480 + 10 + 25 + 10,
	.vrefresh = 60,
};

static const struct panel_desc lg_lb070wv8 = {
	.modes = &lg_lb070wv8_mode,
	.num_modes = 1,
	.bpc = 16,
	.size = {
		.width = 151,
		.height = 91,
	},
	.bus_format = MEDIA_BUS_FMT_RGB888_1X7X4_SPWG,
};

static const struct drm_display_mode lg_lp079qx1_sp0v_mode = {
	.clock = 200000,
	.hdisplay = 1536,
	.hsync_start = 1536 + 12,
	.hsync_end = 1536 + 12 + 16,
	.htotal = 1536 + 12 + 16 + 48,
	.vdisplay = 2048,
	.vsync_start = 2048 + 8,
	.vsync_end = 2048 + 8 + 4,
	.vtotal = 2048 + 8 + 4 + 8,
	.vrefresh = 60,
	.flags = DRM_MODE_FLAG_NVSYNC | DRM_MODE_FLAG_NHSYNC,
};

static const struct panel_desc lg_lp079qx1_sp0v = {
	.modes = &lg_lp079qx1_sp0v_mode,
	.num_modes = 1,
	.size = {
		.width = 129,
		.height = 171,
	},
};

static const struct drm_display_mode lg_lp097qx1_spa1_mode = {
	.clock = 205210,
	.hdisplay = 2048,
	.hsync_start = 2048 + 150,
	.hsync_end = 2048 + 150 + 5,
	.htotal = 2048 + 150 + 5 + 5,
	.vdisplay = 1536,
	.vsync_start = 1536 + 3,
	.vsync_end = 1536 + 3 + 1,
	.vtotal = 1536 + 3 + 1 + 9,
	.vrefresh = 60,
};

static const struct panel_desc lg_lp097qx1_spa1 = {
	.modes = &lg_lp097qx1_spa1_mode,
	.num_modes = 1,
	.size = {
		.width = 208,
		.height = 147,
	},
};

static const struct drm_display_mode lg_lp120up1_mode = {
	.clock = 162300,
	.hdisplay = 1920,
	.hsync_start = 1920 + 40,
	.hsync_end = 1920 + 40 + 40,
	.htotal = 1920 + 40 + 40+ 80,
	.vdisplay = 1280,
	.vsync_start = 1280 + 4,
	.vsync_end = 1280 + 4 + 4,
	.vtotal = 1280 + 4 + 4 + 12,
	.vrefresh = 60,
};

static const struct panel_desc lg_lp120up1 = {
	.modes = &lg_lp120up1_mode,
	.num_modes = 1,
	.bpc = 8,
	.size = {
		.width = 267,
		.height = 183,
	},
};

static const struct drm_display_mode lg_lp129qe_mode = {
	.clock = 285250,
	.hdisplay = 2560,
	.hsync_start = 2560 + 48,
	.hsync_end = 2560 + 48 + 32,
	.htotal = 2560 + 48 + 32 + 80,
	.vdisplay = 1700,
	.vsync_start = 1700 + 3,
	.vsync_end = 1700 + 3 + 10,
	.vtotal = 1700 + 3 + 10 + 36,
	.vrefresh = 60,
};

static const struct panel_desc lg_lp129qe = {
	.modes = &lg_lp129qe_mode,
	.num_modes = 1,
	.bpc = 8,
	.size = {
		.width = 272,
		.height = 181,
	},
};

static const struct drm_display_mode nec_nl4827hc19_05b_mode = {
	.clock = 10870,
	.hdisplay = 480,
	.hsync_start = 480 + 2,
	.hsync_end = 480 + 2 + 41,
	.htotal = 480 + 2 + 41 + 2,
	.vdisplay = 272,
	.vsync_start = 272 + 2,
	.vsync_end = 272 + 2 + 4,
	.vtotal = 272 + 2 + 4 + 2,
	.vrefresh = 74,
	.flags = DRM_MODE_FLAG_NVSYNC | DRM_MODE_FLAG_NHSYNC,
};

static const struct panel_desc nec_nl4827hc19_05b = {
	.modes = &nec_nl4827hc19_05b_mode,
	.num_modes = 1,
	.bpc = 8,
	.size = {
		.width = 95,
		.height = 54,
	},
	.bus_format = MEDIA_BUS_FMT_RGB888_1X24,
	.bus_flags = DRM_BUS_FLAG_PIXDATA_POSEDGE,
};

<<<<<<< HEAD
=======
static const struct drm_display_mode netron_dy_e231732_mode = {
	.clock = 66000,
	.hdisplay = 1024,
	.hsync_start = 1024 + 160,
	.hsync_end = 1024 + 160 + 70,
	.htotal = 1024 + 160 + 70 + 90,
	.vdisplay = 600,
	.vsync_start = 600 + 127,
	.vsync_end = 600 + 127 + 20,
	.vtotal = 600 + 127 + 20 + 3,
	.vrefresh = 60,
};

static const struct panel_desc netron_dy_e231732 = {
	.modes = &netron_dy_e231732_mode,
	.num_modes = 1,
	.size = {
		.width = 154,
		.height = 87,
	},
	.bus_format = MEDIA_BUS_FMT_RGB666_1X18,
};

>>>>>>> 786cc154
static const struct drm_display_mode nvd_9128_mode = {
	.clock = 29500,
	.hdisplay = 800,
	.hsync_start = 800 + 130,
	.hsync_end = 800 + 130 + 98,
	.htotal = 800 + 0 + 130 + 98,
	.vdisplay = 480,
	.vsync_start = 480 + 10,
	.vsync_end = 480 + 10 + 50,
	.vtotal = 480 + 0 + 10 + 50,
};

static const struct panel_desc nvd_9128 = {
	.modes = &nvd_9128_mode,
	.num_modes = 1,
	.bpc = 8,
	.size = {
		.width = 156,
		.height = 88,
	},
	.bus_format = MEDIA_BUS_FMT_RGB888_1X7X4_SPWG,
};

static const struct display_timing okaya_rs800480t_7x0gp_timing = {
	.pixelclock = { 30000000, 30000000, 40000000 },
	.hactive = { 800, 800, 800 },
	.hfront_porch = { 40, 40, 40 },
	.hback_porch = { 40, 40, 40 },
	.hsync_len = { 1, 48, 48 },
	.vactive = { 480, 480, 480 },
	.vfront_porch = { 13, 13, 13 },
	.vback_porch = { 29, 29, 29 },
	.vsync_len = { 3, 3, 3 },
	.flags = DISPLAY_FLAGS_DE_HIGH,
};

static const struct panel_desc okaya_rs800480t_7x0gp = {
	.timings = &okaya_rs800480t_7x0gp_timing,
	.num_timings = 1,
	.bpc = 6,
	.size = {
		.width = 154,
		.height = 87,
	},
	.delay = {
		.prepare = 41,
		.enable = 50,
		.unprepare = 41,
		.disable = 50,
	},
	.bus_format = MEDIA_BUS_FMT_RGB666_1X18,
};

static const struct drm_display_mode olimex_lcd_olinuxino_43ts_mode = {
	.clock = 9000,
	.hdisplay = 480,
	.hsync_start = 480 + 5,
	.hsync_end = 480 + 5 + 30,
	.htotal = 480 + 5 + 30 + 10,
	.vdisplay = 272,
	.vsync_start = 272 + 8,
	.vsync_end = 272 + 8 + 5,
	.vtotal = 272 + 8 + 5 + 3,
	.vrefresh = 60,
};

static const struct panel_desc olimex_lcd_olinuxino_43ts = {
	.modes = &olimex_lcd_olinuxino_43ts_mode,
	.num_modes = 1,
	.size = {
		.width = 105,
		.height = 67,
	},
	.bus_format = MEDIA_BUS_FMT_RGB888_1X24,
};

/*
 * 800x480 CVT. The panel appears to be quite accepting, at least as far as
 * pixel clocks, but this is the timing that was being used in the Adafruit
 * installation instructions.
 */
static const struct drm_display_mode ontat_yx700wv03_mode = {
	.clock = 29500,
	.hdisplay = 800,
	.hsync_start = 824,
	.hsync_end = 896,
	.htotal = 992,
	.vdisplay = 480,
	.vsync_start = 483,
	.vsync_end = 493,
	.vtotal = 500,
	.vrefresh = 60,
	.flags = DRM_MODE_FLAG_NVSYNC | DRM_MODE_FLAG_NHSYNC,
};

/*
 * Specification at:
 * https://www.adafruit.com/images/product-files/2406/c3163.pdf
 */
static const struct panel_desc ontat_yx700wv03 = {
	.modes = &ontat_yx700wv03_mode,
	.num_modes = 1,
	.bpc = 8,
	.size = {
		.width = 154,
		.height = 83,
	},
	.bus_format = MEDIA_BUS_FMT_RGB888_1X24,
};

static const struct drm_display_mode ortustech_com43h4m85ulc_mode  = {
	.clock = 25000,
	.hdisplay = 480,
	.hsync_start = 480 + 10,
	.hsync_end = 480 + 10 + 10,
	.htotal = 480 + 10 + 10 + 15,
	.vdisplay = 800,
	.vsync_start = 800 + 3,
	.vsync_end = 800 + 3 + 3,
	.vtotal = 800 + 3 + 3 + 3,
	.vrefresh = 60,
};

static const struct panel_desc ortustech_com43h4m85ulc = {
	.modes = &ortustech_com43h4m85ulc_mode,
	.num_modes = 1,
	.bpc = 8,
	.size = {
		.width = 56,
		.height = 93,
	},
	.bus_format = MEDIA_BUS_FMT_RGB888_1X24,
	.bus_flags = DRM_BUS_FLAG_DE_HIGH | DRM_BUS_FLAG_PIXDATA_POSEDGE,
};

static const struct drm_display_mode qd43003c0_40_mode = {
	.clock = 9000,
	.hdisplay = 480,
	.hsync_start = 480 + 8,
	.hsync_end = 480 + 8 + 4,
	.htotal = 480 + 8 + 4 + 39,
	.vdisplay = 272,
	.vsync_start = 272 + 4,
	.vsync_end = 272 + 4 + 10,
	.vtotal = 272 + 4 + 10 + 2,
	.vrefresh = 60,
};

static const struct panel_desc qd43003c0_40 = {
	.modes = &qd43003c0_40_mode,
	.num_modes = 1,
	.bpc = 8,
	.size = {
		.width = 95,
		.height = 53,
	},
	.bus_format = MEDIA_BUS_FMT_RGB888_1X24,
};

static const struct drm_display_mode samsung_lsn122dl01_c01_mode = {
	.clock = 271560,
	.hdisplay = 2560,
	.hsync_start = 2560 + 48,
	.hsync_end = 2560 + 48 + 32,
	.htotal = 2560 + 48 + 32 + 80,
	.vdisplay = 1600,
	.vsync_start = 1600 + 2,
	.vsync_end = 1600 + 2 + 5,
	.vtotal = 1600 + 2 + 5 + 57,
	.vrefresh = 60,
};

static const struct panel_desc samsung_lsn122dl01_c01 = {
	.modes = &samsung_lsn122dl01_c01_mode,
	.num_modes = 1,
	.size = {
		.width = 263,
		.height = 164,
	},
};

static const struct drm_display_mode samsung_ltn101nt05_mode = {
	.clock = 54030,
	.hdisplay = 1024,
	.hsync_start = 1024 + 24,
	.hsync_end = 1024 + 24 + 136,
	.htotal = 1024 + 24 + 136 + 160,
	.vdisplay = 600,
	.vsync_start = 600 + 3,
	.vsync_end = 600 + 3 + 6,
	.vtotal = 600 + 3 + 6 + 61,
	.vrefresh = 60,
};

static const struct panel_desc samsung_ltn101nt05 = {
	.modes = &samsung_ltn101nt05_mode,
	.num_modes = 1,
	.bpc = 6,
	.size = {
		.width = 223,
		.height = 125,
	},
};

static const struct drm_display_mode samsung_ltn140at29_301_mode = {
	.clock = 76300,
	.hdisplay = 1366,
	.hsync_start = 1366 + 64,
	.hsync_end = 1366 + 64 + 48,
	.htotal = 1366 + 64 + 48 + 128,
	.vdisplay = 768,
	.vsync_start = 768 + 2,
	.vsync_end = 768 + 2 + 5,
	.vtotal = 768 + 2 + 5 + 17,
	.vrefresh = 60,
};

static const struct panel_desc samsung_ltn140at29_301 = {
	.modes = &samsung_ltn140at29_301_mode,
	.num_modes = 1,
	.bpc = 6,
	.size = {
		.width = 320,
		.height = 187,
	},
};

static const struct display_timing sharp_lq101k1ly04_timing = {
	.pixelclock = { 60000000, 65000000, 80000000 },
	.hactive = { 1280, 1280, 1280 },
	.hfront_porch = { 20, 20, 20 },
	.hback_porch = { 20, 20, 20 },
	.hsync_len = { 10, 10, 10 },
	.vactive = { 800, 800, 800 },
	.vfront_porch = { 4, 4, 4 },
	.vback_porch = { 4, 4, 4 },
	.vsync_len = { 4, 4, 4 },
	.flags = DISPLAY_FLAGS_PIXDATA_POSEDGE,
};

static const struct panel_desc sharp_lq101k1ly04 = {
	.timings = &sharp_lq101k1ly04_timing,
	.num_timings = 1,
	.bpc = 8,
	.size = {
		.width = 217,
		.height = 136,
	},
	.bus_format = MEDIA_BUS_FMT_RGB888_1X7X4_JEIDA,
};

static const struct drm_display_mode sharp_lq123p1jx31_mode = {
	.clock = 252750,
	.hdisplay = 2400,
	.hsync_start = 2400 + 48,
	.hsync_end = 2400 + 48 + 32,
	.htotal = 2400 + 48 + 32 + 80,
	.vdisplay = 1600,
	.vsync_start = 1600 + 3,
	.vsync_end = 1600 + 3 + 10,
	.vtotal = 1600 + 3 + 10 + 33,
	.vrefresh = 60,
	.flags = DRM_MODE_FLAG_NVSYNC | DRM_MODE_FLAG_NHSYNC,
};

static const struct panel_desc sharp_lq123p1jx31 = {
	.modes = &sharp_lq123p1jx31_mode,
	.num_modes = 1,
	.bpc = 8,
	.size = {
		.width = 259,
		.height = 173,
	},
	.delay = {
		.prepare = 110,
		.enable = 50,
		.unprepare = 550,
	},
};

static const struct drm_display_mode sharp_lq150x1lg11_mode = {
	.clock = 71100,
	.hdisplay = 1024,
	.hsync_start = 1024 + 168,
	.hsync_end = 1024 + 168 + 64,
	.htotal = 1024 + 168 + 64 + 88,
	.vdisplay = 768,
	.vsync_start = 768 + 37,
	.vsync_end = 768 + 37 + 2,
	.vtotal = 768 + 37 + 2 + 8,
	.vrefresh = 60,
};

static const struct panel_desc sharp_lq150x1lg11 = {
	.modes = &sharp_lq150x1lg11_mode,
	.num_modes = 1,
	.bpc = 6,
	.size = {
		.width = 304,
		.height = 228,
	},
	.bus_format = MEDIA_BUS_FMT_RGB565_1X16,
};

static const struct drm_display_mode shelly_sca07010_bfn_lnn_mode = {
	.clock = 33300,
	.hdisplay = 800,
	.hsync_start = 800 + 1,
	.hsync_end = 800 + 1 + 64,
	.htotal = 800 + 1 + 64 + 64,
	.vdisplay = 480,
	.vsync_start = 480 + 1,
	.vsync_end = 480 + 1 + 23,
	.vtotal = 480 + 1 + 23 + 22,
	.vrefresh = 60,
};

static const struct panel_desc shelly_sca07010_bfn_lnn = {
	.modes = &shelly_sca07010_bfn_lnn_mode,
	.num_modes = 1,
	.size = {
		.width = 152,
		.height = 91,
	},
	.bus_format = MEDIA_BUS_FMT_RGB666_1X18,
};

static const struct drm_display_mode starry_kr122ea0sra_mode = {
	.clock = 147000,
	.hdisplay = 1920,
	.hsync_start = 1920 + 16,
	.hsync_end = 1920 + 16 + 16,
	.htotal = 1920 + 16 + 16 + 32,
	.vdisplay = 1200,
	.vsync_start = 1200 + 15,
	.vsync_end = 1200 + 15 + 2,
	.vtotal = 1200 + 15 + 2 + 18,
	.vrefresh = 60,
	.flags = DRM_MODE_FLAG_NVSYNC | DRM_MODE_FLAG_NHSYNC,
};

static const struct panel_desc starry_kr122ea0sra = {
	.modes = &starry_kr122ea0sra_mode,
	.num_modes = 1,
	.size = {
		.width = 263,
		.height = 164,
	},
	.delay = {
		.prepare = 10 + 200,
		.enable = 50,
		.unprepare = 10 + 500,
	},
};

static const struct display_timing tianma_tm070jdhg30_timing = {
	.pixelclock = { 62600000, 68200000, 78100000 },
	.hactive = { 1280, 1280, 1280 },
	.hfront_porch = { 15, 64, 159 },
	.hback_porch = { 5, 5, 5 },
	.hsync_len = { 1, 1, 256 },
	.vactive = { 800, 800, 800 },
	.vfront_porch = { 3, 40, 99 },
	.vback_porch = { 2, 2, 2 },
	.vsync_len = { 1, 1, 128 },
	.flags = DISPLAY_FLAGS_DE_HIGH,
};

static const struct panel_desc tianma_tm070jdhg30 = {
	.timings = &tianma_tm070jdhg30_timing,
	.num_timings = 1,
	.bpc = 8,
	.size = {
		.width = 151,
		.height = 95,
	},
	.bus_format = MEDIA_BUS_FMT_RGB888_1X7X4_SPWG,
};

static const struct drm_display_mode tpk_f07a_0102_mode = {
	.clock = 33260,
	.hdisplay = 800,
	.hsync_start = 800 + 40,
	.hsync_end = 800 + 40 + 128,
	.htotal = 800 + 40 + 128 + 88,
	.vdisplay = 480,
	.vsync_start = 480 + 10,
	.vsync_end = 480 + 10 + 2,
	.vtotal = 480 + 10 + 2 + 33,
	.vrefresh = 60,
};

static const struct panel_desc tpk_f07a_0102 = {
	.modes = &tpk_f07a_0102_mode,
	.num_modes = 1,
	.size = {
		.width = 152,
		.height = 91,
	},
	.bus_flags = DRM_BUS_FLAG_PIXDATA_POSEDGE,
};

static const struct drm_display_mode tpk_f10a_0102_mode = {
	.clock = 45000,
	.hdisplay = 1024,
	.hsync_start = 1024 + 176,
	.hsync_end = 1024 + 176 + 5,
	.htotal = 1024 + 176 + 5 + 88,
	.vdisplay = 600,
	.vsync_start = 600 + 20,
	.vsync_end = 600 + 20 + 5,
	.vtotal = 600 + 20 + 5 + 25,
	.vrefresh = 60,
};

static const struct panel_desc tpk_f10a_0102 = {
	.modes = &tpk_f10a_0102_mode,
	.num_modes = 1,
	.size = {
		.width = 223,
		.height = 125,
	},
};

static const struct display_timing urt_umsh_8596md_timing = {
	.pixelclock = { 33260000, 33260000, 33260000 },
	.hactive = { 800, 800, 800 },
	.hfront_porch = { 41, 41, 41 },
	.hback_porch = { 216 - 128, 216 - 128, 216 - 128 },
	.hsync_len = { 71, 128, 128 },
	.vactive = { 480, 480, 480 },
	.vfront_porch = { 10, 10, 10 },
	.vback_porch = { 35 - 2, 35 - 2, 35 - 2 },
	.vsync_len = { 2, 2, 2 },
	.flags = DISPLAY_FLAGS_DE_HIGH | DISPLAY_FLAGS_PIXDATA_NEGEDGE |
		DISPLAY_FLAGS_HSYNC_LOW | DISPLAY_FLAGS_VSYNC_LOW,
};

static const struct panel_desc urt_umsh_8596md_lvds = {
	.timings = &urt_umsh_8596md_timing,
	.num_timings = 1,
	.bpc = 6,
	.size = {
		.width = 152,
		.height = 91,
	},
	.bus_format = MEDIA_BUS_FMT_RGB666_1X7X3_SPWG,
};

static const struct panel_desc urt_umsh_8596md_parallel = {
	.timings = &urt_umsh_8596md_timing,
	.num_timings = 1,
	.bpc = 6,
	.size = {
		.width = 152,
		.height = 91,
	},
	.bus_format = MEDIA_BUS_FMT_RGB666_1X18,
};

static const struct of_device_id platform_of_match[] = {
	{
		.compatible = "ampire,am800480r3tmqwa1h",
		.data = &ampire_am800480r3tmqwa1h,
	}, {
		.compatible = "auo,b101aw03",
		.data = &auo_b101aw03,
	}, {
		.compatible = "auo,b101ean01",
		.data = &auo_b101ean01,
	}, {
		.compatible = "auo,b101xtn01",
		.data = &auo_b101xtn01,
	}, {
		.compatible = "auo,b116xw03",
		.data = &auo_b116xw03,
	}, {
		.compatible = "auo,b133htn01",
		.data = &auo_b133htn01,
	}, {
		.compatible = "auo,b133xtn01",
		.data = &auo_b133xtn01,
	}, {
		.compatible = "auo,g133han01",
		.data = &auo_g133han01,
	}, {
		.compatible = "auo,g185han01",
		.data = &auo_g185han01,
	}, {
		.compatible = "auo,t215hvn01",
		.data = &auo_t215hvn01,
	}, {
		.compatible = "avic,tm070ddh03",
		.data = &avic_tm070ddh03,
	}, {
<<<<<<< HEAD
=======
		.compatible = "boe,nv101wxmn51",
		.data = &boe_nv101wxmn51,
	}, {
>>>>>>> 786cc154
		.compatible = "chunghwa,claa070wp03xg",
		.data = &chunghwa_claa070wp03xg,
	}, {
		.compatible = "chunghwa,claa101wa01a",
		.data = &chunghwa_claa101wa01a
	}, {
		.compatible = "chunghwa,claa101wb01",
		.data = &chunghwa_claa101wb01
	}, {
		.compatible = "edt,et057090dhu",
		.data = &edt_et057090dhu,
	}, {
		.compatible = "edt,et070080dh6",
		.data = &edt_etm0700g0dh6,
	}, {
		.compatible = "edt,etm0700g0dh6",
		.data = &edt_etm0700g0dh6,
	}, {
		.compatible = "foxlink,fl500wvr00-a0t",
		.data = &foxlink_fl500wvr00_a0t,
	}, {
		.compatible = "giantplus,gpg482739qs5",
		.data = &giantplus_gpg482739qs5
	}, {
		.compatible = "hannstar,hsd070pww1",
		.data = &hannstar_hsd070pww1,
	}, {
		.compatible = "hannstar,hsd100pxn1",
		.data = &hannstar_hsd100pxn1,
	}, {
		.compatible = "hit,tx23d38vm0caa",
		.data = &hitachi_tx23d38vm0caa
	}, {
		.compatible = "innolux,at043tn24",
		.data = &innolux_at043tn24,
	}, {
		.compatible = "innolux,at070tn92",
		.data = &innolux_at070tn92,
	}, {
		.compatible ="innolux,g101ice-l01",
		.data = &innolux_g101ice_l01
	}, {
		.compatible ="innolux,g121i1-l01",
		.data = &innolux_g121i1_l01
	}, {
		.compatible = "innolux,g121x1-l03",
		.data = &innolux_g121x1_l03,
	}, {
		.compatible = "innolux,n116bge",
		.data = &innolux_n116bge,
	}, {
		.compatible = "innolux,n156bge-l21",
		.data = &innolux_n156bge_l21,
	}, {
		.compatible = "innolux,zj070na-01p",
		.data = &innolux_zj070na_01p,
	}, {
		.compatible = "kyo,tcg121xglp",
		.data = &kyo_tcg121xglp,
	}, {
		.compatible = "lg,lb070wv8",
		.data = &lg_lb070wv8,
	}, {
		.compatible = "lg,lp079qx1-sp0v",
		.data = &lg_lp079qx1_sp0v,
	}, {
		.compatible = "lg,lp097qx1-spa1",
		.data = &lg_lp097qx1_spa1,
	}, {
		.compatible = "lg,lp120up1",
		.data = &lg_lp120up1,
	}, {
		.compatible = "lg,lp129qe",
		.data = &lg_lp129qe,
	}, {
		.compatible = "nec,nl4827hc19-05b",
		.data = &nec_nl4827hc19_05b,
	}, {
<<<<<<< HEAD
=======
		.compatible = "netron-dy,e231732",
		.data = &netron_dy_e231732,
	}, {
>>>>>>> 786cc154
		.compatible = "nvd,9128",
		.data = &nvd_9128,
	}, {
		.compatible = "okaya,rs800480t-7x0gp",
		.data = &okaya_rs800480t_7x0gp,
	}, {
		.compatible = "olimex,lcd-olinuxino-43-ts",
		.data = &olimex_lcd_olinuxino_43ts,
	}, {
		.compatible = "ontat,yx700wv03",
		.data = &ontat_yx700wv03,
	}, {
		.compatible = "ortustech,com43h4m85ulc",
		.data = &ortustech_com43h4m85ulc,
	}, {
		.compatible = "qiaodian,qd43003c0-40",
		.data = &qd43003c0_40,
	}, {
		.compatible = "samsung,lsn122dl01-c01",
		.data = &samsung_lsn122dl01_c01,
	}, {
		.compatible = "samsung,ltn101nt05",
		.data = &samsung_ltn101nt05,
	}, {
		.compatible = "samsung,ltn140at29-301",
		.data = &samsung_ltn140at29_301,
	}, {
		.compatible = "sharp,lq101k1ly04",
		.data = &sharp_lq101k1ly04,
	}, {
		.compatible = "sharp,lq123p1jx31",
		.data = &sharp_lq123p1jx31,
	}, {
		.compatible = "sharp,lq150x1lg11",
		.data = &sharp_lq150x1lg11,
	}, {
		.compatible = "shelly,sca07010-bfn-lnn",
		.data = &shelly_sca07010_bfn_lnn,
	}, {
		.compatible = "starry,kr122ea0sra",
		.data = &starry_kr122ea0sra,
	}, {
		.compatible = "tianma,tm070jdhg30",
		.data = &tianma_tm070jdhg30,
	}, {
		.compatible = "tpk,f07a-0102",
		.data = &tpk_f07a_0102,
	}, {
		.compatible = "tpk,f10a-0102",
		.data = &tpk_f10a_0102,
	}, {
		.compatible = "urt,umsh-8596md-t",
		.data = &urt_umsh_8596md_parallel,
	}, {
		.compatible = "urt,umsh-8596md-1t",
		.data = &urt_umsh_8596md_parallel,
	}, {
		.compatible = "urt,umsh-8596md-7t",
		.data = &urt_umsh_8596md_parallel,
	}, {
		.compatible = "urt,umsh-8596md-11t",
		.data = &urt_umsh_8596md_lvds,
	}, {
		.compatible = "urt,umsh-8596md-19t",
		.data = &urt_umsh_8596md_lvds,
	}, {
		.compatible = "urt,umsh-8596md-20t",
		.data = &urt_umsh_8596md_parallel,
	}, {
		/* sentinel */
	}
};
MODULE_DEVICE_TABLE(of, platform_of_match);

static int panel_simple_platform_probe(struct platform_device *pdev)
{
	const struct of_device_id *id;

	id = of_match_node(platform_of_match, pdev->dev.of_node);
	if (!id)
		return -ENODEV;

	return panel_simple_probe(&pdev->dev, id->data);
}

static int panel_simple_platform_remove(struct platform_device *pdev)
{
	return panel_simple_remove(&pdev->dev);
}

static void panel_simple_platform_shutdown(struct platform_device *pdev)
{
	panel_simple_shutdown(&pdev->dev);
}

static struct platform_driver panel_simple_platform_driver = {
	.driver = {
		.name = "panel-simple",
		.of_match_table = platform_of_match,
	},
	.probe = panel_simple_platform_probe,
	.remove = panel_simple_platform_remove,
	.shutdown = panel_simple_platform_shutdown,
};

struct panel_desc_dsi {
	struct panel_desc desc;

	unsigned long flags;
	enum mipi_dsi_pixel_format format;
	unsigned int lanes;
};

static const struct drm_display_mode auo_b080uan01_mode = {
	.clock = 154500,
	.hdisplay = 1200,
	.hsync_start = 1200 + 62,
	.hsync_end = 1200 + 62 + 4,
	.htotal = 1200 + 62 + 4 + 62,
	.vdisplay = 1920,
	.vsync_start = 1920 + 9,
	.vsync_end = 1920 + 9 + 2,
	.vtotal = 1920 + 9 + 2 + 8,
	.vrefresh = 60,
};

static const struct panel_desc_dsi auo_b080uan01 = {
	.desc = {
		.modes = &auo_b080uan01_mode,
		.num_modes = 1,
		.bpc = 8,
		.size = {
			.width = 108,
			.height = 272,
		},
	},
	.flags = MIPI_DSI_MODE_VIDEO | MIPI_DSI_CLOCK_NON_CONTINUOUS,
	.format = MIPI_DSI_FMT_RGB888,
	.lanes = 4,
};

static const struct drm_display_mode boe_tv080wum_nl0_mode = {
	.clock = 160000,
	.hdisplay = 1200,
	.hsync_start = 1200 + 120,
	.hsync_end = 1200 + 120 + 20,
	.htotal = 1200 + 120 + 20 + 21,
	.vdisplay = 1920,
	.vsync_start = 1920 + 21,
	.vsync_end = 1920 + 21 + 3,
	.vtotal = 1920 + 21 + 3 + 18,
	.vrefresh = 60,
	.flags = DRM_MODE_FLAG_NVSYNC | DRM_MODE_FLAG_NHSYNC,
};

static const struct panel_desc_dsi boe_tv080wum_nl0 = {
	.desc = {
		.modes = &boe_tv080wum_nl0_mode,
		.num_modes = 1,
		.size = {
			.width = 107,
			.height = 172,
		},
	},
	.flags = MIPI_DSI_MODE_VIDEO |
		 MIPI_DSI_MODE_VIDEO_BURST |
		 MIPI_DSI_MODE_VIDEO_SYNC_PULSE,
	.format = MIPI_DSI_FMT_RGB888,
	.lanes = 4,
};

static const struct drm_display_mode lg_ld070wx3_sl01_mode = {
	.clock = 71000,
	.hdisplay = 800,
	.hsync_start = 800 + 32,
	.hsync_end = 800 + 32 + 1,
	.htotal = 800 + 32 + 1 + 57,
	.vdisplay = 1280,
	.vsync_start = 1280 + 28,
	.vsync_end = 1280 + 28 + 1,
	.vtotal = 1280 + 28 + 1 + 14,
	.vrefresh = 60,
};

static const struct panel_desc_dsi lg_ld070wx3_sl01 = {
	.desc = {
		.modes = &lg_ld070wx3_sl01_mode,
		.num_modes = 1,
		.bpc = 8,
		.size = {
			.width = 94,
			.height = 151,
		},
	},
	.flags = MIPI_DSI_MODE_VIDEO | MIPI_DSI_CLOCK_NON_CONTINUOUS,
	.format = MIPI_DSI_FMT_RGB888,
	.lanes = 4,
};

static const struct drm_display_mode lg_lh500wx1_sd03_mode = {
	.clock = 67000,
	.hdisplay = 720,
	.hsync_start = 720 + 12,
	.hsync_end = 720 + 12 + 4,
	.htotal = 720 + 12 + 4 + 112,
	.vdisplay = 1280,
	.vsync_start = 1280 + 8,
	.vsync_end = 1280 + 8 + 4,
	.vtotal = 1280 + 8 + 4 + 12,
	.vrefresh = 60,
};

static const struct panel_desc_dsi lg_lh500wx1_sd03 = {
	.desc = {
		.modes = &lg_lh500wx1_sd03_mode,
		.num_modes = 1,
		.bpc = 8,
		.size = {
			.width = 62,
			.height = 110,
		},
	},
	.flags = MIPI_DSI_MODE_VIDEO,
	.format = MIPI_DSI_FMT_RGB888,
	.lanes = 4,
};

static const struct drm_display_mode panasonic_vvx10f004b00_mode = {
	.clock = 157200,
	.hdisplay = 1920,
	.hsync_start = 1920 + 154,
	.hsync_end = 1920 + 154 + 16,
	.htotal = 1920 + 154 + 16 + 32,
	.vdisplay = 1200,
	.vsync_start = 1200 + 17,
	.vsync_end = 1200 + 17 + 2,
	.vtotal = 1200 + 17 + 2 + 16,
	.vrefresh = 60,
};

static const struct panel_desc_dsi panasonic_vvx10f004b00 = {
	.desc = {
		.modes = &panasonic_vvx10f004b00_mode,
		.num_modes = 1,
		.bpc = 8,
		.size = {
			.width = 217,
			.height = 136,
		},
	},
	.flags = MIPI_DSI_MODE_VIDEO | MIPI_DSI_MODE_VIDEO_SYNC_PULSE |
		 MIPI_DSI_CLOCK_NON_CONTINUOUS,
	.format = MIPI_DSI_FMT_RGB888,
	.lanes = 4,
};

static const struct of_device_id dsi_of_match[] = {
	{
		.compatible = "auo,b080uan01",
		.data = &auo_b080uan01
	}, {
		.compatible = "boe,tv080wum-nl0",
		.data = &boe_tv080wum_nl0
	}, {
		.compatible = "lg,ld070wx3-sl01",
		.data = &lg_ld070wx3_sl01
	}, {
		.compatible = "lg,lh500wx1-sd03",
		.data = &lg_lh500wx1_sd03
	}, {
		.compatible = "panasonic,vvx10f004b00",
		.data = &panasonic_vvx10f004b00
	}, {
		/* sentinel */
	}
};
MODULE_DEVICE_TABLE(of, dsi_of_match);

static int panel_simple_dsi_probe(struct mipi_dsi_device *dsi)
{
	const struct panel_desc_dsi *desc;
	const struct of_device_id *id;
	int err;

	id = of_match_node(dsi_of_match, dsi->dev.of_node);
	if (!id)
		return -ENODEV;

	desc = id->data;

	err = panel_simple_probe(&dsi->dev, &desc->desc);
	if (err < 0)
		return err;

	dsi->mode_flags = desc->flags;
	dsi->format = desc->format;
	dsi->lanes = desc->lanes;

	return mipi_dsi_attach(dsi);
}

static int panel_simple_dsi_remove(struct mipi_dsi_device *dsi)
{
	int err;

	err = mipi_dsi_detach(dsi);
	if (err < 0)
		dev_err(&dsi->dev, "failed to detach from DSI host: %d\n", err);

	return panel_simple_remove(&dsi->dev);
}

static void panel_simple_dsi_shutdown(struct mipi_dsi_device *dsi)
{
	panel_simple_shutdown(&dsi->dev);
}

static struct mipi_dsi_driver panel_simple_dsi_driver = {
	.driver = {
		.name = "panel-simple-dsi",
		.of_match_table = dsi_of_match,
	},
	.probe = panel_simple_dsi_probe,
	.remove = panel_simple_dsi_remove,
	.shutdown = panel_simple_dsi_shutdown,
};

static int __init panel_simple_init(void)
{
	int err;

	err = platform_driver_register(&panel_simple_platform_driver);
	if (err < 0)
		return err;

	if (IS_ENABLED(CONFIG_DRM_MIPI_DSI)) {
		err = mipi_dsi_driver_register(&panel_simple_dsi_driver);
		if (err < 0)
			return err;
	}

	return 0;
}
module_init(panel_simple_init);

static void __exit panel_simple_exit(void)
{
	if (IS_ENABLED(CONFIG_DRM_MIPI_DSI))
		mipi_dsi_driver_unregister(&panel_simple_dsi_driver);

	platform_driver_unregister(&panel_simple_platform_driver);
}
module_exit(panel_simple_exit);

MODULE_AUTHOR("Thierry Reding <treding@nvidia.com>");
MODULE_DESCRIPTION("DRM Driver for Simple Panels");
MODULE_LICENSE("GPL and additional rights");<|MERGE_RESOLUTION|>--- conflicted
+++ resolved
@@ -668,8 +668,6 @@
 	},
 };
 
-<<<<<<< HEAD
-=======
 static const struct drm_display_mode boe_nv101wxmn51_modes[] = {
 	{
 		.clock = 71900,
@@ -712,7 +710,6 @@
 	},
 };
 
->>>>>>> 786cc154
 static const struct drm_display_mode chunghwa_claa070wp03xg_mode = {
 	.clock = 66770,
 	.hdisplay = 800,
@@ -1326,8 +1323,6 @@
 	.bus_flags = DRM_BUS_FLAG_PIXDATA_POSEDGE,
 };
 
-<<<<<<< HEAD
-=======
 static const struct drm_display_mode netron_dy_e231732_mode = {
 	.clock = 66000,
 	.hdisplay = 1024,
@@ -1351,7 +1346,6 @@
 	.bus_format = MEDIA_BUS_FMT_RGB666_1X18,
 };
 
->>>>>>> 786cc154
 static const struct drm_display_mode nvd_9128_mode = {
 	.clock = 29500,
 	.hdisplay = 800,
@@ -1847,12 +1841,9 @@
 		.compatible = "avic,tm070ddh03",
 		.data = &avic_tm070ddh03,
 	}, {
-<<<<<<< HEAD
-=======
 		.compatible = "boe,nv101wxmn51",
 		.data = &boe_nv101wxmn51,
 	}, {
->>>>>>> 786cc154
 		.compatible = "chunghwa,claa070wp03xg",
 		.data = &chunghwa_claa070wp03xg,
 	}, {
@@ -1931,12 +1922,9 @@
 		.compatible = "nec,nl4827hc19-05b",
 		.data = &nec_nl4827hc19_05b,
 	}, {
-<<<<<<< HEAD
-=======
 		.compatible = "netron-dy,e231732",
 		.data = &netron_dy_e231732,
 	}, {
->>>>>>> 786cc154
 		.compatible = "nvd,9128",
 		.data = &nvd_9128,
 	}, {
