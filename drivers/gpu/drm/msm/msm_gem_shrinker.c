/*
 * Copyright (C) 2016 Red Hat
 * Author: Rob Clark <robdclark@gmail.com>
 *
 * This program is free software; you can redistribute it and/or modify it
 * under the terms of the GNU General Public License version 2 as published by
 * the Free Software Foundation.
 *
 * This program is distributed in the hope that it will be useful, but WITHOUT
 * ANY WARRANTY; without even the implied warranty of MERCHANTABILITY or
 * FITNESS FOR A PARTICULAR PURPOSE.  See the GNU General Public License for
 * more details.
 *
 * You should have received a copy of the GNU General Public License along with
 * this program.  If not, see <http://www.gnu.org/licenses/>.
 */

#include "msm_drv.h"
#include "msm_gem.h"

<<<<<<< HEAD
#ifdef CONFIG_PREEMPT_RT_FULL
=======
static bool mutex_is_locked_by(struct mutex *mutex, struct task_struct *task)
{
	if (!mutex_is_locked(mutex))
		return false;

#if (defined(CONFIG_SMP) || defined(CONFIG_DEBUG_MUTEXES)) && !defined(CONFIG_PREEMPT_RT_BASE)
	return mutex->owner == task;
#else
	/* Since UP may be pre-empted, we cannot assume that we own the lock */
	return false;
#endif
}

>>>>>>> 2402acb2
static bool msm_gem_shrinker_lock(struct drm_device *dev, bool *unlock)
{
	if (!mutex_trylock(&dev->struct_mutex)) {
		*unlock = false;
		return false;
	} else {
		*unlock = true;
		return true;
	}
}
#else
static bool msm_gem_shrinker_lock(struct drm_device *dev, bool *unlock)
{
	switch (mutex_trylock_recursive(&dev->struct_mutex)) {
	case MUTEX_TRYLOCK_FAILED:
		return false;

	case MUTEX_TRYLOCK_SUCCESS:
		*unlock = true;
		return true;

	case MUTEX_TRYLOCK_RECURSIVE:
		*unlock = false;
		return true;
	}

	BUG();
}
#endif

static unsigned long
msm_gem_shrinker_count(struct shrinker *shrinker, struct shrink_control *sc)
{
	struct msm_drm_private *priv =
		container_of(shrinker, struct msm_drm_private, shrinker);
	struct drm_device *dev = priv->dev;
	struct msm_gem_object *msm_obj;
	unsigned long count = 0;
	bool unlock;

	if (!msm_gem_shrinker_lock(dev, &unlock))
		return 0;

	list_for_each_entry(msm_obj, &priv->inactive_list, mm_list) {
		if (is_purgeable(msm_obj))
			count += msm_obj->base.size >> PAGE_SHIFT;
	}

	if (unlock)
		mutex_unlock(&dev->struct_mutex);

	return count;
}

static unsigned long
msm_gem_shrinker_scan(struct shrinker *shrinker, struct shrink_control *sc)
{
	struct msm_drm_private *priv =
		container_of(shrinker, struct msm_drm_private, shrinker);
	struct drm_device *dev = priv->dev;
	struct msm_gem_object *msm_obj;
	unsigned long freed = 0;
	bool unlock;

	if (!msm_gem_shrinker_lock(dev, &unlock))
		return SHRINK_STOP;

	list_for_each_entry(msm_obj, &priv->inactive_list, mm_list) {
		if (freed >= sc->nr_to_scan)
			break;
		if (is_purgeable(msm_obj)) {
			msm_gem_purge(&msm_obj->base);
			freed += msm_obj->base.size >> PAGE_SHIFT;
		}
	}

	if (unlock)
		mutex_unlock(&dev->struct_mutex);

	if (freed > 0)
		pr_info_ratelimited("Purging %lu bytes\n", freed << PAGE_SHIFT);

	return freed;
}

static int
msm_gem_shrinker_vmap(struct notifier_block *nb, unsigned long event, void *ptr)
{
	struct msm_drm_private *priv =
		container_of(nb, struct msm_drm_private, vmap_notifier);
	struct drm_device *dev = priv->dev;
	struct msm_gem_object *msm_obj;
	unsigned unmapped = 0;
	bool unlock;

	if (!msm_gem_shrinker_lock(dev, &unlock))
		return NOTIFY_DONE;

	list_for_each_entry(msm_obj, &priv->inactive_list, mm_list) {
		if (is_vunmapable(msm_obj)) {
			msm_gem_vunmap(&msm_obj->base);
			/* since we don't know any better, lets bail after a few
			 * and if necessary the shrinker will be invoked again.
			 * Seems better than unmapping *everything*
			 */
			if (++unmapped >= 15)
				break;
		}
	}

	if (unlock)
		mutex_unlock(&dev->struct_mutex);

	*(unsigned long *)ptr += unmapped;

	if (unmapped > 0)
		pr_info_ratelimited("Purging %u vmaps\n", unmapped);

	return NOTIFY_DONE;
}

/**
 * msm_gem_shrinker_init - Initialize msm shrinker
 * @dev_priv: msm device
 *
 * This function registers and sets up the msm shrinker.
 */
void msm_gem_shrinker_init(struct drm_device *dev)
{
	struct msm_drm_private *priv = dev->dev_private;
	priv->shrinker.count_objects = msm_gem_shrinker_count;
	priv->shrinker.scan_objects = msm_gem_shrinker_scan;
	priv->shrinker.seeks = DEFAULT_SEEKS;
	WARN_ON(register_shrinker(&priv->shrinker));

	priv->vmap_notifier.notifier_call = msm_gem_shrinker_vmap;
	WARN_ON(register_vmap_purge_notifier(&priv->vmap_notifier));
}

/**
 * msm_gem_shrinker_cleanup - Clean up msm shrinker
 * @dev_priv: msm device
 *
 * This function unregisters the msm shrinker.
 */
void msm_gem_shrinker_cleanup(struct drm_device *dev)
{
	struct msm_drm_private *priv = dev->dev_private;

	if (priv->shrinker.nr_deferred) {
		WARN_ON(unregister_vmap_purge_notifier(&priv->vmap_notifier));
		unregister_shrinker(&priv->shrinker);
	}
}<|MERGE_RESOLUTION|>--- conflicted
+++ resolved
@@ -18,34 +18,6 @@
 #include "msm_drv.h"
 #include "msm_gem.h"
 
-<<<<<<< HEAD
-#ifdef CONFIG_PREEMPT_RT_FULL
-=======
-static bool mutex_is_locked_by(struct mutex *mutex, struct task_struct *task)
-{
-	if (!mutex_is_locked(mutex))
-		return false;
-
-#if (defined(CONFIG_SMP) || defined(CONFIG_DEBUG_MUTEXES)) && !defined(CONFIG_PREEMPT_RT_BASE)
-	return mutex->owner == task;
-#else
-	/* Since UP may be pre-empted, we cannot assume that we own the lock */
-	return false;
-#endif
-}
-
->>>>>>> 2402acb2
-static bool msm_gem_shrinker_lock(struct drm_device *dev, bool *unlock)
-{
-	if (!mutex_trylock(&dev->struct_mutex)) {
-		*unlock = false;
-		return false;
-	} else {
-		*unlock = true;
-		return true;
-	}
-}
-#else
 static bool msm_gem_shrinker_lock(struct drm_device *dev, bool *unlock)
 {
 	switch (mutex_trylock_recursive(&dev->struct_mutex)) {
@@ -63,7 +35,6 @@
 
 	BUG();
 }
-#endif
 
 static unsigned long
 msm_gem_shrinker_count(struct shrinker *shrinker, struct shrink_control *sc)
