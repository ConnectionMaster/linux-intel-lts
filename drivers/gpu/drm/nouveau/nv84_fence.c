/*
 * Copyright 2012 Red Hat Inc.
 *
 * Permission is hereby granted, free of charge, to any person obtaining a
 * copy of this software and associated documentation files (the "Software"),
 * to deal in the Software without restriction, including without limitation
 * the rights to use, copy, modify, merge, publish, distribute, sublicense,
 * and/or sell copies of the Software, and to permit persons to whom the
 * Software is furnished to do so, subject to the following conditions:
 *
 * The above copyright notice and this permission notice shall be included in
 * all copies or substantial portions of the Software.
 *
 * THE SOFTWARE IS PROVIDED "AS IS", WITHOUT WARRANTY OF ANY KIND, EXPRESS OR
 * IMPLIED, INCLUDING BUT NOT LIMITED TO THE WARRANTIES OF MERCHANTABILITY,
 * FITNESS FOR A PARTICULAR PURPOSE AND NONINFRINGEMENT.  IN NO EVENT SHALL
 * THE COPYRIGHT HOLDER(S) OR AUTHOR(S) BE LIABLE FOR ANY CLAIM, DAMAGES OR
 * OTHER LIABILITY, WHETHER IN AN ACTION OF CONTRACT, TORT OR OTHERWISE,
 * ARISING FROM, OUT OF OR IN CONNECTION WITH THE SOFTWARE OR THE USE OR
 * OTHER DEALINGS IN THE SOFTWARE.
 *
 * Authors: Ben Skeggs
 */

#include "nouveau_drv.h"
#include "nouveau_dma.h"
#include "nouveau_fence.h"

#include "nv50_display.h"

static int
nv84_fence_emit32(struct nouveau_channel *chan, u64 virtual, u32 sequence)
{
	int ret = RING_SPACE(chan, 8);
	if (ret == 0) {
		BEGIN_NV04(chan, 0, NV11_SUBCHAN_DMA_SEMAPHORE, 1);
		OUT_RING  (chan, chan->vram.handle);
		BEGIN_NV04(chan, 0, NV84_SUBCHAN_SEMAPHORE_ADDRESS_HIGH, 5);
		OUT_RING  (chan, upper_32_bits(virtual));
		OUT_RING  (chan, lower_32_bits(virtual));
		OUT_RING  (chan, sequence);
		OUT_RING  (chan, NV84_SUBCHAN_SEMAPHORE_TRIGGER_WRITE_LONG);
		OUT_RING  (chan, 0x00000000);
		FIRE_RING (chan);
	}
	return ret;
}

static int
nv84_fence_sync32(struct nouveau_channel *chan, u64 virtual, u32 sequence)
{
	int ret = RING_SPACE(chan, 7);
	if (ret == 0) {
		BEGIN_NV04(chan, 0, NV11_SUBCHAN_DMA_SEMAPHORE, 1);
		OUT_RING  (chan, chan->vram.handle);
		BEGIN_NV04(chan, 0, NV84_SUBCHAN_SEMAPHORE_ADDRESS_HIGH, 4);
		OUT_RING  (chan, upper_32_bits(virtual));
		OUT_RING  (chan, lower_32_bits(virtual));
		OUT_RING  (chan, sequence);
		OUT_RING  (chan, NV84_SUBCHAN_SEMAPHORE_TRIGGER_ACQUIRE_GEQUAL);
		FIRE_RING (chan);
	}
	return ret;
}

static int
nv84_fence_emit(struct nouveau_fence *fence)
{
	struct nouveau_channel *chan = fence->channel;
	struct nv84_fence_chan *fctx = chan->fence;
	u64 addr = chan->chid * 16;

	if (fence->sysmem)
		addr += fctx->vma_gart.offset;
	else
		addr += fctx->vma.offset;

	return fctx->base.emit32(chan, addr, fence->base.seqno);
}

static int
nv84_fence_sync(struct nouveau_fence *fence,
		struct nouveau_channel *prev, struct nouveau_channel *chan)
{
	struct nv84_fence_chan *fctx = chan->fence;
	u64 addr = prev->chid * 16;

	if (fence->sysmem)
		addr += fctx->vma_gart.offset;
	else
		addr += fctx->vma.offset;

	return fctx->base.sync32(chan, addr, fence->base.seqno);
}

static u32
nv84_fence_read(struct nouveau_channel *chan)
{
	struct nv84_fence_priv *priv = chan->drm->fence;
	return nouveau_bo_rd32(priv->bo, chan->chid * 16/4);
}

static void
nv84_fence_context_del(struct nouveau_channel *chan)
{
	struct nv84_fence_priv *priv = chan->drm->fence;
	struct nv84_fence_chan *fctx = chan->fence;

	nouveau_bo_wr32(priv->bo, chan->chid * 16 / 4, fctx->base.sequence);
	mutex_lock(&priv->mutex);
	nouveau_bo_vma_del(priv->bo, &fctx->vma_gart);
	nouveau_bo_vma_del(priv->bo, &fctx->vma);
	mutex_unlock(&priv->mutex);
	nouveau_fence_context_del(&fctx->base);
	chan->fence = NULL;
	nouveau_fence_context_free(&fctx->base);
}

int
nv84_fence_context_new(struct nouveau_channel *chan)
{
	struct nouveau_cli *cli = (void *)chan->user.client;
	struct nv84_fence_priv *priv = chan->drm->fence;
	struct nv84_fence_chan *fctx;
	int ret;

	fctx = chan->fence = kzalloc(sizeof(*fctx), GFP_KERNEL);
	if (!fctx)
		return -ENOMEM;

	nouveau_fence_context_new(chan, &fctx->base);
	fctx->base.emit = nv84_fence_emit;
	fctx->base.sync = nv84_fence_sync;
	fctx->base.read = nv84_fence_read;
	fctx->base.emit32 = nv84_fence_emit32;
	fctx->base.sync32 = nv84_fence_sync32;
	fctx->base.sequence = nv84_fence_read(chan);

	mutex_lock(&priv->mutex);
	ret = nouveau_bo_vma_add(priv->bo, cli->vm, &fctx->vma);
	if (ret == 0) {
		ret = nouveau_bo_vma_add(priv->bo_gart, cli->vm,
					&fctx->vma_gart);
	}
<<<<<<< HEAD
=======
	mutex_unlock(&priv->mutex);
>>>>>>> 786cc154

	if (ret)
		nv84_fence_context_del(chan);
	return ret;
}

static bool
nv84_fence_suspend(struct nouveau_drm *drm)
{
	struct nv84_fence_priv *priv = drm->fence;
	int i;

	priv->suspend = vmalloc(priv->base.contexts * sizeof(u32));
	if (priv->suspend) {
		for (i = 0; i < priv->base.contexts; i++)
			priv->suspend[i] = nouveau_bo_rd32(priv->bo, i*4);
	}

	return priv->suspend != NULL;
}

static void
nv84_fence_resume(struct nouveau_drm *drm)
{
	struct nv84_fence_priv *priv = drm->fence;
	int i;

	if (priv->suspend) {
		for (i = 0; i < priv->base.contexts; i++)
			nouveau_bo_wr32(priv->bo, i*4, priv->suspend[i]);
		vfree(priv->suspend);
		priv->suspend = NULL;
	}
}

static void
nv84_fence_destroy(struct nouveau_drm *drm)
{
	struct nv84_fence_priv *priv = drm->fence;
	nouveau_bo_unmap(priv->bo_gart);
	if (priv->bo_gart)
		nouveau_bo_unpin(priv->bo_gart);
	nouveau_bo_ref(NULL, &priv->bo_gart);
	nouveau_bo_unmap(priv->bo);
	if (priv->bo)
		nouveau_bo_unpin(priv->bo);
	nouveau_bo_ref(NULL, &priv->bo);
	drm->fence = NULL;
	kfree(priv);
}

int
nv84_fence_create(struct nouveau_drm *drm)
{
	struct nvkm_fifo *fifo = nvxx_fifo(&drm->client.device);
	struct nv84_fence_priv *priv;
	u32 domain;
	int ret;

	priv = drm->fence = kzalloc(sizeof(*priv), GFP_KERNEL);
	if (!priv)
		return -ENOMEM;

	priv->base.dtor = nv84_fence_destroy;
	priv->base.suspend = nv84_fence_suspend;
	priv->base.resume = nv84_fence_resume;
	priv->base.context_new = nv84_fence_context_new;
	priv->base.context_del = nv84_fence_context_del;

	priv->base.contexts = fifo->nr;
	priv->base.context_base = dma_fence_context_alloc(priv->base.contexts);
	priv->base.uevent = true;

	mutex_init(&priv->mutex);

	/* Use VRAM if there is any ; otherwise fallback to system memory */
	domain = drm->client.device.info.ram_size != 0 ? TTM_PL_FLAG_VRAM :
			 /*
			  * fences created in sysmem must be non-cached or we
			  * will lose CPU/GPU coherency!
			  */
			 TTM_PL_FLAG_TT | TTM_PL_FLAG_UNCACHED;
	ret = nouveau_bo_new(&drm->client, 16 * priv->base.contexts, 0,
			     domain, 0, 0, NULL, NULL, &priv->bo);
	if (ret == 0) {
		ret = nouveau_bo_pin(priv->bo, domain, false);
		if (ret == 0) {
			ret = nouveau_bo_map(priv->bo);
			if (ret)
				nouveau_bo_unpin(priv->bo);
		}
		if (ret)
			nouveau_bo_ref(NULL, &priv->bo);
	}

	if (ret == 0)
		ret = nouveau_bo_new(&drm->client, 16 * priv->base.contexts, 0,
				     TTM_PL_FLAG_TT | TTM_PL_FLAG_UNCACHED, 0,
				     0, NULL, NULL, &priv->bo_gart);
	if (ret == 0) {
		ret = nouveau_bo_pin(priv->bo_gart, TTM_PL_FLAG_TT, false);
		if (ret == 0) {
			ret = nouveau_bo_map(priv->bo_gart);
			if (ret)
				nouveau_bo_unpin(priv->bo_gart);
		}
		if (ret)
			nouveau_bo_ref(NULL, &priv->bo_gart);
	}

	if (ret)
		nv84_fence_destroy(drm);
	return ret;
}<|MERGE_RESOLUTION|>--- conflicted
+++ resolved
@@ -142,10 +142,7 @@
 		ret = nouveau_bo_vma_add(priv->bo_gart, cli->vm,
 					&fctx->vma_gart);
 	}
-<<<<<<< HEAD
-=======
 	mutex_unlock(&priv->mutex);
->>>>>>> 786cc154
 
 	if (ret)
 		nv84_fence_context_del(chan);
