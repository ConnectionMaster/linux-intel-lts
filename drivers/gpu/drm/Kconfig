#
# Drm device configuration
#
# This driver provides support for the
# Direct Rendering Infrastructure (DRI) in XFree86 4.1.0 and higher.
#
menuconfig DRM
	tristate "Direct Rendering Manager (XFree86 4.1.0 and higher DRI support)"
	depends on (AGP || AGP=n) && !EMULATED_CMPXCHG && HAS_DMA
	select HDMI
	select FB_CMDLINE
	select I2C
	select I2C_ALGOBIT
	select DMA_SHARED_BUFFER
	select SYNC_FILE
	help
	  Kernel-level support for the Direct Rendering Infrastructure (DRI)
	  introduced in XFree86 4.0. If you say Y here, you need to select
	  the module that's right for your graphics card from the list below.
	  These modules provide support for synchronization, security, and
	  DMA transfers. Please see <http://dri.sourceforge.net/> for more
	  details.  You should also select and configure AGP
	  (/dev/agpgart) support if it is available for your platform.

config DRM_MIPI_DSI
	bool
	depends on DRM

config DRM_DP_AUX_CHARDEV
	bool "DRM DP AUX Interface"
	depends on DRM
	help
	  Choose this option to enable a /dev/drm_dp_auxN node that allows to
	  read and write values to arbitrary DPCD registers on the DP aux
	  channel.

config DRM_DEBUG_MM
	bool "Insert extra checks and debug info into the DRM range managers"
	default n
	depends on DRM=y
	depends on STACKTRACE_SUPPORT
	select STACKDEPOT
	help
	  Enable allocation tracking of memory manager and leak detection on
	  shutdown.

	  Recommended for driver developers only.

	  If in doubt, say "N".

config DRM_DEBUG_MM_SELFTEST
	tristate "kselftests for DRM range manager (struct drm_mm)"
	depends on DRM
	depends on DEBUG_KERNEL
	select PRIME_NUMBERS
	select DRM_LIB_RANDOM
	default n
	help
	  This option provides a kernel module that can be used to test
	  the DRM range manager (drm_mm) and its API. This option is not
	  useful for distributions or general kernels, but only for kernel
	  developers working on DRM and associated drivers.

	  If in doubt, say "N".

config DRM_KMS_HELPER
	tristate
	depends on DRM
	help
	  CRTC helpers for KMS drivers.

config DRM_KMS_FB_HELPER
	bool
	depends on DRM_KMS_HELPER
	select FB
	select FRAMEBUFFER_CONSOLE if !EXPERT
	select FRAMEBUFFER_CONSOLE_DETECT_PRIMARY if FRAMEBUFFER_CONSOLE
	select FB_SYS_FOPS
	select FB_SYS_FILLRECT
	select FB_SYS_COPYAREA
	select FB_SYS_IMAGEBLIT
	select FB_CFB_FILLRECT
	select FB_CFB_COPYAREA
	select FB_CFB_IMAGEBLIT
	select FB_DEFERRED_IO
	help
	  FBDEV helpers for KMS drivers.

config DRM_FBDEV_EMULATION
	bool "Enable legacy fbdev support for your modesetting driver"
	depends on DRM
	select DRM_KMS_HELPER
	select DRM_KMS_FB_HELPER
	default y
	help
	  Choose this option if you have a need for the legacy fbdev
	  support. Note that this support also provides the linux console
	  support on top of your modesetting driver.

	  If in doubt, say "Y".

config DRM_LOAD_EDID_FIRMWARE
	bool "Allow to specify an EDID data set instead of probing for it"
	depends on DRM_KMS_HELPER
	help
	  Say Y here, if you want to use EDID data to be loaded from the
	  /lib/firmware directory or one of the provided built-in
	  data sets. This may be necessary, if the graphics adapter or
	  monitor are unable to provide appropriate EDID data. Since this
	  feature is provided as a workaround for broken hardware, the
	  default case is N. Details and instructions how to build your own
	  EDID data are given in Documentation/EDID/HOWTO.txt.

config DRM_TTM
	tristate
	depends on DRM && MMU
	help
	  GPU memory management subsystem for devices with multiple
	  GPU memory types. Will be enabled automatically if a device driver
	  uses it.

config DRM_GEM_CMA_HELPER
	bool
	depends on DRM
	help
	  Choose this if you need the GEM CMA helper functions

config DRM_KMS_CMA_HELPER
	bool
	depends on DRM
	select DRM_GEM_CMA_HELPER
	select DRM_KMS_FB_HELPER
	select FB_SYS_FILLRECT
	select FB_SYS_COPYAREA
	select FB_SYS_IMAGEBLIT
	help
	  Choose this if you need the KMS CMA helper functions

config DRM_VM
	bool
	depends on DRM && MMU

source "drivers/gpu/drm/i2c/Kconfig"

source "drivers/gpu/drm/arm/Kconfig"

config DRM_RADEON
	tristate "ATI Radeon"
	depends on DRM && PCI && MMU
	select FW_LOADER
        select DRM_KMS_HELPER
        select DRM_TTM
	select POWER_SUPPLY
	select HWMON
	select BACKLIGHT_CLASS_DEVICE
	select BACKLIGHT_LCD_SUPPORT
	select INTERVAL_TREE
	help
	  Choose this option if you have an ATI Radeon graphics card.  There
	  are both PCI and AGP versions.  You don't need to choose this to
	  run the Radeon in plain VGA mode.

	  If M is selected, the module will be called radeon.

source "drivers/gpu/drm/radeon/Kconfig"

config DRM_AMDGPU
	tristate "AMD GPU"
	depends on DRM && PCI && MMU
	select FW_LOADER
        select DRM_KMS_HELPER
        select DRM_TTM
	select POWER_SUPPLY
	select HWMON
	select BACKLIGHT_CLASS_DEVICE
	select BACKLIGHT_LCD_SUPPORT
	select INTERVAL_TREE
	help
	  Choose this option if you have a recent AMD Radeon graphics card.

	  If M is selected, the module will be called amdgpu.

source "drivers/gpu/drm/amd/amdgpu/Kconfig"

source "drivers/gpu/drm/nouveau/Kconfig"

source "drivers/gpu/drm/i915/Kconfig"

config DRM_VGEM
	tristate "Virtual GEM provider"
	depends on DRM
	help
	  Choose this option to get a virtual graphics memory manager,
	  as used by Mesa's software renderer for enhanced performance.
	  If M is selected the module will be called vgem.


source "drivers/gpu/drm/exynos/Kconfig"

source "drivers/gpu/drm/rockchip/Kconfig"

source "drivers/gpu/drm/vmwgfx/Kconfig"

source "drivers/gpu/drm/gma500/Kconfig"

source "drivers/gpu/drm/udl/Kconfig"

source "drivers/gpu/drm/ast/Kconfig"

source "drivers/gpu/drm/mgag200/Kconfig"

source "drivers/gpu/drm/cirrus/Kconfig"

source "drivers/gpu/drm/armada/Kconfig"

source "drivers/gpu/drm/atmel-hlcdc/Kconfig"

source "drivers/gpu/drm/rcar-du/Kconfig"

source "drivers/gpu/drm/shmobile/Kconfig"

source "drivers/gpu/drm/sun4i/Kconfig"

source "drivers/gpu/drm/omapdrm/Kconfig"

source "drivers/gpu/drm/tilcdc/Kconfig"

source "drivers/gpu/drm/qxl/Kconfig"

source "drivers/gpu/drm/bochs/Kconfig"

source "drivers/gpu/drm/virtio/Kconfig"

source "drivers/gpu/drm/msm/Kconfig"

source "drivers/gpu/drm/fsl-dcu/Kconfig"

source "drivers/gpu/drm/tegra/Kconfig"

source "drivers/gpu/drm/panel/Kconfig"

source "drivers/gpu/drm/bridge/Kconfig"

source "drivers/gpu/drm/sti/Kconfig"

source "drivers/gpu/drm/amd/amdkfd/Kconfig"

source "drivers/gpu/drm/imx/Kconfig"

source "drivers/gpu/drm/vc4/Kconfig"

source "drivers/gpu/drm/etnaviv/Kconfig"

source "drivers/gpu/drm/arc/Kconfig"

source "drivers/gpu/drm/hisilicon/Kconfig"

source "drivers/gpu/drm/mediatek/Kconfig"

source "drivers/gpu/drm/zte/Kconfig"

source "drivers/gpu/drm/mxsfb/Kconfig"

source "drivers/gpu/drm/meson/Kconfig"

<<<<<<< HEAD
=======
source "drivers/gpu/drm/tinydrm/Kconfig"

>>>>>>> 786cc154
# Keep legacy drivers last

menuconfig DRM_LEGACY
	bool "Enable legacy drivers (DANGEROUS)"
	depends on DRM && MMU
	select DRM_VM
	help
	  Enable legacy DRI1 drivers. Those drivers expose unsafe and dangerous
	  APIs to user-space, which can be used to circumvent access
	  restrictions and other security measures. For backwards compatibility
	  those drivers are still available, but their use is highly
	  inadvisable and might harm your system.

	  You are recommended to use the safe modeset-only drivers instead, and
	  perform 3D emulation in user-space.

	  Unless you have strong reasons to go rogue, say "N".

if DRM_LEGACY

config DRM_TDFX
	tristate "3dfx Banshee/Voodoo3+"
	depends on DRM && PCI
	help
	  Choose this option if you have a 3dfx Banshee or Voodoo3 (or later),
	  graphics card.  If M is selected, the module will be called tdfx.

config DRM_R128
	tristate "ATI Rage 128"
	depends on DRM && PCI
	select FW_LOADER
	help
	  Choose this option if you have an ATI Rage 128 graphics card.  If M
	  is selected, the module will be called r128.  AGP support for
	  this card is strongly suggested (unless you have a PCI version).

config DRM_I810
	tristate "Intel I810"
	# !PREEMPT because of missing ioctl locking
	depends on DRM && AGP && AGP_INTEL && (!PREEMPT || BROKEN)
	help
	  Choose this option if you have an Intel I810 graphics card.  If M is
	  selected, the module will be called i810.  AGP support is required
	  for this driver to work.

config DRM_MGA
	tristate "Matrox g200/g400"
	depends on DRM && PCI
	select FW_LOADER
	help
	  Choose this option if you have a Matrox G200, G400 or G450 graphics
	  card.  If M is selected, the module will be called mga.  AGP
	  support is required for this driver to work.

config DRM_SIS
	tristate "SiS video cards"
	depends on DRM && AGP
	depends on FB_SIS || FB_SIS=n
	help
	  Choose this option if you have a SiS 630 or compatible video
	  chipset. If M is selected the module will be called sis. AGP
	  support is required for this driver to work.

config DRM_VIA
	tristate "Via unichrome video cards"
	depends on DRM && PCI
	help
	  Choose this option if you have a Via unichrome or compatible video
	  chipset. If M is selected the module will be called via.

config DRM_SAVAGE
	tristate "Savage video cards"
	depends on DRM && PCI
	help
	  Choose this option if you have a Savage3D/4/SuperSavage/Pro/Twister
	  chipset. If M is selected the module will be called savage.

endif # DRM_LEGACY

config DRM_LIB_RANDOM
	bool
	default n<|MERGE_RESOLUTION|>--- conflicted
+++ resolved
@@ -263,11 +263,8 @@
 
 source "drivers/gpu/drm/meson/Kconfig"
 
-<<<<<<< HEAD
-=======
 source "drivers/gpu/drm/tinydrm/Kconfig"
 
->>>>>>> 786cc154
 # Keep legacy drivers last
 
 menuconfig DRM_LEGACY
