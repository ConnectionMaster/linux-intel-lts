--- conflicted
+++ resolved
@@ -69,11 +69,8 @@
 		ttm_bo_reference(bo);
 		up_read(&vma->vm_mm->mmap_sem);
 		(void) dma_fence_wait(bo->moving, true);
-<<<<<<< HEAD
-=======
 		ttm_bo_unreserve(bo);
 		ttm_bo_unref(&bo);
->>>>>>> 786cc154
 		goto out_unlock;
 	}
 
