/*
 * GTT virtualization
 *
 * Copyright(c) 2011-2016 Intel Corporation. All rights reserved.
 *
 * Permission is hereby granted, free of charge, to any person obtaining a
 * copy of this software and associated documentation files (the "Software"),
 * to deal in the Software without restriction, including without limitation
 * the rights to use, copy, modify, merge, publish, distribute, sublicense,
 * and/or sell copies of the Software, and to permit persons to whom the
 * Software is furnished to do so, subject to the following conditions:
 *
 * The above copyright notice and this permission notice (including the next
 * paragraph) shall be included in all copies or substantial portions of the
 * Software.
 *
 * THE SOFTWARE IS PROVIDED "AS IS", WITHOUT WARRANTY OF ANY KIND, EXPRESS OR
 * IMPLIED, INCLUDING BUT NOT LIMITED TO THE WARRANTIES OF MERCHANTABILITY,
 * FITNESS FOR A PARTICULAR PURPOSE AND NONINFRINGEMENT.  IN NO EVENT SHALL
 * THE AUTHORS OR COPYRIGHT HOLDERS BE LIABLE FOR ANY CLAIM, DAMAGES OR OTHER
 * LIABILITY, WHETHER IN AN ACTION OF CONTRACT, TORT OR OTHERWISE, ARISING FROM,
 * OUT OF OR IN CONNECTION WITH THE SOFTWARE OR THE USE OR OTHER DEALINGS IN THE
 * SOFTWARE.
 *
 * Authors:
 *    Zhi Wang <zhi.a.wang@intel.com>
 *    Zhenyu Wang <zhenyuw@linux.intel.com>
 *    Xiao Zheng <xiao.zheng@intel.com>
 *
 * Contributors:
 *    Min He <min.he@intel.com>
 *    Bing Niu <bing.niu@intel.com>
 *
 */

#include "i915_drv.h"
#include "gvt.h"
#include "i915_pvinfo.h"
#include "trace.h"

#if defined(VERBOSE_DEBUG)
#define gvt_vdbg_mm(fmt, args...) gvt_dbg_mm(fmt, ##args)
#else
#define gvt_vdbg_mm(fmt, args...)
#endif

static bool enable_out_of_sync = true;
<<<<<<< HEAD
static int preallocated_oos_pages = 8192;
=======
static int preallocated_oos_pages = 2048;
>>>>>>> ee383eea

/*
 * validate a gm address and related range size,
 * translate it to host gm address
 */
bool intel_gvt_ggtt_validate_range(struct intel_vgpu *vgpu, u64 addr, u32 size)
{
	if ((!vgpu_gmadr_is_valid(vgpu, addr)) || (size
			&& !vgpu_gmadr_is_valid(vgpu, addr + size - 1))) {
		gvt_vgpu_err("invalid range gmadr 0x%llx size 0x%x\n",
				addr, size);
		return false;
	}
	return true;
}

/* translate a guest gmadr to host gmadr */
int intel_gvt_ggtt_gmadr_g2h(struct intel_vgpu *vgpu, u64 g_addr, u64 *h_addr)
{
	if (WARN(!vgpu_gmadr_is_valid(vgpu, g_addr),
		 "invalid guest gmadr %llx\n", g_addr))
		return -EACCES;

	if (vgpu_gmadr_is_aperture(vgpu, g_addr))
		*h_addr = vgpu_aperture_gmadr_base(vgpu)
			  + (g_addr - vgpu_aperture_offset(vgpu));
	else
		*h_addr = vgpu_hidden_gmadr_base(vgpu)
			  + (g_addr - vgpu_hidden_offset(vgpu));
	return 0;
}

/* translate a host gmadr to guest gmadr */
int intel_gvt_ggtt_gmadr_h2g(struct intel_vgpu *vgpu, u64 h_addr, u64 *g_addr)
{
	if (WARN(!gvt_gmadr_is_valid(vgpu->gvt, h_addr),
		 "invalid host gmadr %llx\n", h_addr))
		return -EACCES;

	if (gvt_gmadr_is_aperture(vgpu->gvt, h_addr))
		*g_addr = vgpu_aperture_gmadr_base(vgpu)
			+ (h_addr - gvt_aperture_gmadr_base(vgpu->gvt));
	else
		*g_addr = vgpu_hidden_gmadr_base(vgpu)
			+ (h_addr - gvt_hidden_gmadr_base(vgpu->gvt));
	return 0;
}

int intel_gvt_ggtt_index_g2h(struct intel_vgpu *vgpu, unsigned long g_index,
			     unsigned long *h_index)
{
	u64 h_addr;
	int ret;

	ret = intel_gvt_ggtt_gmadr_g2h(vgpu, g_index << I915_GTT_PAGE_SHIFT,
				       &h_addr);
	if (ret)
		return ret;

	*h_index = h_addr >> I915_GTT_PAGE_SHIFT;
	return 0;
}

int intel_gvt_ggtt_h2g_index(struct intel_vgpu *vgpu, unsigned long h_index,
			     unsigned long *g_index)
{
	u64 g_addr;
	int ret;

	ret = intel_gvt_ggtt_gmadr_h2g(vgpu, h_index << I915_GTT_PAGE_SHIFT,
				       &g_addr);
	if (ret)
		return ret;

	*g_index = g_addr >> I915_GTT_PAGE_SHIFT;
	return 0;
}

#define gtt_type_is_entry(type) \
	(type > GTT_TYPE_INVALID && type < GTT_TYPE_PPGTT_ENTRY \
	 && type != GTT_TYPE_PPGTT_PTE_ENTRY \
	 && type != GTT_TYPE_PPGTT_ROOT_ENTRY)

#define gtt_type_is_pt(type) \
	(type >= GTT_TYPE_PPGTT_PTE_PT && type < GTT_TYPE_MAX)

#define gtt_type_is_pte_pt(type) \
	(type == GTT_TYPE_PPGTT_PTE_PT)

#define gtt_type_is_root_pointer(type) \
	(gtt_type_is_entry(type) && type > GTT_TYPE_PPGTT_ROOT_ENTRY)

#define gtt_init_entry(e, t, p, v) do { \
	(e)->type = t; \
	(e)->pdev = p; \
	memcpy(&(e)->val64, &v, sizeof(v)); \
} while (0)

/*
 * Mappings between GTT_TYPE* enumerations.
 * Following information can be found according to the given type:
 * - type of next level page table
 * - type of entry inside this level page table
 * - type of entry with PSE set
 *
 * If the given type doesn't have such a kind of information,
 * e.g. give a l4 root entry type, then request to get its PSE type,
 * give a PTE page table type, then request to get its next level page
 * table type, as we know l4 root entry doesn't have a PSE bit,
 * and a PTE page table doesn't have a next level page table type,
 * GTT_TYPE_INVALID will be returned. This is useful when traversing a
 * page table.
 */

struct gtt_type_table_entry {
	int entry_type;
	int pt_type;
	int next_pt_type;
	int pse_entry_type;
};

#define GTT_TYPE_TABLE_ENTRY(type, e_type, cpt_type, npt_type, pse_type) \
	[type] = { \
		.entry_type = e_type, \
		.pt_type = cpt_type, \
		.next_pt_type = npt_type, \
		.pse_entry_type = pse_type, \
	}

static struct gtt_type_table_entry gtt_type_table[] = {
	GTT_TYPE_TABLE_ENTRY(GTT_TYPE_PPGTT_ROOT_L4_ENTRY,
			GTT_TYPE_PPGTT_ROOT_L4_ENTRY,
			GTT_TYPE_INVALID,
			GTT_TYPE_PPGTT_PML4_PT,
			GTT_TYPE_INVALID),
	GTT_TYPE_TABLE_ENTRY(GTT_TYPE_PPGTT_PML4_PT,
			GTT_TYPE_PPGTT_PML4_ENTRY,
			GTT_TYPE_PPGTT_PML4_PT,
			GTT_TYPE_PPGTT_PDP_PT,
			GTT_TYPE_INVALID),
	GTT_TYPE_TABLE_ENTRY(GTT_TYPE_PPGTT_PML4_ENTRY,
			GTT_TYPE_PPGTT_PML4_ENTRY,
			GTT_TYPE_PPGTT_PML4_PT,
			GTT_TYPE_PPGTT_PDP_PT,
			GTT_TYPE_INVALID),
	GTT_TYPE_TABLE_ENTRY(GTT_TYPE_PPGTT_PDP_PT,
			GTT_TYPE_PPGTT_PDP_ENTRY,
			GTT_TYPE_PPGTT_PDP_PT,
			GTT_TYPE_PPGTT_PDE_PT,
			GTT_TYPE_PPGTT_PTE_1G_ENTRY),
	GTT_TYPE_TABLE_ENTRY(GTT_TYPE_PPGTT_ROOT_L3_ENTRY,
			GTT_TYPE_PPGTT_ROOT_L3_ENTRY,
			GTT_TYPE_INVALID,
			GTT_TYPE_PPGTT_PDE_PT,
			GTT_TYPE_PPGTT_PTE_1G_ENTRY),
	GTT_TYPE_TABLE_ENTRY(GTT_TYPE_PPGTT_PDP_ENTRY,
			GTT_TYPE_PPGTT_PDP_ENTRY,
			GTT_TYPE_PPGTT_PDP_PT,
			GTT_TYPE_PPGTT_PDE_PT,
			GTT_TYPE_PPGTT_PTE_1G_ENTRY),
	GTT_TYPE_TABLE_ENTRY(GTT_TYPE_PPGTT_PDE_PT,
			GTT_TYPE_PPGTT_PDE_ENTRY,
			GTT_TYPE_PPGTT_PDE_PT,
			GTT_TYPE_PPGTT_PTE_PT,
			GTT_TYPE_PPGTT_PTE_2M_ENTRY),
	GTT_TYPE_TABLE_ENTRY(GTT_TYPE_PPGTT_PDE_ENTRY,
			GTT_TYPE_PPGTT_PDE_ENTRY,
			GTT_TYPE_PPGTT_PDE_PT,
			GTT_TYPE_PPGTT_PTE_PT,
			GTT_TYPE_PPGTT_PTE_2M_ENTRY),
	/* We take IPS bit as 'PSE' for PTE level. */
	GTT_TYPE_TABLE_ENTRY(GTT_TYPE_PPGTT_PTE_PT,
			GTT_TYPE_PPGTT_PTE_4K_ENTRY,
			GTT_TYPE_PPGTT_PTE_PT,
			GTT_TYPE_INVALID,
			GTT_TYPE_PPGTT_PTE_64K_ENTRY),
	GTT_TYPE_TABLE_ENTRY(GTT_TYPE_PPGTT_PTE_4K_ENTRY,
			GTT_TYPE_PPGTT_PTE_4K_ENTRY,
			GTT_TYPE_PPGTT_PTE_PT,
			GTT_TYPE_INVALID,
			GTT_TYPE_PPGTT_PTE_64K_ENTRY),
	GTT_TYPE_TABLE_ENTRY(GTT_TYPE_PPGTT_PTE_64K_ENTRY,
			GTT_TYPE_PPGTT_PTE_4K_ENTRY,
			GTT_TYPE_PPGTT_PTE_PT,
			GTT_TYPE_INVALID,
			GTT_TYPE_PPGTT_PTE_64K_ENTRY),
	GTT_TYPE_TABLE_ENTRY(GTT_TYPE_PPGTT_PTE_2M_ENTRY,
			GTT_TYPE_PPGTT_PDE_ENTRY,
			GTT_TYPE_PPGTT_PDE_PT,
			GTT_TYPE_INVALID,
			GTT_TYPE_PPGTT_PTE_2M_ENTRY),
	GTT_TYPE_TABLE_ENTRY(GTT_TYPE_PPGTT_PTE_1G_ENTRY,
			GTT_TYPE_PPGTT_PDP_ENTRY,
			GTT_TYPE_PPGTT_PDP_PT,
			GTT_TYPE_INVALID,
			GTT_TYPE_PPGTT_PTE_1G_ENTRY),
	GTT_TYPE_TABLE_ENTRY(GTT_TYPE_GGTT_PTE,
			GTT_TYPE_GGTT_PTE,
			GTT_TYPE_INVALID,
			GTT_TYPE_INVALID,
			GTT_TYPE_INVALID),
};

static inline int get_next_pt_type(int type)
{
	return gtt_type_table[type].next_pt_type;
}

static inline int get_pt_type(int type)
{
	return gtt_type_table[type].pt_type;
}

static inline int get_entry_type(int type)
{
	return gtt_type_table[type].entry_type;
}

static inline int get_pse_type(int type)
{
	return gtt_type_table[type].pse_entry_type;
}

static u64 read_pte64(struct drm_i915_private *dev_priv, unsigned long index)
{
	void __iomem *addr = (gen8_pte_t __iomem *)dev_priv->ggtt.gsm + index;

	return readq(addr);
}

static void ggtt_invalidate(struct drm_i915_private *dev_priv)
{
	mmio_hw_access_pre(dev_priv);
	I915_WRITE(GFX_FLSH_CNTL_GEN6, GFX_FLSH_CNTL_EN);
	mmio_hw_access_post(dev_priv);
}

static void write_pte64(struct drm_i915_private *dev_priv,
		unsigned long index, u64 pte)
{
	void __iomem *addr = (gen8_pte_t __iomem *)dev_priv->ggtt.gsm + index;

	writeq(pte, addr);
}

static inline int gtt_get_entry64(void *pt,
		struct intel_gvt_gtt_entry *e,
		unsigned long index, bool hypervisor_access, unsigned long gpa,
		struct intel_vgpu *vgpu)
{
	const struct intel_gvt_device_info *info = &vgpu->gvt->device_info;
	int ret;

	if (WARN_ON(info->gtt_entry_size != 8))
		return -EINVAL;

	if (hypervisor_access) {
		if (vgpu->ge_cache_enable && vgpu->cached_guest_entry) {
			if (index == 0) {
				ret = intel_gvt_hypervisor_read_gpa(vgpu, gpa,
				      vgpu->cached_guest_entry,
				      I915_GTT_PAGE_SIZE);
				if (WARN_ON(ret))
					return ret;
			}
			e->val64 = *(vgpu->cached_guest_entry + index);
			return 0;
		}

		ret = intel_gvt_hypervisor_read_gpa(vgpu, gpa +
				(index << info->gtt_entry_size_shift),
				&e->val64, 8);
		if (WARN_ON(ret))
			return ret;
	} else if (!pt) {
		e->val64 = read_pte64(vgpu->gvt->dev_priv, index);
	} else {
		e->val64 = *((u64 *)pt + index);
	}
	return 0;
}

static inline int gtt_set_entry64(void *pt,
		struct intel_gvt_gtt_entry *e,
		unsigned long index, bool hypervisor_access, unsigned long gpa,
		struct intel_vgpu *vgpu)
{
	const struct intel_gvt_device_info *info = &vgpu->gvt->device_info;
	int ret;

	if (WARN_ON(info->gtt_entry_size != 8))
		return -EINVAL;

	if (hypervisor_access) {
		ret = intel_gvt_hypervisor_write_gpa(vgpu, gpa +
				(index << info->gtt_entry_size_shift),
				&e->val64, 8);
		if (WARN_ON(ret))
			return ret;
	} else if (!pt) {
		write_pte64(vgpu->gvt->dev_priv, index, e->val64);
	} else {
		*((u64 *)pt + index) = e->val64;
	}
	return 0;
}

#define GTT_HAW 46

#define ADDR_1G_MASK	GENMASK_ULL(GTT_HAW - 1, 30)
#define ADDR_2M_MASK	GENMASK_ULL(GTT_HAW - 1, 21)
#define ADDR_64K_MASK	GENMASK_ULL(GTT_HAW - 1, 16)
#define ADDR_4K_MASK	GENMASK_ULL(GTT_HAW - 1, 12)

#define GTT_SPTE_FLAG_MASK GENMASK_ULL(62, 52)
#define GTT_SPTE_FLAG_64K_SPLITED BIT(52) /* splited 64K gtt entry */

#define GTT_64K_PTE_STRIDE 16

static unsigned long gen8_gtt_get_pfn(struct intel_gvt_gtt_entry *e)
{
	unsigned long pfn;

	if (e->type == GTT_TYPE_PPGTT_PTE_1G_ENTRY)
		pfn = (e->val64 & ADDR_1G_MASK) >> PAGE_SHIFT;
	else if (e->type == GTT_TYPE_PPGTT_PTE_2M_ENTRY)
		pfn = (e->val64 & ADDR_2M_MASK) >> PAGE_SHIFT;
	else if (e->type == GTT_TYPE_PPGTT_PTE_64K_ENTRY)
		pfn = (e->val64 & ADDR_64K_MASK) >> PAGE_SHIFT;
	else
		pfn = (e->val64 & ADDR_4K_MASK) >> PAGE_SHIFT;
	return pfn;
}

static void gen8_gtt_set_pfn(struct intel_gvt_gtt_entry *e, unsigned long pfn)
{
	if (e->type == GTT_TYPE_PPGTT_PTE_1G_ENTRY) {
		e->val64 &= ~ADDR_1G_MASK;
		pfn &= (ADDR_1G_MASK >> PAGE_SHIFT);
	} else if (e->type == GTT_TYPE_PPGTT_PTE_2M_ENTRY) {
		e->val64 &= ~ADDR_2M_MASK;
		pfn &= (ADDR_2M_MASK >> PAGE_SHIFT);
	} else if (e->type == GTT_TYPE_PPGTT_PTE_64K_ENTRY) {
		e->val64 &= ~ADDR_64K_MASK;
		pfn &= (ADDR_64K_MASK >> PAGE_SHIFT);
	} else {
		e->val64 &= ~ADDR_4K_MASK;
		pfn &= (ADDR_4K_MASK >> PAGE_SHIFT);
	}

	e->val64 |= (pfn << PAGE_SHIFT);
}

static bool gen8_gtt_test_pse(struct intel_gvt_gtt_entry *e)
{
	return !!(e->val64 & _PAGE_PSE);
}

static void gen8_gtt_clear_pse(struct intel_gvt_gtt_entry *e)
{
	if (gen8_gtt_test_pse(e)) {
		switch (e->type) {
		case GTT_TYPE_PPGTT_PTE_2M_ENTRY:
			e->val64 &= ~_PAGE_PSE;
			e->type = GTT_TYPE_PPGTT_PDE_ENTRY;
			break;
		case GTT_TYPE_PPGTT_PTE_1G_ENTRY:
			e->type = GTT_TYPE_PPGTT_PDP_ENTRY;
			e->val64 &= ~_PAGE_PSE;
			break;
		default:
			WARN_ON(1);
		}
	}
}

static bool gen8_gtt_test_ips(struct intel_gvt_gtt_entry *e)
{
	if (GEM_WARN_ON(e->type != GTT_TYPE_PPGTT_PDE_ENTRY))
		return false;

	return !!(e->val64 & GEN8_PDE_IPS_64K);
}

static void gen8_gtt_clear_ips(struct intel_gvt_gtt_entry *e)
{
	if (GEM_WARN_ON(e->type != GTT_TYPE_PPGTT_PDE_ENTRY))
		return;

	e->val64 &= ~GEN8_PDE_IPS_64K;
}

static bool gen8_gtt_test_present(struct intel_gvt_gtt_entry *e)
{
	/*
	 * i915 writes PDP root pointer registers without present bit,
	 * it also works, so we need to treat root pointer entry
	 * specifically.
	 */
	if (e->type == GTT_TYPE_PPGTT_ROOT_L3_ENTRY
			|| e->type == GTT_TYPE_PPGTT_ROOT_L4_ENTRY)
		return (e->val64 != 0);
	else
		return (e->val64 & _PAGE_PRESENT);
}

static void gtt_entry_clear_present(struct intel_gvt_gtt_entry *e)
{
	e->val64 &= ~_PAGE_PRESENT;
}

static void gtt_entry_set_present(struct intel_gvt_gtt_entry *e)
{
	e->val64 |= _PAGE_PRESENT;
}

static bool gen8_gtt_test_64k_splited(struct intel_gvt_gtt_entry *e)
{
	return !!(e->val64 & GTT_SPTE_FLAG_64K_SPLITED);
}

static void gen8_gtt_set_64k_splited(struct intel_gvt_gtt_entry *e)
{
	e->val64 |= GTT_SPTE_FLAG_64K_SPLITED;
}

static void gen8_gtt_clear_64k_splited(struct intel_gvt_gtt_entry *e)
{
	e->val64 &= ~GTT_SPTE_FLAG_64K_SPLITED;
}

/*
 * Per-platform GMA routines.
 */
static unsigned long gma_to_ggtt_pte_index(unsigned long gma)
{
	unsigned long x = (gma >> I915_GTT_PAGE_SHIFT);

	trace_gma_index(__func__, gma, x);
	return x;
}

#define DEFINE_PPGTT_GMA_TO_INDEX(prefix, ename, exp) \
static unsigned long prefix##_gma_to_##ename##_index(unsigned long gma) \
{ \
	unsigned long x = (exp); \
	trace_gma_index(__func__, gma, x); \
	return x; \
}

DEFINE_PPGTT_GMA_TO_INDEX(gen8, pte, (gma >> 12 & 0x1ff));
DEFINE_PPGTT_GMA_TO_INDEX(gen8, pde, (gma >> 21 & 0x1ff));
DEFINE_PPGTT_GMA_TO_INDEX(gen8, l3_pdp, (gma >> 30 & 0x3));
DEFINE_PPGTT_GMA_TO_INDEX(gen8, l4_pdp, (gma >> 30 & 0x1ff));
DEFINE_PPGTT_GMA_TO_INDEX(gen8, pml4, (gma >> 39 & 0x1ff));

static struct intel_gvt_gtt_pte_ops gen8_gtt_pte_ops = {
	.get_entry = gtt_get_entry64,
	.set_entry = gtt_set_entry64,
	.clear_present = gtt_entry_clear_present,
	.set_present = gtt_entry_set_present,
	.test_present = gen8_gtt_test_present,
	.test_pse = gen8_gtt_test_pse,
	.clear_pse = gen8_gtt_clear_pse,
	.clear_ips = gen8_gtt_clear_ips,
	.test_ips = gen8_gtt_test_ips,
	.clear_64k_splited = gen8_gtt_clear_64k_splited,
	.set_64k_splited = gen8_gtt_set_64k_splited,
	.test_64k_splited = gen8_gtt_test_64k_splited,
	.get_pfn = gen8_gtt_get_pfn,
	.set_pfn = gen8_gtt_set_pfn,
};

static struct intel_gvt_gtt_gma_ops gen8_gtt_gma_ops = {
	.gma_to_ggtt_pte_index = gma_to_ggtt_pte_index,
	.gma_to_pte_index = gen8_gma_to_pte_index,
	.gma_to_pde_index = gen8_gma_to_pde_index,
	.gma_to_l3_pdp_index = gen8_gma_to_l3_pdp_index,
	.gma_to_l4_pdp_index = gen8_gma_to_l4_pdp_index,
	.gma_to_pml4_index = gen8_gma_to_pml4_index,
};

/* Update entry type per pse and ips bit. */
static void update_entry_type_for_real(struct intel_gvt_gtt_pte_ops *pte_ops,
	struct intel_gvt_gtt_entry *entry, bool ips)
{
	switch (entry->type) {
	case GTT_TYPE_PPGTT_PDE_ENTRY:
	case GTT_TYPE_PPGTT_PDP_ENTRY:
		if (pte_ops->test_pse(entry))
			entry->type = get_pse_type(entry->type);
		break;
	case GTT_TYPE_PPGTT_PTE_4K_ENTRY:
		if (ips)
			entry->type = get_pse_type(entry->type);
		break;
	default:
		GEM_BUG_ON(!gtt_type_is_entry(entry->type));
	}

	GEM_BUG_ON(entry->type == GTT_TYPE_INVALID);
}

/*
 * MM helpers.
 */
static void _ppgtt_get_root_entry(struct intel_vgpu_mm *mm,
		struct intel_gvt_gtt_entry *entry, unsigned long index,
		bool guest)
{
	struct intel_gvt_gtt_pte_ops *pte_ops = mm->vgpu->gvt->gtt.pte_ops;

	GEM_BUG_ON(mm->type != INTEL_GVT_MM_PPGTT);

	entry->type = mm->ppgtt_mm.root_entry_type;
	pte_ops->get_entry(guest ? mm->ppgtt_mm.guest_pdps :
			   mm->ppgtt_mm.shadow_pdps,
			   entry, index, false, 0, mm->vgpu);
	update_entry_type_for_real(pte_ops, entry, false);
}

static inline void ppgtt_get_guest_root_entry(struct intel_vgpu_mm *mm,
		struct intel_gvt_gtt_entry *entry, unsigned long index)
{
	_ppgtt_get_root_entry(mm, entry, index, true);
}

static inline void ppgtt_get_shadow_root_entry(struct intel_vgpu_mm *mm,
		struct intel_gvt_gtt_entry *entry, unsigned long index)
{
	_ppgtt_get_root_entry(mm, entry, index, false);
}

static void _ppgtt_set_root_entry(struct intel_vgpu_mm *mm,
		struct intel_gvt_gtt_entry *entry, unsigned long index,
		bool guest)
{
	struct intel_gvt_gtt_pte_ops *pte_ops = mm->vgpu->gvt->gtt.pte_ops;

	pte_ops->set_entry(guest ? mm->ppgtt_mm.guest_pdps :
			   mm->ppgtt_mm.shadow_pdps,
			   entry, index, false, 0, mm->vgpu);
}

static inline void ppgtt_set_guest_root_entry(struct intel_vgpu_mm *mm,
		struct intel_gvt_gtt_entry *entry, unsigned long index)
{
	_ppgtt_set_root_entry(mm, entry, index, true);
}

static inline void ppgtt_set_shadow_root_entry(struct intel_vgpu_mm *mm,
		struct intel_gvt_gtt_entry *entry, unsigned long index)
{
	_ppgtt_set_root_entry(mm, entry, index, false);
}

static void ggtt_get_guest_entry(struct intel_vgpu_mm *mm,
		struct intel_gvt_gtt_entry *entry, unsigned long index)
{
	struct intel_gvt_gtt_pte_ops *pte_ops = mm->vgpu->gvt->gtt.pte_ops;

	GEM_BUG_ON(mm->type != INTEL_GVT_MM_GGTT);

	entry->type = GTT_TYPE_GGTT_PTE;
	pte_ops->get_entry(mm->ggtt_mm.virtual_ggtt, entry, index,
			   false, 0, mm->vgpu);
}

static void ggtt_set_guest_entry(struct intel_vgpu_mm *mm,
		struct intel_gvt_gtt_entry *entry, unsigned long index)
{
	struct intel_gvt_gtt_pte_ops *pte_ops = mm->vgpu->gvt->gtt.pte_ops;

	GEM_BUG_ON(mm->type != INTEL_GVT_MM_GGTT);

	pte_ops->set_entry(mm->ggtt_mm.virtual_ggtt, entry, index,
			   false, 0, mm->vgpu);
}

static void ggtt_get_host_entry(struct intel_vgpu_mm *mm,
		struct intel_gvt_gtt_entry *entry, unsigned long index)
{
	struct intel_gvt_gtt_pte_ops *pte_ops = mm->vgpu->gvt->gtt.pte_ops;

	GEM_BUG_ON(mm->type != INTEL_GVT_MM_GGTT);

	pte_ops->get_entry(NULL, entry, index, false, 0, mm->vgpu);
}

static void ggtt_set_host_entry(struct intel_vgpu_mm *mm,
		struct intel_gvt_gtt_entry *entry, unsigned long index)
{
	struct intel_gvt_gtt_pte_ops *pte_ops = mm->vgpu->gvt->gtt.pte_ops;

	GEM_BUG_ON(mm->type != INTEL_GVT_MM_GGTT);

	pte_ops->set_entry(NULL, entry, index, false, 0, mm->vgpu);
}

/*
 * PPGTT shadow page table helpers.
 */
static inline int ppgtt_spt_get_entry(
		struct intel_vgpu_ppgtt_spt *spt,
		void *page_table, int type,
		struct intel_gvt_gtt_entry *e, unsigned long index,
		bool guest)
{
	struct intel_gvt *gvt = spt->vgpu->gvt;
	struct intel_gvt_gtt_pte_ops *ops = gvt->gtt.pte_ops;
	int ret;

	e->type = get_entry_type(type);

	if (WARN(!gtt_type_is_entry(e->type), "invalid entry type\n"))
		return -EINVAL;

	ret = ops->get_entry(page_table, e, index, guest,
			spt->guest_page.gfn << I915_GTT_PAGE_SHIFT,
			spt->vgpu);
	if (ret)
		return ret;

	update_entry_type_for_real(ops, e, guest ?
				   spt->guest_page.pde_ips : false);

	gvt_vdbg_mm("read ppgtt entry, spt type %d, entry type %d, index %lu, value %llx\n",
		    type, e->type, index, e->val64);
	return 0;
}

static inline int ppgtt_spt_set_entry(
		struct intel_vgpu_ppgtt_spt *spt,
		void *page_table, int type,
		struct intel_gvt_gtt_entry *e, unsigned long index,
		bool guest)
{
	struct intel_gvt *gvt = spt->vgpu->gvt;
	struct intel_gvt_gtt_pte_ops *ops = gvt->gtt.pte_ops;

	if (WARN(!gtt_type_is_entry(e->type), "invalid entry type\n"))
		return -EINVAL;

	gvt_vdbg_mm("set ppgtt entry, spt type %d, entry type %d, index %lu, value %llx\n",
		    type, e->type, index, e->val64);

	return ops->set_entry(page_table, e, index, guest,
			spt->guest_page.gfn << I915_GTT_PAGE_SHIFT,
			spt->vgpu);
}

#define ppgtt_get_guest_entry(spt, e, index) \
	ppgtt_spt_get_entry(spt, NULL, \
		spt->guest_page.type, e, index, true)

#define ppgtt_set_guest_entry(spt, e, index) \
	ppgtt_spt_set_entry(spt, NULL, \
		spt->guest_page.type, e, index, true)

#define ppgtt_get_shadow_entry(spt, e, index) \
	ppgtt_spt_get_entry(spt, spt->shadow_page.vaddr, \
		spt->shadow_page.type, e, index, false)

#define ppgtt_set_shadow_entry(spt, e, index) \
	ppgtt_spt_set_entry(spt, spt->shadow_page.vaddr, \
		spt->shadow_page.type, e, index, false)

static void *alloc_spt(gfp_t gfp_mask)
{
	struct intel_vgpu_ppgtt_spt *spt;

	spt = kzalloc(sizeof(*spt), gfp_mask);
	if (!spt)
		return NULL;

	spt->shadow_page.page = alloc_page(gfp_mask);
	if (!spt->shadow_page.page) {
		kfree(spt);
		return NULL;
	}
	return spt;
}

static void free_spt(struct intel_vgpu_ppgtt_spt *spt)
{
	__free_page(spt->shadow_page.page);
	kfree(spt);
}

static int detach_oos_page(struct intel_vgpu *vgpu,
		struct intel_vgpu_oos_page *oos_page);

static void ppgtt_free_spt(struct intel_vgpu_ppgtt_spt *spt)
{
	struct device *kdev = &spt->vgpu->gvt->dev_priv->drm.pdev->dev;

	trace_spt_free(spt->vgpu->id, spt, spt->guest_page.type);

	dma_unmap_page(kdev, spt->shadow_page.mfn << I915_GTT_PAGE_SHIFT, 4096,
		       PCI_DMA_BIDIRECTIONAL);

	radix_tree_delete(&spt->vgpu->gtt.spt_tree, spt->shadow_page.mfn);

	if (spt->guest_page.gfn) {
		if (spt->guest_page.oos_page)
			detach_oos_page(spt->vgpu, spt->guest_page.oos_page);

		intel_vgpu_unregister_page_track(spt->vgpu, spt->guest_page.gfn);
	}

	list_del_init(&spt->post_shadow_list);
	free_spt(spt);
}

static void ppgtt_free_all_spt(struct intel_vgpu *vgpu)
{
	struct intel_vgpu_ppgtt_spt *spt;
	struct radix_tree_iter iter;
	void **slot;

	radix_tree_for_each_slot(slot, &vgpu->gtt.spt_tree, &iter, 0) {
		spt = radix_tree_deref_slot(slot);
		ppgtt_free_spt(spt);
	}
}

static int ppgtt_handle_guest_write_page_table_bytes(
		struct intel_vgpu_ppgtt_spt *spt,
		u64 pa, void *p_data, int bytes);

static int ppgtt_write_protection_handler(
		struct intel_vgpu_page_track *page_track,
		u64 gpa, void *data, int bytes)
{
	struct intel_vgpu_ppgtt_spt *spt = page_track->priv_data;

	int ret;

	if (bytes != 4 && bytes != 8)
		return -EINVAL;

	ret = ppgtt_handle_guest_write_page_table_bytes(spt, gpa, data, bytes);
	if (ret)
		return ret;
	return ret;
}

/* Find a spt by guest gfn. */
static struct intel_vgpu_ppgtt_spt *intel_vgpu_find_spt_by_gfn(
		struct intel_vgpu *vgpu, unsigned long gfn)
{
	struct intel_vgpu_page_track *track;

	track = intel_vgpu_find_page_track(vgpu, gfn);
	if (track && track->handler == ppgtt_write_protection_handler)
		return track->priv_data;

	return NULL;
}

/* Find the spt by shadow page mfn. */
static inline struct intel_vgpu_ppgtt_spt *intel_vgpu_find_spt_by_mfn(
		struct intel_vgpu *vgpu, unsigned long mfn)
{
	return radix_tree_lookup(&vgpu->gtt.spt_tree, mfn);
}

static int reclaim_one_ppgtt_mm(struct intel_gvt *gvt);

/* Allocate shadow page table without guest page. */
static struct intel_vgpu_ppgtt_spt *ppgtt_alloc_spt(
		struct intel_vgpu *vgpu, intel_gvt_gtt_type_t type)
{
	struct device *kdev = &vgpu->gvt->dev_priv->drm.pdev->dev;
	struct intel_vgpu_ppgtt_spt *spt = NULL;
	dma_addr_t daddr;
	int ret;

retry:
	spt = alloc_spt(GFP_KERNEL | __GFP_ZERO);
	if (!spt) {
		if (reclaim_one_ppgtt_mm(vgpu->gvt))
			goto retry;

		gvt_vgpu_err("fail to allocate ppgtt shadow page\n");
		return ERR_PTR(-ENOMEM);
	}

	spt->vgpu = vgpu;
	atomic_set(&spt->refcount, 1);
	INIT_LIST_HEAD(&spt->post_shadow_list);

	/*
	 * Init shadow_page.
	 */
	spt->shadow_page.type = type;
	daddr = dma_map_page(kdev, spt->shadow_page.page,
			     0, 4096, PCI_DMA_BIDIRECTIONAL);
	if (dma_mapping_error(kdev, daddr)) {
		gvt_vgpu_err("fail to map dma addr\n");
		ret = -EINVAL;
		goto err_free_spt;
	}
	spt->shadow_page.vaddr = page_address(spt->shadow_page.page);
	spt->shadow_page.mfn = daddr >> I915_GTT_PAGE_SHIFT;

	ret = radix_tree_insert(&vgpu->gtt.spt_tree, spt->shadow_page.mfn, spt);
	if (ret)
		goto err_unmap_dma;

	return spt;

err_unmap_dma:
	dma_unmap_page(kdev, daddr, PAGE_SIZE, PCI_DMA_BIDIRECTIONAL);
err_free_spt:
	free_spt(spt);
	return ERR_PTR(ret);
}

/* Allocate shadow page table associated with specific gfn. */
static struct intel_vgpu_ppgtt_spt *ppgtt_alloc_spt_gfn(
		struct intel_vgpu *vgpu, intel_gvt_gtt_type_t type,
		unsigned long gfn, bool guest_pde_ips)
{
	struct intel_vgpu_ppgtt_spt *spt;
	int ret;

	spt = ppgtt_alloc_spt(vgpu, type);
	if (IS_ERR(spt))
		return spt;

	/*
	 * Init guest_page.
	 */
	ret = intel_vgpu_register_page_track(vgpu, gfn,
			ppgtt_write_protection_handler, spt);
	if (ret) {
		ppgtt_free_spt(spt);
		return ERR_PTR(ret);
	}

	spt->guest_page.type = type;
	spt->guest_page.gfn = gfn;
	spt->guest_page.pde_ips = guest_pde_ips;

	trace_spt_alloc(vgpu->id, spt, type, spt->shadow_page.mfn, gfn);

	return spt;
}

#define pt_entry_size_shift(spt) \
	((spt)->vgpu->gvt->device_info.gtt_entry_size_shift)

#define pt_entries(spt) \
	(I915_GTT_PAGE_SIZE >> pt_entry_size_shift(spt))

#define for_each_present_guest_entry(spt, e, i) \
	for (i = 0; i < pt_entries(spt); \
	     i += spt->guest_page.pde_ips ? GTT_64K_PTE_STRIDE : 1) \
		if (!ppgtt_get_guest_entry(spt, e, i) && \
		    spt->vgpu->gvt->gtt.pte_ops->test_present(e))

#define for_each_present_shadow_entry(spt, e, i) \
	for (i = 0; i < pt_entries(spt); \
	     i += spt->shadow_page.pde_ips ? GTT_64K_PTE_STRIDE : 1) \
		if (!ppgtt_get_shadow_entry(spt, e, i) && \
		    spt->vgpu->gvt->gtt.pte_ops->test_present(e))

#define for_each_shadow_entry(spt, e, i) \
	for (i = 0; i < pt_entries(spt); \
	     i += (spt->shadow_page.pde_ips ? GTT_64K_PTE_STRIDE : 1)) \
		if (!ppgtt_get_shadow_entry(spt, e, i))

static inline void ppgtt_get_spt(struct intel_vgpu_ppgtt_spt *spt)
{
	int v = atomic_read(&spt->refcount);

	trace_spt_refcount(spt->vgpu->id, "inc", spt, v, (v + 1));
	atomic_inc(&spt->refcount);
}

static inline int ppgtt_put_spt(struct intel_vgpu_ppgtt_spt *spt)
{
	int v = atomic_read(&spt->refcount);

	trace_spt_refcount(spt->vgpu->id, "dec", spt, v, (v - 1));
	return atomic_dec_return(&spt->refcount);
}

static int ppgtt_invalidate_spt(struct intel_vgpu_ppgtt_spt *spt);

static int ppgtt_invalidate_spt_by_shadow_entry(struct intel_vgpu *vgpu,
		struct intel_gvt_gtt_entry *e)
{
	struct intel_gvt_gtt_pte_ops *ops = vgpu->gvt->gtt.pte_ops;
	struct intel_vgpu_ppgtt_spt *s;
	intel_gvt_gtt_type_t cur_pt_type;

	GEM_BUG_ON(!gtt_type_is_pt(get_next_pt_type(e->type)));

	if (e->type != GTT_TYPE_PPGTT_ROOT_L3_ENTRY
		&& e->type != GTT_TYPE_PPGTT_ROOT_L4_ENTRY) {
		cur_pt_type = get_next_pt_type(e->type) + 1;
		if (ops->get_pfn(e) ==
			vgpu->gtt.scratch_pt[cur_pt_type].page_mfn)
			return 0;
	}
	s = intel_vgpu_find_spt_by_mfn(vgpu, ops->get_pfn(e));
	if (!s) {
		gvt_vgpu_err("fail to find shadow page: mfn: 0x%lx\n",
				ops->get_pfn(e));
		return -ENXIO;
	}
	return ppgtt_invalidate_spt(s);
}

static inline void ppgtt_invalidate_pte(struct intel_vgpu_ppgtt_spt *spt,
		struct intel_gvt_gtt_entry *entry)
{
	struct intel_vgpu *vgpu = spt->vgpu;
	struct intel_gvt_gtt_pte_ops *ops = vgpu->gvt->gtt.pte_ops;
	unsigned long pfn;
	int type;

	pfn = ops->get_pfn(entry);
	type = spt->shadow_page.type;

	/* Uninitialized spte or unshadowed spte. */
	if (!pfn || pfn == vgpu->gtt.scratch_pt[type].page_mfn)
		return;

	intel_gvt_hypervisor_dma_unmap_guest_page(vgpu, pfn << PAGE_SHIFT);
}

static int ppgtt_invalidate_spt(struct intel_vgpu_ppgtt_spt *spt)
{
	struct intel_vgpu *vgpu = spt->vgpu;
	struct intel_gvt_gtt_entry e;
	unsigned long index;
	int ret;

	trace_spt_change(spt->vgpu->id, "die", spt,
			spt->guest_page.gfn, spt->shadow_page.type);

	if (ppgtt_put_spt(spt) > 0)
		return 0;

	for_each_present_shadow_entry(spt, &e, index) {
		switch (e.type) {
		case GTT_TYPE_PPGTT_PTE_4K_ENTRY:
			gvt_vdbg_mm("invalidate 4K entry\n");
			ppgtt_invalidate_pte(spt, &e);
			break;
		case GTT_TYPE_PPGTT_PTE_64K_ENTRY:
			/* We don't setup 64K shadow entry so far. */
			WARN(1, "suspicious 64K gtt entry\n");
			continue;
		case GTT_TYPE_PPGTT_PTE_2M_ENTRY:
			gvt_vdbg_mm("invalidate 2M entry\n");
			continue;
		case GTT_TYPE_PPGTT_PTE_1G_ENTRY:
			WARN(1, "GVT doesn't support 1GB page\n");
			continue;
		case GTT_TYPE_PPGTT_PML4_ENTRY:
		case GTT_TYPE_PPGTT_PDP_ENTRY:
		case GTT_TYPE_PPGTT_PDE_ENTRY:
			gvt_vdbg_mm("invalidate PMUL4/PDP/PDE entry\n");
			ret = ppgtt_invalidate_spt_by_shadow_entry(
					spt->vgpu, &e);
			if (ret)
				goto fail;
			break;
		default:
			GEM_BUG_ON(1);
		}
	}

	trace_spt_change(spt->vgpu->id, "release", spt,
			 spt->guest_page.gfn, spt->shadow_page.type);
	ppgtt_free_spt(spt);
	return 0;
fail:
	gvt_vgpu_err("fail: shadow page %p shadow entry 0x%llx type %d\n",
			spt, e.val64, e.type);
	return ret;
}

static bool vgpu_ips_enabled(struct intel_vgpu *vgpu)
{
	struct drm_i915_private *dev_priv = vgpu->gvt->dev_priv;

	if (INTEL_GEN(dev_priv) == 9 || INTEL_GEN(dev_priv) == 10) {
		u32 ips = vgpu_vreg_t(vgpu, GEN8_GAMW_ECO_DEV_RW_IA) &
			GAMW_ECO_ENABLE_64K_IPS_FIELD;

		return ips == GAMW_ECO_ENABLE_64K_IPS_FIELD;
	} else if (INTEL_GEN(dev_priv) >= 11) {
		/* 64K paging only controlled by IPS bit in PTE now. */
		return true;
	} else
		return false;
}

static int ppgtt_populate_spt(struct intel_vgpu_ppgtt_spt *spt);

static struct intel_vgpu_ppgtt_spt *ppgtt_populate_spt_by_guest_entry(
		struct intel_vgpu *vgpu, struct intel_gvt_gtt_entry *we)
{
	struct intel_gvt_gtt_pte_ops *ops = vgpu->gvt->gtt.pte_ops;
	struct intel_vgpu_ppgtt_spt *spt = NULL;
	bool ips = false;
	int ret;

	GEM_BUG_ON(!gtt_type_is_pt(get_next_pt_type(we->type)));

	if (we->type == GTT_TYPE_PPGTT_PDE_ENTRY)
		ips = vgpu_ips_enabled(vgpu) && ops->test_ips(we);

	spt = intel_vgpu_find_spt_by_gfn(vgpu, ops->get_pfn(we));
	if (spt) {
		ppgtt_get_spt(spt);

		if (ips != spt->guest_page.pde_ips) {
			spt->guest_page.pde_ips = ips;

			gvt_dbg_mm("reshadow PDE since ips changed\n");
			clear_page(spt->shadow_page.vaddr);
			ret = ppgtt_populate_spt(spt);
			if (ret) {
				ppgtt_put_spt(spt);
				goto err;
			}
		}
	} else {
		int type = get_next_pt_type(we->type);

		spt = ppgtt_alloc_spt_gfn(vgpu, type, ops->get_pfn(we), ips);
		if (IS_ERR(spt)) {
			ret = PTR_ERR(spt);
			goto err;
		}

		ret = intel_vgpu_enable_page_track(vgpu, spt->guest_page.gfn);
		if (ret)
			goto err_free_spt;

		ret = ppgtt_populate_spt(spt);
		if (ret)
			goto err_free_spt;

		trace_spt_change(vgpu->id, "new", spt, spt->guest_page.gfn,
				 spt->shadow_page.type);
	}
	return spt;

err_free_spt:
	ppgtt_free_spt(spt);
err:
	gvt_vgpu_err("fail: shadow page %p guest entry 0x%llx type %d\n",
		     spt, we->val64, we->type);
	return ERR_PTR(ret);
}

static inline void ppgtt_generate_shadow_entry(struct intel_gvt_gtt_entry *se,
		struct intel_vgpu_ppgtt_spt *s, struct intel_gvt_gtt_entry *ge)
{
	struct intel_gvt_gtt_pte_ops *ops = s->vgpu->gvt->gtt.pte_ops;

	se->type = ge->type;
	se->val64 = ge->val64;

	/* Because we always split 64KB pages, so clear IPS in shadow PDE. */
	if (se->type == GTT_TYPE_PPGTT_PDE_ENTRY)
		ops->clear_ips(se);

	ops->set_pfn(se, s->shadow_page.mfn);
}

/**
 * Return 1 if 2MB huge gtt shadowing is possilbe, 0 if miscondition,
 * negtive if found err.
 */
static int is_2MB_gtt_possible(struct intel_vgpu *vgpu,
	struct intel_gvt_gtt_entry *entry)
{
	struct intel_gvt_gtt_pte_ops *ops = vgpu->gvt->gtt.pte_ops;
	unsigned long pfn;

	if (!HAS_PAGE_SIZES(vgpu->gvt->dev_priv, I915_GTT_PAGE_SIZE_2M))
		return 0;

	pfn = intel_gvt_hypervisor_gfn_to_mfn(vgpu, ops->get_pfn(entry));
	if (pfn == INTEL_GVT_INVALID_ADDR)
		return -EINVAL;

	return PageTransHuge(pfn_to_page(pfn));
}

static int split_2MB_gtt_entry(struct intel_vgpu *vgpu,
	struct intel_vgpu_ppgtt_spt *spt, unsigned long index,
	struct intel_gvt_gtt_entry *se)
{
	struct intel_gvt_gtt_pte_ops *ops = vgpu->gvt->gtt.pte_ops;
	struct intel_vgpu_ppgtt_spt *sub_spt;
	struct intel_gvt_gtt_entry sub_se;
	unsigned long start_gfn;
	dma_addr_t dma_addr;
	unsigned long sub_index;
	int ret;

	gvt_dbg_mm("Split 2M gtt entry, index %lu\n", index);

	start_gfn = ops->get_pfn(se);

	sub_spt = ppgtt_alloc_spt(vgpu, GTT_TYPE_PPGTT_PTE_PT);
	if (IS_ERR(sub_spt))
		return PTR_ERR(sub_spt);

	for_each_shadow_entry(sub_spt, &sub_se, sub_index) {
		ret = intel_gvt_hypervisor_dma_map_guest_page(vgpu,
				start_gfn + sub_index, PAGE_SIZE, &dma_addr);
		if (ret) {
			ppgtt_invalidate_spt(spt);
			return ret;
		}
		sub_se.val64 = se->val64;

		/* Copy the PAT field from PDE. */
		sub_se.val64 &= ~_PAGE_PAT;
		sub_se.val64 |= (se->val64 & _PAGE_PAT_LARGE) >> 5;

		ops->set_pfn(&sub_se, dma_addr >> PAGE_SHIFT);
		ppgtt_set_shadow_entry(sub_spt, &sub_se, sub_index);
	}

	/* Clear dirty field. */
	se->val64 &= ~_PAGE_DIRTY;

	ops->clear_pse(se);
	ops->clear_ips(se);
	ops->set_pfn(se, sub_spt->shadow_page.mfn);
	ppgtt_set_shadow_entry(spt, se, index);
	return 0;
}

static int split_64KB_gtt_entry(struct intel_vgpu *vgpu,
	struct intel_vgpu_ppgtt_spt *spt, unsigned long index,
	struct intel_gvt_gtt_entry *se)
{
	struct intel_gvt_gtt_pte_ops *ops = vgpu->gvt->gtt.pte_ops;
	struct intel_gvt_gtt_entry entry = *se;
	unsigned long start_gfn;
	dma_addr_t dma_addr;
	int i, ret;

	gvt_vdbg_mm("Split 64K gtt entry, index %lu\n", index);

	GEM_BUG_ON(index % GTT_64K_PTE_STRIDE);

	start_gfn = ops->get_pfn(se);

	entry.type = GTT_TYPE_PPGTT_PTE_4K_ENTRY;
	ops->set_64k_splited(&entry);

	for (i = 0; i < GTT_64K_PTE_STRIDE; i++) {
		ret = intel_gvt_hypervisor_dma_map_guest_page(vgpu,
					start_gfn + i, PAGE_SIZE, &dma_addr);
		if (ret)
			return ret;

		ops->set_pfn(&entry, dma_addr >> PAGE_SHIFT);
		ppgtt_set_shadow_entry(spt, &entry, index + i);
	}
	return 0;
}

static int ppgtt_populate_shadow_entry(struct intel_vgpu *vgpu,
	struct intel_vgpu_ppgtt_spt *spt, unsigned long index,
	struct intel_gvt_gtt_entry *ge)
{
	struct intel_gvt_gtt_pte_ops *pte_ops = vgpu->gvt->gtt.pte_ops;
	struct intel_gvt_gtt_entry se = *ge;
	unsigned long gfn, page_size = PAGE_SIZE;
	dma_addr_t dma_addr;
	int ret;

	if (!pte_ops->test_present(ge))
		return 0;

	gfn = pte_ops->get_pfn(ge);

	switch (ge->type) {
	case GTT_TYPE_PPGTT_PTE_4K_ENTRY:
		gvt_vdbg_mm("shadow 4K gtt entry\n");
		break;
	case GTT_TYPE_PPGTT_PTE_64K_ENTRY:
		gvt_vdbg_mm("shadow 64K gtt entry\n");
		/*
		 * The layout of 64K page is special, the page size is
		 * controlled by uper PDE. To be simple, we always split
		 * 64K page to smaller 4K pages in shadow PT.
		 */
		return split_64KB_gtt_entry(vgpu, spt, index, &se);
	case GTT_TYPE_PPGTT_PTE_2M_ENTRY:
		gvt_vdbg_mm("shadow 2M gtt entry\n");
		ret = is_2MB_gtt_possible(vgpu, ge);
		if (ret == 0)
			return split_2MB_gtt_entry(vgpu, spt, index, &se);
		else if (ret < 0)
			return ret;
		page_size = I915_GTT_PAGE_SIZE_2M;
		break;
	case GTT_TYPE_PPGTT_PTE_1G_ENTRY:
		gvt_vgpu_err("GVT doesn't support 1GB entry\n");
		return -EINVAL;
	default:
		GEM_BUG_ON(1);
	};

	/* direct shadow */
	ret = intel_gvt_hypervisor_dma_map_guest_page(vgpu, gfn, page_size,
						      &dma_addr);
	if (ret)
		return -ENXIO;

	pte_ops->set_pfn(&se, dma_addr >> PAGE_SHIFT);
	ppgtt_set_shadow_entry(spt, &se, index);
	return 0;
}

static int ppgtt_populate_spt(struct intel_vgpu_ppgtt_spt *spt)
{
	struct intel_vgpu *vgpu = spt->vgpu;
	struct intel_gvt *gvt = vgpu->gvt;
	struct intel_gvt_gtt_pte_ops *ops = gvt->gtt.pte_ops;
	struct intel_vgpu_ppgtt_spt *s;
	struct intel_gvt_gtt_entry se, ge;
	unsigned long gfn, i;
	int ret;

	trace_spt_change(spt->vgpu->id, "born", spt,
			 spt->guest_page.gfn, spt->shadow_page.type);

	vgpu->ge_cache_enable = true;
	for_each_present_guest_entry(spt, &ge, i) {
		if (gtt_type_is_pt(get_next_pt_type(ge.type))) {
			vgpu->ge_cache_enable = false;
			s = ppgtt_populate_spt_by_guest_entry(vgpu, &ge);
			if (IS_ERR(s)) {
				ret = PTR_ERR(s);
				goto fail;
			}
			ppgtt_get_shadow_entry(spt, &se, i);
			ppgtt_generate_shadow_entry(&se, s, &ge);
			ppgtt_set_shadow_entry(spt, &se, i);
		} else {
			gfn = ops->get_pfn(&ge);
			if (!intel_gvt_hypervisor_is_valid_gfn(vgpu, gfn)) {
				ops->set_pfn(&se, gvt->gtt.scratch_mfn);
				ppgtt_set_shadow_entry(spt, &se, i);
				continue;
			}

			ret = ppgtt_populate_shadow_entry(vgpu, spt, i, &ge);
			if (ret)
				goto fail;
		}
	}
	vgpu->ge_cache_enable = false;
	return 0;
fail:
	gvt_vgpu_err("fail: shadow page %p guest entry 0x%llx type %d\n",
			spt, ge.val64, ge.type);
	return ret;
}

static int ppgtt_handle_guest_entry_removal(struct intel_vgpu_ppgtt_spt *spt,
		struct intel_gvt_gtt_entry *se, unsigned long index)
{
	struct intel_vgpu *vgpu = spt->vgpu;
	struct intel_gvt_gtt_pte_ops *ops = vgpu->gvt->gtt.pte_ops;
	int ret;

	trace_spt_guest_change(spt->vgpu->id, "remove", spt,
			       spt->shadow_page.type, se->val64, index);

	gvt_vdbg_mm("destroy old shadow entry, type %d, index %lu, value %llx\n",
		    se->type, index, se->val64);

	if (!ops->test_present(se))
		return 0;

	if (ops->get_pfn(se) ==
	    vgpu->gtt.scratch_pt[spt->shadow_page.type].page_mfn)
		return 0;

	if (gtt_type_is_pt(get_next_pt_type(se->type))) {
		struct intel_vgpu_ppgtt_spt *s =
			intel_vgpu_find_spt_by_mfn(vgpu, ops->get_pfn(se));
		if (!s) {
			gvt_vgpu_err("fail to find guest page\n");
			ret = -ENXIO;
			goto fail;
		}
		ret = ppgtt_invalidate_spt(s);
		if (ret)
			goto fail;
	} else {
		/* We don't setup 64K shadow entry so far. */
		WARN(se->type == GTT_TYPE_PPGTT_PTE_64K_ENTRY,
		     "suspicious 64K entry\n");
		ppgtt_invalidate_pte(spt, se);
	}

	return 0;
fail:
	gvt_vgpu_err("fail: shadow page %p guest entry 0x%llx type %d\n",
			spt, se->val64, se->type);
	return ret;
}

static int ppgtt_handle_guest_entry_add(struct intel_vgpu_ppgtt_spt *spt,
		struct intel_gvt_gtt_entry *we, unsigned long index)
{
	struct intel_vgpu *vgpu = spt->vgpu;
	struct intel_gvt_gtt_entry m;
	struct intel_vgpu_ppgtt_spt *s;
	int ret;

	trace_spt_guest_change(spt->vgpu->id, "add", spt, spt->shadow_page.type,
			       we->val64, index);

	gvt_vdbg_mm("add shadow entry: type %d, index %lu, value %llx\n",
		    we->type, index, we->val64);

	if (gtt_type_is_pt(get_next_pt_type(we->type))) {
		s = ppgtt_populate_spt_by_guest_entry(vgpu, we);
		if (IS_ERR(s)) {
			ret = PTR_ERR(s);
			goto fail;
		}
		ppgtt_get_shadow_entry(spt, &m, index);
		ppgtt_generate_shadow_entry(&m, s, we);
		ppgtt_set_shadow_entry(spt, &m, index);
	} else {
		ret = ppgtt_populate_shadow_entry(vgpu, spt, index, we);
		if (ret)
			goto fail;
	}
	return 0;
fail:
	gvt_vgpu_err("fail: spt %p guest entry 0x%llx type %d\n",
		spt, we->val64, we->type);
	return ret;
}

static int sync_oos_page(struct intel_vgpu *vgpu,
		struct intel_vgpu_oos_page *oos_page)
{
	const struct intel_gvt_device_info *info = &vgpu->gvt->device_info;
	struct intel_gvt *gvt = vgpu->gvt;
	struct intel_gvt_gtt_pte_ops *ops = gvt->gtt.pte_ops;
	struct intel_vgpu_ppgtt_spt *spt = oos_page->spt;
	struct intel_gvt_gtt_entry old, new;
	int index;
	int ret;

	trace_oos_change(vgpu->id, "sync", oos_page->id,
			 spt, spt->guest_page.type);

	old.type = new.type = get_entry_type(spt->guest_page.type);
	old.val64 = new.val64 = 0;

	for (index = 0; index < (I915_GTT_PAGE_SIZE >>
				info->gtt_entry_size_shift); index++) {
		ops->get_entry(oos_page->mem, &old, index, false, 0, vgpu);
		ops->get_entry(NULL, &new, index, true,
			       spt->guest_page.gfn << PAGE_SHIFT, vgpu);

		if (old.val64 == new.val64
			&& !test_and_clear_bit(index, spt->post_shadow_bitmap))
			continue;

		trace_oos_sync(vgpu->id, oos_page->id,
				spt, spt->guest_page.type,
				new.val64, index);

		ret = ppgtt_populate_shadow_entry(vgpu, spt, index, &new);
		if (ret)
			return ret;

		ops->set_entry(oos_page->mem, &new, index, false, 0, vgpu);
	}

	spt->guest_page.write_cnt = 0;
	list_del_init(&spt->post_shadow_list);
	return 0;
}

static int detach_oos_page(struct intel_vgpu *vgpu,
		struct intel_vgpu_oos_page *oos_page)
{
	struct intel_gvt *gvt = vgpu->gvt;
	struct intel_vgpu_ppgtt_spt *spt = oos_page->spt;

	trace_oos_change(vgpu->id, "detach", oos_page->id,
			 spt, spt->guest_page.type);

	spt->guest_page.write_cnt = 0;
	spt->guest_page.oos_page = NULL;
	oos_page->spt = NULL;

	list_del_init(&oos_page->vm_list);
	list_move_tail(&oos_page->list, &gvt->gtt.oos_page_free_list_head);

	return 0;
}

static int attach_oos_page(struct intel_vgpu_oos_page *oos_page,
		struct intel_vgpu_ppgtt_spt *spt)
{
	struct intel_gvt *gvt = spt->vgpu->gvt;
	int ret;

	ret = intel_gvt_hypervisor_read_gpa(spt->vgpu,
			spt->guest_page.gfn << I915_GTT_PAGE_SHIFT,
			oos_page->mem, I915_GTT_PAGE_SIZE);
	if (ret)
		return ret;

	oos_page->spt = spt;
	spt->guest_page.oos_page = oos_page;

	list_move_tail(&oos_page->list, &gvt->gtt.oos_page_use_list_head);

	trace_oos_change(spt->vgpu->id, "attach", oos_page->id,
			 spt, spt->guest_page.type);
	return 0;
}

static int ppgtt_set_guest_page_sync(struct intel_vgpu_ppgtt_spt *spt)
{
	struct intel_vgpu_oos_page *oos_page = spt->guest_page.oos_page;
	int ret;

	ret = intel_vgpu_enable_page_track(spt->vgpu, spt->guest_page.gfn);
	if (ret)
		return ret;

	trace_oos_change(spt->vgpu->id, "set page sync", oos_page->id,
			 spt, spt->guest_page.type);

	list_del_init(&oos_page->vm_list);
	return sync_oos_page(spt->vgpu, oos_page);
}

static int ppgtt_allocate_oos_page(struct intel_vgpu_ppgtt_spt *spt)
{
	struct intel_gvt *gvt = spt->vgpu->gvt;
	struct intel_gvt_gtt *gtt = &gvt->gtt;
	struct intel_vgpu_oos_page *oos_page = spt->guest_page.oos_page;
	int ret;

	WARN(oos_page, "shadow PPGTT page has already has a oos page\n");

	if (list_empty(&gtt->oos_page_free_list_head)) {
		oos_page = container_of(gtt->oos_page_use_list_head.next,
			struct intel_vgpu_oos_page, list);
		ret = ppgtt_set_guest_page_sync(oos_page->spt);
		if (ret)
			return ret;
		ret = detach_oos_page(spt->vgpu, oos_page);
		if (ret)
			return ret;
	} else
		oos_page = container_of(gtt->oos_page_free_list_head.next,
			struct intel_vgpu_oos_page, list);
	return attach_oos_page(oos_page, spt);
}

static int ppgtt_set_guest_page_oos(struct intel_vgpu_ppgtt_spt *spt)
{
	struct intel_vgpu_oos_page *oos_page = spt->guest_page.oos_page;

	if (WARN(!oos_page, "shadow PPGTT page should have a oos page\n"))
		return -EINVAL;

	trace_oos_change(spt->vgpu->id, "set page out of sync", oos_page->id,
			 spt, spt->guest_page.type);

	list_add_tail(&oos_page->vm_list, &spt->vgpu->gtt.oos_page_list_head);
	return intel_vgpu_disable_page_track(spt->vgpu, spt->guest_page.gfn);
}

/**
 * intel_vgpu_sync_oos_pages - sync all the out-of-synced shadow for vGPU
 * @vgpu: a vGPU
 *
 * This function is called before submitting a guest workload to host,
 * to sync all the out-of-synced shadow for vGPU
 *
 * Returns:
 * Zero on success, negative error code if failed.
 */
int intel_vgpu_sync_oos_pages(struct intel_vgpu *vgpu)
{
	struct list_head *pos, *n;
	struct intel_vgpu_oos_page *oos_page;
	int ret;

	if (!enable_out_of_sync)
		return 0;

	list_for_each_safe(pos, n, &vgpu->gtt.oos_page_list_head) {
		oos_page = container_of(pos,
				struct intel_vgpu_oos_page, vm_list);
		ret = ppgtt_set_guest_page_sync(oos_page->spt);
		if (ret)
			return ret;
	}
	return 0;
}

static void free_ggtt_virtual_page_table(struct intel_vgpu_mm *mm)
{
	struct intel_vgpu_gm *gm = &mm->vgpu->gm;
	struct sg_table *st = gm->st;
	struct scatterlist *sg;

	for (sg = st->sgl; sg; sg = __sg_next(sg)) {
		if (sg_page(sg))
			__free_pages(sg_page(sg), get_order(sg->length));
	}

	sg_free_table(st);
	kfree(st);
	vunmap(mm->ggtt_mm.virtual_ggtt);
	gm->st = NULL;
}

/*
 * Alloc virtual page table for guest ggtt. If ggtt pv enabled, the
 * physical pages behind virtual page table is also mapped to guest,
 * guest can update its pte entries directly to avoid trap.
 */
static void *alloc_ggtt_virtual_page_table(struct intel_vgpu_mm *mm)
{
	struct intel_vgpu *vgpu = mm->vgpu;
	unsigned int page_count;
	struct intel_vgpu_gm *gm = &vgpu->gm;
	struct page **pages = NULL;
	struct page *p;
	unsigned int i;
	void *vaddr = NULL;
	int order;
	struct sg_table *st;
	struct scatterlist *sg;
	struct sgt_iter sgt_iter;
	int npages;

	page_count = ALIGN(gvt_ggtt_sz(vgpu->gvt), 1 << PMD_SHIFT)
		>> PAGE_SHIFT;
	npages = page_count;
	/*
	 * page_table_entry_size is bigger than the size alloc_pages can
	 * allocate, We have to split it according to the PMD size (2M).
	 * Head page is kept in scatter list so that we can free them later.
	 */
	order = get_order(1 << PMD_SHIFT);

	st = kmalloc(sizeof(*st), GFP_KERNEL);
	if (!st)
		return ERR_PTR(-ENOMEM);

	if (sg_alloc_table(st, page_count, GFP_KERNEL)) {
		kfree(st);
		return ERR_PTR(-ENOMEM);
	}

	sg = st->sgl;
	st->nents = 0;
	gm->st = st;
	do {
		p = alloc_pages(GFP_KERNEL, order);
		if (!p)
			goto fail;
		gvt_dbg_mm("page=%p size=%ld\n", p, PAGE_SIZE << order);
		sg_set_page(sg, p, PAGE_SIZE << order, 0);
		st->nents++;
		npages -= 1 << order;
		if (npages <= 0) {
			sg_mark_end(sg);
			break;
		}
		sg = __sg_next(sg);
	} while (1);


	/* keep all the pages for vmap */
	pages = kmalloc_array(page_count, sizeof(struct page *), GFP_KERNEL);
	if (!pages)
		goto fail;

	i = 0;
	for_each_sgt_page(p, sgt_iter, st)
		pages[i++] = p;

	WARN_ON(i != page_count);

	vaddr = vmap(pages, page_count, VM_MAP, PAGE_KERNEL);
	if (!vaddr) {
		gvt_vgpu_err("fail to vmap pages");
		goto fail;
	}
	kfree(pages);
	return vaddr;

fail:
	sg_set_page(sg, NULL, 0, 0);
	sg_mark_end(sg);
	free_ggtt_virtual_page_table(mm);
	kfree(pages);
	gm->st = NULL;
	return NULL;
}

/*
 * The heart of PPGTT shadow page table.
 */
static int ppgtt_handle_guest_write_page_table(
		struct intel_vgpu_ppgtt_spt *spt,
		struct intel_gvt_gtt_entry *we, unsigned long index)
{
	struct intel_vgpu *vgpu = spt->vgpu;
	int type = spt->shadow_page.type;
	struct intel_gvt_gtt_pte_ops *ops = vgpu->gvt->gtt.pte_ops;
	struct intel_gvt_gtt_entry old_se;
	int new_present;
	int i, ret;

	new_present = ops->test_present(we);

	/*
	 * Adding the new entry first and then removing the old one, that can
	 * guarantee the ppgtt table is validated during the window between
	 * adding and removal.
	 */
	ppgtt_get_shadow_entry(spt, &old_se, index);

	if (new_present) {
		ret = ppgtt_handle_guest_entry_add(spt, we, index);
		if (ret)
			goto fail;
	}

	ret = ppgtt_handle_guest_entry_removal(spt, &old_se, index);
	if (ret)
		goto fail;

	if (!new_present) {
		/* For 64KB splited entries, we need clear them all. */
		if (ops->test_64k_splited(&old_se) &&
		    !(index % GTT_64K_PTE_STRIDE)) {
			gvt_vdbg_mm("remove splited 64K shadow entries\n");
			for (i = 0; i < GTT_64K_PTE_STRIDE; i++) {
				ops->clear_64k_splited(&old_se);
				ops->set_pfn(&old_se,
					vgpu->gtt.scratch_pt[type].page_mfn);
				ppgtt_set_shadow_entry(spt, &old_se, index + i);
			}
		} else if (old_se.type == GTT_TYPE_PPGTT_PTE_2M_ENTRY ||
			   old_se.type == GTT_TYPE_PPGTT_PTE_1G_ENTRY) {
			ops->clear_pse(&old_se);
			ops->set_pfn(&old_se,
				     vgpu->gtt.scratch_pt[type].page_mfn);
			ppgtt_set_shadow_entry(spt, &old_se, index);
		} else {
			ops->set_pfn(&old_se,
				     vgpu->gtt.scratch_pt[type].page_mfn);
			ppgtt_set_shadow_entry(spt, &old_se, index);
		}
	}

	return 0;
fail:
	gvt_vgpu_err("fail: shadow page %p guest entry 0x%llx type %d.\n",
			spt, we->val64, we->type);
	return ret;
}



static inline bool can_do_out_of_sync(struct intel_vgpu_ppgtt_spt *spt)
{
	return enable_out_of_sync
		&& gtt_type_is_pte_pt(spt->guest_page.type)
		&& spt->guest_page.write_cnt >= 2;
}

static void ppgtt_set_post_shadow(struct intel_vgpu_ppgtt_spt *spt,
		unsigned long index)
{
	set_bit(index, spt->post_shadow_bitmap);
	if (!list_empty(&spt->post_shadow_list))
		return;

	list_add_tail(&spt->post_shadow_list,
			&spt->vgpu->gtt.post_shadow_list_head);
}

/**
 * intel_vgpu_flush_post_shadow - flush the post shadow transactions
 * @vgpu: a vGPU
 *
 * This function is called before submitting a guest workload to host,
 * to flush all the post shadows for a vGPU.
 *
 * Returns:
 * Zero on success, negative error code if failed.
 */
int intel_vgpu_flush_post_shadow(struct intel_vgpu *vgpu)
{
	struct list_head *pos, *n;
	struct intel_vgpu_ppgtt_spt *spt;
	struct intel_gvt_gtt_entry ge;
	unsigned long index;
	int ret;

	list_for_each_safe(pos, n, &vgpu->gtt.post_shadow_list_head) {
		spt = container_of(pos, struct intel_vgpu_ppgtt_spt,
				post_shadow_list);

		for_each_set_bit(index, spt->post_shadow_bitmap,
				GTT_ENTRY_NUM_IN_ONE_PAGE) {
			ppgtt_get_guest_entry(spt, &ge, index);

			ret = ppgtt_handle_guest_write_page_table(spt,
							&ge, index);
			if (ret)
				return ret;
			clear_bit(index, spt->post_shadow_bitmap);
		}
		list_del_init(&spt->post_shadow_list);
	}
	return 0;
}

static int ppgtt_handle_guest_write_page_table_bytes(
		struct intel_vgpu_ppgtt_spt *spt,
		u64 pa, void *p_data, int bytes)
{
	struct intel_vgpu *vgpu = spt->vgpu;
	struct intel_gvt_gtt_pte_ops *ops = vgpu->gvt->gtt.pte_ops;
	const struct intel_gvt_device_info *info = &vgpu->gvt->device_info;
	struct intel_gvt_gtt_entry we, se;
	unsigned long index;
	int ret;

	index = (pa & (PAGE_SIZE - 1)) >> info->gtt_entry_size_shift;

	/* Set guest ppgtt entry. Optional for KVMGT, but MUST for XENGT. */
	intel_gvt_hypervisor_write_gpa(vgpu, pa, p_data, bytes);
	ppgtt_get_guest_entry(spt, &we, index);

	/*
	 * For page table which has 64K gtt entry, only PTE#0, PTE#16,
	 * PTE#32, ... PTE#496 are used. Unused PTEs update should be
	 * ignored.
	 */
	if (we.type == GTT_TYPE_PPGTT_PTE_64K_ENTRY &&
	    (index % GTT_64K_PTE_STRIDE)) {
		gvt_vdbg_mm("Ignore write to unused PTE entry, index %lu\n",
			    index);
		return 0;
	}

	if (bytes == info->gtt_entry_size) {
		ret = ppgtt_handle_guest_write_page_table(spt, &we, index);
		if (ret)
			return ret;
	} else {
		if (!test_bit(index, spt->post_shadow_bitmap)) {
			int type = spt->shadow_page.type;

			ppgtt_get_shadow_entry(spt, &se, index);
			ret = ppgtt_handle_guest_entry_removal(spt, &se, index);
			if (ret)
				return ret;
			ops->set_pfn(&se, vgpu->gtt.scratch_pt[type].page_mfn);
			ppgtt_set_shadow_entry(spt, &se, index);
		}
		ppgtt_set_post_shadow(spt, index);
	}

	if (!enable_out_of_sync)
		return 0;

	spt->guest_page.write_cnt++;

	if (spt->guest_page.oos_page)
		ops->set_entry(spt->guest_page.oos_page->mem, &we, index,
				false, 0, vgpu);

	if (can_do_out_of_sync(spt)) {
		if (!spt->guest_page.oos_page)
			ppgtt_allocate_oos_page(spt);

		ret = ppgtt_set_guest_page_oos(spt);
		if (ret < 0)
			return ret;
	}
	return 0;
}

static void invalidate_mm_pv(struct intel_vgpu_mm *mm)
{
	struct intel_vgpu *vgpu = mm->vgpu;
	struct intel_gvt *gvt = vgpu->gvt;
	struct intel_gvt_gtt *gtt = &gvt->gtt;
	struct intel_gvt_gtt_pte_ops *ops = gtt->pte_ops;
	struct intel_gvt_gtt_entry se;

	if (WARN_ON(mm->ppgtt_mm.root_entry_type !=
			GTT_TYPE_PPGTT_ROOT_L4_ENTRY))
		return;

	i915_ppgtt_close(&mm->ppgtt_mm.ppgtt->vm);
	i915_ppgtt_put(mm->ppgtt_mm.ppgtt);

	ppgtt_get_shadow_root_entry(mm, &se, 0);
	if (!ops->test_present(&se))
		return;
	trace_spt_guest_change(vgpu->id, "destroy root pointer",
			NULL, se.type, se.val64, 0);
	se.val64 = 0;
	ppgtt_set_shadow_root_entry(mm, &se, 0);

	mm->ppgtt_mm.shadowed = false;
}

static void invalidate_ppgtt_mm(struct intel_vgpu_mm *mm)
{
	struct intel_vgpu *vgpu = mm->vgpu;
	struct intel_gvt *gvt = vgpu->gvt;
	struct intel_gvt_gtt *gtt = &gvt->gtt;
	struct intel_gvt_gtt_pte_ops *ops = gtt->pte_ops;
	struct intel_gvt_gtt_entry se;
	int index;

	if (!mm->ppgtt_mm.shadowed)
		return;

	if (VGPU_PVMMIO(mm->vgpu) & PVMMIO_PPGTT_UPDATE) {
		invalidate_mm_pv(mm);
		return;
	}

	for (index = 0; index < ARRAY_SIZE(mm->ppgtt_mm.shadow_pdps); index++) {
		ppgtt_get_shadow_root_entry(mm, &se, index);

		if (!ops->test_present(&se))
			continue;

		ppgtt_invalidate_spt_by_shadow_entry(vgpu, &se);
		se.val64 = 0;
		ppgtt_set_shadow_root_entry(mm, &se, index);

		trace_spt_guest_change(vgpu->id, "destroy root pointer",
				       NULL, se.type, se.val64, index);
	}

	mm->ppgtt_mm.shadowed = false;
}

static int shadow_mm_pv(struct intel_vgpu_mm *mm)
{
	struct intel_vgpu *vgpu = mm->vgpu;
	struct intel_gvt *gvt = vgpu->gvt;
	struct intel_gvt_gtt_entry se;

	if (WARN_ON(mm->ppgtt_mm.root_entry_type !=
			GTT_TYPE_PPGTT_ROOT_L4_ENTRY))
		return -EINVAL;

	mm->ppgtt_mm.ppgtt = i915_ppgtt_create(gvt->dev_priv, NULL);
	if (IS_ERR(mm->ppgtt_mm.ppgtt)) {
		gvt_vgpu_err("fail to create ppgtt: %ld\n",
				PTR_ERR(mm->ppgtt_mm.ppgtt));
		return PTR_ERR(mm->ppgtt_mm.ppgtt);
	}

	se.type = GTT_TYPE_PPGTT_ROOT_L4_ENTRY;
	se.val64 = px_dma(&mm->ppgtt_mm.ppgtt->pml4);
	ppgtt_set_shadow_root_entry(mm, &se, 0);

	trace_spt_guest_change(vgpu->id, "populate root pointer",
			NULL, se.type, se.val64, 0);
	mm->ppgtt_mm.shadowed = true;

	return 0;
}

static int shadow_ppgtt_mm(struct intel_vgpu_mm *mm)
{
	struct intel_vgpu *vgpu = mm->vgpu;
	struct intel_gvt *gvt = vgpu->gvt;
	struct intel_gvt_gtt *gtt = &gvt->gtt;
	struct intel_gvt_gtt_pte_ops *ops = gtt->pte_ops;
	struct intel_vgpu_ppgtt_spt *spt;
	struct intel_gvt_gtt_entry ge, se;
	int index, ret;

	if (mm->ppgtt_mm.shadowed)
		return 0;

	if (VGPU_PVMMIO(mm->vgpu) & PVMMIO_PPGTT_UPDATE)
		return shadow_mm_pv(mm);

	mm->ppgtt_mm.shadowed = true;

	for (index = 0; index < ARRAY_SIZE(mm->ppgtt_mm.guest_pdps); index++) {
		ppgtt_get_guest_root_entry(mm, &ge, index);

		if (!ops->test_present(&ge))
			continue;

		trace_spt_guest_change(vgpu->id, __func__, NULL,
				       ge.type, ge.val64, index);

		spt = ppgtt_populate_spt_by_guest_entry(vgpu, &ge);
		if (IS_ERR(spt)) {
			gvt_vgpu_err("fail to populate guest root pointer\n");
			ret = PTR_ERR(spt);
			goto fail;
		}
		ppgtt_generate_shadow_entry(&se, spt, &ge);
		ppgtt_set_shadow_root_entry(mm, &se, index);

		trace_spt_guest_change(vgpu->id, "populate root pointer",
				       NULL, se.type, se.val64, index);
	}

	return 0;
fail:
	invalidate_ppgtt_mm(mm);
	return ret;
}

static struct intel_vgpu_mm *vgpu_alloc_mm(struct intel_vgpu *vgpu)
{
	struct intel_vgpu_mm *mm;

	mm = kzalloc(sizeof(*mm), GFP_KERNEL);
	if (!mm)
		return NULL;

	mm->vgpu = vgpu;
	kref_init(&mm->ref);
	atomic_set(&mm->pincount, 0);

	return mm;
}

static void vgpu_free_mm(struct intel_vgpu_mm *mm)
{
	kfree(mm);
}

/**
 * intel_vgpu_create_ppgtt_mm - create a ppgtt mm object for a vGPU
 * @vgpu: a vGPU
 * @root_entry_type: ppgtt root entry type
 * @pdps: guest pdps.
 *
 * This function is used to create a ppgtt mm object for a vGPU.
 *
 * Returns:
 * Zero on success, negative error code in pointer if failed.
 */
struct intel_vgpu_mm *intel_vgpu_create_ppgtt_mm(struct intel_vgpu *vgpu,
		intel_gvt_gtt_type_t root_entry_type, u64 pdps[])
{
	struct intel_gvt *gvt = vgpu->gvt;
	struct intel_vgpu_mm *mm;
	int ret;

	mm = vgpu_alloc_mm(vgpu);
	if (!mm)
		return ERR_PTR(-ENOMEM);

	mm->type = INTEL_GVT_MM_PPGTT;

	GEM_BUG_ON(root_entry_type != GTT_TYPE_PPGTT_ROOT_L3_ENTRY &&
		   root_entry_type != GTT_TYPE_PPGTT_ROOT_L4_ENTRY);
	mm->ppgtt_mm.root_entry_type = root_entry_type;

	INIT_LIST_HEAD(&mm->ppgtt_mm.list);
	INIT_LIST_HEAD(&mm->ppgtt_mm.lru_list);

	if (root_entry_type == GTT_TYPE_PPGTT_ROOT_L4_ENTRY)
		mm->ppgtt_mm.guest_pdps[0] = pdps[0];
	else
		memcpy(mm->ppgtt_mm.guest_pdps, pdps,
		       sizeof(mm->ppgtt_mm.guest_pdps));

	ret = shadow_ppgtt_mm(mm);
	if (ret) {
		gvt_vgpu_err("failed to shadow ppgtt mm\n");
		vgpu_free_mm(mm);
		return ERR_PTR(ret);
	}

	list_add_tail(&mm->ppgtt_mm.list, &vgpu->gtt.ppgtt_mm_list_head);
	list_add_tail(&mm->ppgtt_mm.lru_list, &gvt->gtt.ppgtt_mm_lru_list_head);
	return mm;
}

static struct intel_vgpu_mm *intel_vgpu_create_ggtt_mm(struct intel_vgpu *vgpu)
{
	struct intel_vgpu_mm *mm;

	mm = vgpu_alloc_mm(vgpu);
	if (!mm)
		return ERR_PTR(-ENOMEM);

	mm->type = INTEL_GVT_MM_GGTT;

	mm->ggtt_mm.virtual_ggtt = alloc_ggtt_virtual_page_table(mm);
	if (!mm->ggtt_mm.virtual_ggtt) {
		unsigned long nr_entries;

		DRM_INFO("fail to alloc contiguous pages, fallback\n");
		nr_entries = gvt_ggtt_gm_sz(vgpu->gvt) >> I915_GTT_PAGE_SHIFT;
		mm->ggtt_mm.virtual_ggtt =
			vzalloc(array_size(nr_entries,
				   vgpu->gvt->device_info.gtt_entry_size));
	}

	if (!mm->ggtt_mm.virtual_ggtt) {
		vgpu_free_mm(mm);
		return ERR_PTR(-ENOMEM);
	}
	mm->ggtt_mm.last_partial_off = -1UL;

	return mm;
}

/**
 * _intel_vgpu_mm_release - destroy a mm object
 * @mm_ref: a kref object
 *
 * This function is used to destroy a mm object for vGPU
 *
 */
void _intel_vgpu_mm_release(struct kref *mm_ref)
{
	struct intel_vgpu_mm *mm = container_of(mm_ref, typeof(*mm), ref);

	if (GEM_WARN_ON(atomic_read(&mm->pincount)))
		gvt_err("vgpu mm pin count bug detected\n");

	if (mm->type == INTEL_GVT_MM_PPGTT) {
		list_del(&mm->ppgtt_mm.list);
		list_del(&mm->ppgtt_mm.lru_list);
		invalidate_ppgtt_mm(mm);
	} else {
		if (mm->ggtt_mm.virtual_ggtt) {
			struct intel_vgpu *vgpu = mm->vgpu;
			struct intel_vgpu_gm *gm = &vgpu->gm;

			if (gm->st) {
				map_gttmmio(mm->vgpu, false);
				free_ggtt_virtual_page_table(mm);
			} else
				vfree(mm->ggtt_mm.virtual_ggtt);
			mm->ggtt_mm.virtual_ggtt = NULL;
		}
		mm->ggtt_mm.last_partial_off = -1UL;
	}

	vgpu_free_mm(mm);
}

/**
 * intel_vgpu_unpin_mm - decrease the pin count of a vGPU mm object
 * @mm: a vGPU mm object
 *
 * This function is called when user doesn't want to use a vGPU mm object
 */
void intel_vgpu_unpin_mm(struct intel_vgpu_mm *mm)
{
	atomic_dec(&mm->pincount);
}

/**
 * intel_vgpu_pin_mm - increase the pin count of a vGPU mm object
 * @vgpu: a vGPU
 *
 * This function is called when user wants to use a vGPU mm object. If this
 * mm object hasn't been shadowed yet, the shadow will be populated at this
 * time.
 *
 * Returns:
 * Zero on success, negative error code if failed.
 */
int intel_vgpu_pin_mm(struct intel_vgpu_mm *mm)
{
	int ret;

	atomic_inc(&mm->pincount);

	if (mm->type == INTEL_GVT_MM_PPGTT) {
		ret = shadow_ppgtt_mm(mm);
		if (ret)
			return ret;

		list_move_tail(&mm->ppgtt_mm.lru_list,
			       &mm->vgpu->gvt->gtt.ppgtt_mm_lru_list_head);

	}

	return 0;
}

static int reclaim_one_ppgtt_mm(struct intel_gvt *gvt)
{
	struct intel_vgpu_mm *mm;
	struct list_head *pos, *n;

	list_for_each_safe(pos, n, &gvt->gtt.ppgtt_mm_lru_list_head) {
		mm = container_of(pos, struct intel_vgpu_mm, ppgtt_mm.lru_list);

		if (atomic_read(&mm->pincount))
			continue;

		list_del_init(&mm->ppgtt_mm.lru_list);
		invalidate_ppgtt_mm(mm);
		return 1;
	}
	return 0;
}

/*
 * GMA translation APIs.
 */
static inline int ppgtt_get_next_level_entry(struct intel_vgpu_mm *mm,
		struct intel_gvt_gtt_entry *e, unsigned long index, bool guest)
{
	struct intel_vgpu *vgpu = mm->vgpu;
	struct intel_gvt_gtt_pte_ops *ops = vgpu->gvt->gtt.pte_ops;
	struct intel_vgpu_ppgtt_spt *s;

	s = intel_vgpu_find_spt_by_mfn(vgpu, ops->get_pfn(e));
	if (!s)
		return -ENXIO;

	if (!guest)
		ppgtt_get_shadow_entry(s, e, index);
	else
		ppgtt_get_guest_entry(s, e, index);
	return 0;
}

/**
 * intel_vgpu_gma_to_gpa - translate a gma to GPA
 * @mm: mm object. could be a PPGTT or GGTT mm object
 * @gma: graphics memory address in this mm object
 *
 * This function is used to translate a graphics memory address in specific
 * graphics memory space to guest physical address.
 *
 * Returns:
 * Guest physical address on success, INTEL_GVT_INVALID_ADDR if failed.
 */
unsigned long intel_vgpu_gma_to_gpa(struct intel_vgpu_mm *mm, unsigned long gma)
{
	struct intel_vgpu *vgpu = mm->vgpu;
	struct intel_gvt *gvt = vgpu->gvt;
	struct intel_gvt_gtt_pte_ops *pte_ops = gvt->gtt.pte_ops;
	struct intel_gvt_gtt_gma_ops *gma_ops = gvt->gtt.gma_ops;
	unsigned long gpa = INTEL_GVT_INVALID_ADDR;
	unsigned long gma_index[4];
	struct intel_gvt_gtt_entry e;
	int i, levels = 0;
	int ret;

	GEM_BUG_ON(mm->type != INTEL_GVT_MM_GGTT &&
		   mm->type != INTEL_GVT_MM_PPGTT);

	if (mm->type == INTEL_GVT_MM_GGTT) {
		if (!vgpu_gmadr_is_valid(vgpu, gma))
			goto err;

		ggtt_get_guest_entry(mm, &e,
			gma_ops->gma_to_ggtt_pte_index(gma));

		gpa = (pte_ops->get_pfn(&e) << I915_GTT_PAGE_SHIFT)
			+ (gma & ~I915_GTT_PAGE_MASK);

		trace_gma_translate(vgpu->id, "ggtt", 0, 0, gma, gpa);
	} else {
		switch (mm->ppgtt_mm.root_entry_type) {
		case GTT_TYPE_PPGTT_ROOT_L4_ENTRY:
			ppgtt_get_shadow_root_entry(mm, &e, 0);

			gma_index[0] = gma_ops->gma_to_pml4_index(gma);
			gma_index[1] = gma_ops->gma_to_l4_pdp_index(gma);
			gma_index[2] = gma_ops->gma_to_pde_index(gma);
			gma_index[3] = gma_ops->gma_to_pte_index(gma);
			levels = 4;
			break;
		case GTT_TYPE_PPGTT_ROOT_L3_ENTRY:
			ppgtt_get_shadow_root_entry(mm, &e,
					gma_ops->gma_to_l3_pdp_index(gma));

			gma_index[0] = gma_ops->gma_to_pde_index(gma);
			gma_index[1] = gma_ops->gma_to_pte_index(gma);
			levels = 2;
			break;
		default:
			GEM_BUG_ON(1);
		}

		/* walk the shadow page table and get gpa from guest entry */
		for (i = 0; i < levels; i++) {
			ret = ppgtt_get_next_level_entry(mm, &e, gma_index[i],
				(i == levels - 1));
			if (ret)
				goto err;

			if (!pte_ops->test_present(&e)) {
				gvt_dbg_core("GMA 0x%lx is not present\n", gma);
				goto err;
			}
		}

		gpa = (pte_ops->get_pfn(&e) << I915_GTT_PAGE_SHIFT) +
					(gma & ~I915_GTT_PAGE_MASK);
		trace_gma_translate(vgpu->id, "ppgtt", 0,
				    mm->ppgtt_mm.root_entry_type, gma, gpa);
	}

	return gpa;
err:
	gvt_vgpu_err("invalid mm type: %d gma %lx\n", mm->type, gma);
	return INTEL_GVT_INVALID_ADDR;
}

static int emulate_ggtt_mmio_read(struct intel_vgpu *vgpu,
	unsigned int off, void *p_data, unsigned int bytes)
{
	struct intel_vgpu_mm *ggtt_mm = vgpu->gtt.ggtt_mm;
	const struct intel_gvt_device_info *info = &vgpu->gvt->device_info;
	unsigned long index = off >> info->gtt_entry_size_shift;
	struct intel_gvt_gtt_entry e;

	if (bytes != 4 && bytes != 8)
		return -EINVAL;

	ggtt_get_guest_entry(ggtt_mm, &e, index);
	memcpy(p_data, (void *)&e.val64 + (off & (info->gtt_entry_size - 1)),
			bytes);
	return 0;
}

/**
 * intel_vgpu_emulate_gtt_mmio_read - emulate GTT MMIO register read
 * @vgpu: a vGPU
 * @off: register offset
 * @p_data: data will be returned to guest
 * @bytes: data length
 *
 * This function is used to emulate the GTT MMIO register read
 *
 * Returns:
 * Zero on success, error code if failed.
 */
int intel_vgpu_emulate_ggtt_mmio_read(struct intel_vgpu *vgpu, unsigned int off,
	void *p_data, unsigned int bytes)
{
	const struct intel_gvt_device_info *info = &vgpu->gvt->device_info;
	int ret;

	if (bytes != 4 && bytes != 8)
		return -EINVAL;

	off -= info->gtt_start_offset;
	ret = emulate_ggtt_mmio_read(vgpu, off, p_data, bytes);
	return ret;
}

static void ggtt_invalidate_pte(struct intel_vgpu *vgpu,
		struct intel_gvt_gtt_entry *entry)
{
	struct intel_gvt_gtt_pte_ops *pte_ops = vgpu->gvt->gtt.pte_ops;
	unsigned long pfn;

	pfn = pte_ops->get_pfn(entry);
	if (pfn != vgpu->gvt->gtt.scratch_mfn)
		intel_gvt_hypervisor_dma_unmap_guest_page(vgpu,
						pfn << PAGE_SHIFT);
}

static int emulate_ggtt_mmio_write(struct intel_vgpu *vgpu, unsigned int off,
	void *p_data, unsigned int bytes)
{
	struct intel_gvt *gvt = vgpu->gvt;
	const struct intel_gvt_device_info *info = &gvt->device_info;
	struct intel_vgpu_mm *ggtt_mm = vgpu->gtt.ggtt_mm;
	struct intel_gvt_gtt_pte_ops *ops = gvt->gtt.pte_ops;
	unsigned long g_gtt_index = off >> info->gtt_entry_size_shift;
	unsigned long gma, gfn;
	struct intel_gvt_gtt_entry e, m;
	dma_addr_t dma_addr;
	int ret;

	if (bytes != 4 && bytes != 8)
		return -EINVAL;

	gma = g_gtt_index << I915_GTT_PAGE_SHIFT;

	/* the VM may configure the whole GM space when ballooning is used */
	if (!vgpu_gmadr_is_valid(vgpu, gma))
		return 0;

	ggtt_get_guest_entry(ggtt_mm, &e, g_gtt_index);

	memcpy((void *)&e.val64 + (off & (info->gtt_entry_size - 1)), p_data,
			bytes);

	/* If ggtt entry size is 8 bytes, and it's split into two 4 bytes
	 * write, we assume the two 4 bytes writes are consecutive.
	 * Otherwise, we abort and report error
	 */
	if (bytes < info->gtt_entry_size) {
		if (ggtt_mm->ggtt_mm.last_partial_off == -1UL) {
			/* the first partial part*/
			ggtt_mm->ggtt_mm.last_partial_off = off;
			ggtt_mm->ggtt_mm.last_partial_data = e.val64;
			return 0;
		} else if ((g_gtt_index ==
				(ggtt_mm->ggtt_mm.last_partial_off >>
				info->gtt_entry_size_shift)) &&
			(off !=	ggtt_mm->ggtt_mm.last_partial_off)) {
			/* the second partial part */

			int last_off = ggtt_mm->ggtt_mm.last_partial_off &
				(info->gtt_entry_size - 1);

			memcpy((void *)&e.val64 + last_off,
				(void *)&ggtt_mm->ggtt_mm.last_partial_data +
				last_off, bytes);

			ggtt_mm->ggtt_mm.last_partial_off = -1UL;
		} else {
			int last_offset;

			gvt_vgpu_err("failed to populate guest ggtt entry: abnormal ggtt entry write sequence, last_partial_off=%lx, offset=%x, bytes=%d, ggtt entry size=%d\n",
					ggtt_mm->ggtt_mm.last_partial_off, off,
					bytes, info->gtt_entry_size);

			/* set host ggtt entry to scratch page and clear
			 * virtual ggtt entry as not present for last
			 * partially write offset
			 */
			last_offset = ggtt_mm->ggtt_mm.last_partial_off &
					(~(info->gtt_entry_size - 1));

			ggtt_get_host_entry(ggtt_mm, &m, last_offset);
			ggtt_invalidate_pte(vgpu, &m);
			ops->set_pfn(&m, gvt->gtt.scratch_mfn);
			ops->clear_present(&m);
			ggtt_set_host_entry(ggtt_mm, &m, last_offset);
			ggtt_invalidate(gvt->dev_priv);

			ggtt_get_guest_entry(ggtt_mm, &e, last_offset);
			ops->clear_present(&e);
			ggtt_set_guest_entry(ggtt_mm, &e, last_offset);

			ggtt_mm->ggtt_mm.last_partial_off = off;
			ggtt_mm->ggtt_mm.last_partial_data = e.val64;

			return 0;
		}
	}

	if (ops->test_present(&e)) {
		gfn = ops->get_pfn(&e);
		m = e;

		/* one PTE update may be issued in multiple writes and the
		 * first write may not construct a valid gfn
		 */
		if (!intel_gvt_hypervisor_is_valid_gfn(vgpu, gfn)) {
			ops->set_pfn(&m, gvt->gtt.scratch_mfn);
			goto out;
		}

		ret = intel_gvt_hypervisor_dma_map_guest_page(vgpu, gfn,
							PAGE_SIZE, &dma_addr);
		if (ret) {
			gvt_vgpu_err("fail to populate guest ggtt entry\n");
			/* guest driver may read/write the entry when partial
			 * update the entry in this situation p2m will fail
			 * settting the shadow entry to point to a scratch page
			 */
			ops->set_pfn(&m, gvt->gtt.scratch_mfn);
		} else
			ops->set_pfn(&m, dma_addr >> PAGE_SHIFT);
	} else {
		ggtt_get_host_entry(ggtt_mm, &m, g_gtt_index);
		ggtt_invalidate_pte(vgpu, &m);
		ops->set_pfn(&m, gvt->gtt.scratch_mfn);
		ops->clear_present(&m);
	}

out:
	ggtt_set_host_entry(ggtt_mm, &m, g_gtt_index);
	ggtt_invalidate(gvt->dev_priv);
	ggtt_set_guest_entry(ggtt_mm, &e, g_gtt_index);
	return 0;
}

/*
 * intel_vgpu_emulate_ggtt_mmio_write - emulate GTT MMIO register write
 * @vgpu: a vGPU
 * @off: register offset
 * @p_data: data from guest write
 * @bytes: data length
 *
 * This function is used to emulate the GTT MMIO register write
 *
 * Returns:
 * Zero on success, error code if failed.
 */
int intel_vgpu_emulate_ggtt_mmio_write(struct intel_vgpu *vgpu,
		unsigned int off, void *p_data, unsigned int bytes)
{
	const struct intel_gvt_device_info *info = &vgpu->gvt->device_info;
	int ret;

	if (bytes != 4 && bytes != 8)
		return -EINVAL;

	off -= info->gtt_start_offset;
	ret = emulate_ggtt_mmio_write(vgpu, off, p_data, bytes);
	return ret;
}

static int alloc_scratch_pages(struct intel_vgpu *vgpu,
		intel_gvt_gtt_type_t type)
{
	struct intel_vgpu_gtt *gtt = &vgpu->gtt;
	struct intel_gvt_gtt_pte_ops *ops = vgpu->gvt->gtt.pte_ops;
	int page_entry_num = I915_GTT_PAGE_SIZE >>
				vgpu->gvt->device_info.gtt_entry_size_shift;
	void *scratch_pt;
	int i;
	struct device *dev = &vgpu->gvt->dev_priv->drm.pdev->dev;
	dma_addr_t daddr;

	if (WARN_ON(type < GTT_TYPE_PPGTT_PTE_PT || type >= GTT_TYPE_MAX))
		return -EINVAL;

	scratch_pt = (void *)get_zeroed_page(GFP_KERNEL);
	if (!scratch_pt) {
		gvt_vgpu_err("fail to allocate scratch page\n");
		return -ENOMEM;
	}

	daddr = dma_map_page(dev, virt_to_page(scratch_pt), 0,
			4096, PCI_DMA_BIDIRECTIONAL);
	if (dma_mapping_error(dev, daddr)) {
		gvt_vgpu_err("fail to dmamap scratch_pt\n");
		__free_page(virt_to_page(scratch_pt));
		return -ENOMEM;
	}
	gtt->scratch_pt[type].page_mfn =
		(unsigned long)(daddr >> I915_GTT_PAGE_SHIFT);
	gtt->scratch_pt[type].page = virt_to_page(scratch_pt);
	gvt_dbg_mm("vgpu%d create scratch_pt: type %d mfn=0x%lx\n",
			vgpu->id, type, gtt->scratch_pt[type].page_mfn);

	/* Build the tree by full filled the scratch pt with the entries which
	 * point to the next level scratch pt or scratch page. The
	 * scratch_pt[type] indicate the scratch pt/scratch page used by the
	 * 'type' pt.
	 * e.g. scratch_pt[GTT_TYPE_PPGTT_PDE_PT] is used by
	 * GTT_TYPE_PPGTT_PDE_PT level pt, that means this scratch_pt it self
	 * is GTT_TYPE_PPGTT_PTE_PT, and full filled by scratch page mfn.
	 */
	if (type > GTT_TYPE_PPGTT_PTE_PT) {
		struct intel_gvt_gtt_entry se;

		memset(&se, 0, sizeof(struct intel_gvt_gtt_entry));
		se.type = get_entry_type(type - 1);
		ops->set_pfn(&se, gtt->scratch_pt[type - 1].page_mfn);

		/* The entry parameters like present/writeable/cache type
		 * set to the same as i915's scratch page tree.
		 */
		se.val64 |= _PAGE_PRESENT | _PAGE_RW;
		if (type == GTT_TYPE_PPGTT_PDE_PT)
			se.val64 |= PPAT_CACHED;

		for (i = 0; i < page_entry_num; i++)
			ops->set_entry(scratch_pt, &se, i, false, 0, vgpu);
	}

	return 0;
}

static int release_scratch_page_tree(struct intel_vgpu *vgpu)
{
	int i;
	struct device *dev = &vgpu->gvt->dev_priv->drm.pdev->dev;
	dma_addr_t daddr;

	for (i = GTT_TYPE_PPGTT_PTE_PT; i < GTT_TYPE_MAX; i++) {
		if (vgpu->gtt.scratch_pt[i].page != NULL) {
			daddr = (dma_addr_t)(vgpu->gtt.scratch_pt[i].page_mfn <<
					I915_GTT_PAGE_SHIFT);
			dma_unmap_page(dev, daddr, 4096, PCI_DMA_BIDIRECTIONAL);
			__free_page(vgpu->gtt.scratch_pt[i].page);
			vgpu->gtt.scratch_pt[i].page = NULL;
			vgpu->gtt.scratch_pt[i].page_mfn = 0;
		}
	}

	return 0;
}

static int create_scratch_page_tree(struct intel_vgpu *vgpu)
{
	int i, ret;

	for (i = GTT_TYPE_PPGTT_PTE_PT; i < GTT_TYPE_MAX; i++) {
		ret = alloc_scratch_pages(vgpu, i);
		if (ret)
			goto err;
	}

	return 0;

err:
	release_scratch_page_tree(vgpu);
	return ret;
}

/**
 * intel_vgpu_init_gtt - initialize per-vGPU graphics memory virulization
 * @vgpu: a vGPU
 *
 * This function is used to initialize per-vGPU graphics memory virtualization
 * components.
 *
 * Returns:
 * Zero on success, error code if failed.
 */
int intel_vgpu_init_gtt(struct intel_vgpu *vgpu)
{
	struct intel_vgpu_gtt *gtt = &vgpu->gtt;

	INIT_RADIX_TREE(&gtt->spt_tree, GFP_KERNEL);

	INIT_LIST_HEAD(&gtt->ppgtt_mm_list_head);
	INIT_LIST_HEAD(&gtt->oos_page_list_head);
	INIT_LIST_HEAD(&gtt->post_shadow_list_head);

	gtt->ggtt_mm = intel_vgpu_create_ggtt_mm(vgpu);
	if (IS_ERR(gtt->ggtt_mm)) {
		gvt_vgpu_err("fail to create mm for ggtt.\n");
		return PTR_ERR(gtt->ggtt_mm);
	}

	intel_vgpu_reset_ggtt(vgpu, false);

	vgpu->cached_guest_entry = kzalloc(I915_GTT_PAGE_SIZE, GFP_KERNEL);
	if (!vgpu->cached_guest_entry) {
		gvt_vgpu_err("fail to allocate cached_guest_entry page\n");
		return -ENOMEM;
	}
	vgpu->ge_cache_enable = false;

	return create_scratch_page_tree(vgpu);
}

static void intel_vgpu_destroy_all_ppgtt_mm(struct intel_vgpu *vgpu)
{
	struct list_head *pos, *n;
	struct intel_vgpu_mm *mm;

	list_for_each_safe(pos, n, &vgpu->gtt.ppgtt_mm_list_head) {
		mm = container_of(pos, struct intel_vgpu_mm, ppgtt_mm.list);
		intel_vgpu_destroy_mm(mm);
	}

	if (GEM_WARN_ON(!list_empty(&vgpu->gtt.ppgtt_mm_list_head)))
		gvt_err("vgpu ppgtt mm is not fully destroyed\n");

	if (GEM_WARN_ON(!radix_tree_empty(&vgpu->gtt.spt_tree))) {
		gvt_err("Why we still has spt not freed?\n");
		ppgtt_free_all_spt(vgpu);
	}
}

static void intel_vgpu_destroy_ggtt_mm(struct intel_vgpu *vgpu)
{
	intel_vgpu_destroy_mm(vgpu->gtt.ggtt_mm);
	vgpu->gtt.ggtt_mm = NULL;
}

/**
 * intel_vgpu_clean_gtt - clean up per-vGPU graphics memory virulization
 * @vgpu: a vGPU
 *
 * This function is used to clean up per-vGPU graphics memory virtualization
 * components.
 *
 * Returns:
 * Zero on success, error code if failed.
 */
void intel_vgpu_clean_gtt(struct intel_vgpu *vgpu)
{
	intel_vgpu_destroy_all_ppgtt_mm(vgpu);
	intel_vgpu_destroy_ggtt_mm(vgpu);
	kfree(vgpu->cached_guest_entry);
	release_scratch_page_tree(vgpu);
}

static void clean_spt_oos(struct intel_gvt *gvt)
{
	struct intel_gvt_gtt *gtt = &gvt->gtt;
	struct list_head *pos, *n;
	struct intel_vgpu_oos_page *oos_page;

	WARN(!list_empty(&gtt->oos_page_use_list_head),
		"someone is still using oos page\n");

	list_for_each_safe(pos, n, &gtt->oos_page_free_list_head) {
		oos_page = container_of(pos, struct intel_vgpu_oos_page, list);
		list_del(&oos_page->list);
		kfree(oos_page);
	}
}

static int setup_spt_oos(struct intel_gvt *gvt)
{
	struct intel_gvt_gtt *gtt = &gvt->gtt;
	struct intel_vgpu_oos_page *oos_page;
	int i;
	int ret;

	INIT_LIST_HEAD(&gtt->oos_page_free_list_head);
	INIT_LIST_HEAD(&gtt->oos_page_use_list_head);

	for (i = 0; i < preallocated_oos_pages; i++) {
		oos_page = kmalloc(sizeof(*oos_page), GFP_KERNEL);
		if (!oos_page) {
			ret = -ENOMEM;
			goto fail;
		}

		INIT_LIST_HEAD(&oos_page->list);
		INIT_LIST_HEAD(&oos_page->vm_list);
		oos_page->id = i;
		list_add_tail(&oos_page->list, &gtt->oos_page_free_list_head);
	}

	gvt_dbg_mm("%d oos pages preallocated\n", i);

	return 0;
fail:
	clean_spt_oos(gvt);
	return ret;
}

/**
 * intel_vgpu_find_ppgtt_mm - find a PPGTT mm object
 * @vgpu: a vGPU
 * @page_table_level: PPGTT page table level
 * @root_entry: PPGTT page table root pointers
 *
 * This function is used to find a PPGTT mm object from mm object pool
 *
 * Returns:
 * pointer to mm object on success, NULL if failed.
 */
struct intel_vgpu_mm *intel_vgpu_find_ppgtt_mm(struct intel_vgpu *vgpu,
		u64 pdps[])
{
	struct intel_vgpu_mm *mm;
	struct list_head *pos;

	list_for_each(pos, &vgpu->gtt.ppgtt_mm_list_head) {
		mm = container_of(pos, struct intel_vgpu_mm, ppgtt_mm.list);

		switch (mm->ppgtt_mm.root_entry_type) {
		case GTT_TYPE_PPGTT_ROOT_L4_ENTRY:
			if (pdps[0] == mm->ppgtt_mm.guest_pdps[0])
				return mm;
			break;
		case GTT_TYPE_PPGTT_ROOT_L3_ENTRY:
			if (!memcmp(pdps, mm->ppgtt_mm.guest_pdps,
				    sizeof(mm->ppgtt_mm.guest_pdps)))
				return mm;
			break;
		default:
			GEM_BUG_ON(1);
		}
	}
	return NULL;
}

/**
 * intel_vgpu_get_ppgtt_mm - get or create a PPGTT mm object.
 * @vgpu: a vGPU
 * @root_entry_type: ppgtt root entry type
 * @pdps: guest pdps
 *
 * This function is used to find or create a PPGTT mm object from a guest.
 *
 * Returns:
 * Zero on success, negative error code if failed.
 */
struct intel_vgpu_mm *intel_vgpu_get_ppgtt_mm(struct intel_vgpu *vgpu,
		intel_gvt_gtt_type_t root_entry_type, u64 pdps[])
{
	struct intel_vgpu_mm *mm;

	mm = intel_vgpu_find_ppgtt_mm(vgpu, pdps);
	if (mm) {
		intel_vgpu_mm_get(mm);
	} else {
		mm = intel_vgpu_create_ppgtt_mm(vgpu, root_entry_type, pdps);
		if (IS_ERR(mm))
			gvt_vgpu_err("fail to create mm\n");
	}
	return mm;
}

/**
 * intel_vgpu_put_ppgtt_mm - find and put a PPGTT mm object.
 * @vgpu: a vGPU
 * @pdps: guest pdps
 *
 * This function is used to find a PPGTT mm object from a guest and destroy it.
 *
 * Returns:
 * Zero on success, negative error code if failed.
 */
int intel_vgpu_put_ppgtt_mm(struct intel_vgpu *vgpu, u64 pdps[])
{
	struct intel_vgpu_mm *mm;

	mm = intel_vgpu_find_ppgtt_mm(vgpu, pdps);
	if (!mm) {
		gvt_vgpu_err("fail to find ppgtt instance.\n");
		return -EINVAL;
	}
	intel_vgpu_mm_put(mm);
	return 0;
}

/**
 * intel_gvt_init_gtt - initialize mm components of a GVT device
 * @gvt: GVT device
 *
 * This function is called at the initialization stage, to initialize
 * the mm components of a GVT device.
 *
 * Returns:
 * zero on success, negative error code if failed.
 */
int intel_gvt_init_gtt(struct intel_gvt *gvt)
{
	int ret;
	void *page;
	struct device *dev = &gvt->dev_priv->drm.pdev->dev;
	dma_addr_t daddr;

	gvt_dbg_core("init gtt\n");

	gvt->gtt.pte_ops = &gen8_gtt_pte_ops;
	gvt->gtt.gma_ops = &gen8_gtt_gma_ops;

	page = (void *)get_zeroed_page(GFP_KERNEL);
	if (!page) {
		gvt_err("fail to allocate scratch ggtt page\n");
		return -ENOMEM;
	}

	daddr = dma_map_page(dev, virt_to_page(page), 0,
			4096, PCI_DMA_BIDIRECTIONAL);
	if (dma_mapping_error(dev, daddr)) {
		gvt_err("fail to dmamap scratch ggtt page\n");
		__free_page(virt_to_page(page));
		return -ENOMEM;
	}

	gvt->gtt.scratch_page = virt_to_page(page);
	gvt->gtt.scratch_mfn = (unsigned long)(daddr >> I915_GTT_PAGE_SHIFT);

	if (enable_out_of_sync) {
		ret = setup_spt_oos(gvt);
		if (ret) {
			gvt_err("fail to initialize SPT oos\n");
			dma_unmap_page(dev, daddr, 4096, PCI_DMA_BIDIRECTIONAL);
			__free_page(gvt->gtt.scratch_page);
			return ret;
		}
	}
	INIT_LIST_HEAD(&gvt->gtt.ppgtt_mm_lru_list_head);
	return 0;
}

/**
 * intel_gvt_clean_gtt - clean up mm components of a GVT device
 * @gvt: GVT device
 *
 * This function is called at the driver unloading stage, to clean up the
 * the mm components of a GVT device.
 *
 */
void intel_gvt_clean_gtt(struct intel_gvt *gvt)
{
	struct device *dev = &gvt->dev_priv->drm.pdev->dev;
	dma_addr_t daddr = (dma_addr_t)(gvt->gtt.scratch_mfn <<
					I915_GTT_PAGE_SHIFT);

	dma_unmap_page(dev, daddr, 4096, PCI_DMA_BIDIRECTIONAL);

	__free_page(gvt->gtt.scratch_page);

	if (enable_out_of_sync)
		clean_spt_oos(gvt);
}

/**
 * intel_vgpu_invalidate_ppgtt - invalidate PPGTT instances
 * @vgpu: a vGPU
 *
 * This function is called when invalidate all PPGTT instances of a vGPU.
 *
 */
void intel_vgpu_invalidate_ppgtt(struct intel_vgpu *vgpu)
{
	struct list_head *pos, *n;
	struct intel_vgpu_mm *mm;

	list_for_each_safe(pos, n, &vgpu->gtt.ppgtt_mm_list_head) {
		mm = container_of(pos, struct intel_vgpu_mm, ppgtt_mm.list);
		if (mm->type == INTEL_GVT_MM_PPGTT) {
			list_del_init(&mm->ppgtt_mm.lru_list);
			if (mm->ppgtt_mm.shadowed)
				invalidate_ppgtt_mm(mm);
		}
	}
}

/**
 * intel_vgpu_reset_ggtt - reset the GGTT entry
 * @vgpu: a vGPU
 * @invalidate_old: invalidate old entries
 *
 * This function is called at the vGPU create stage
 * to reset all the GGTT entries.
 *
 */
void intel_vgpu_reset_ggtt(struct intel_vgpu *vgpu, bool invalidate_old)
{
	struct intel_gvt *gvt = vgpu->gvt;
	struct drm_i915_private *dev_priv = gvt->dev_priv;
	struct intel_gvt_gtt_pte_ops *pte_ops = vgpu->gvt->gtt.pte_ops;
	struct intel_gvt_gtt_entry entry = {.type = GTT_TYPE_GGTT_PTE};
	struct intel_gvt_gtt_entry old_entry;
	u32 index;
	u32 num_entries;

	pte_ops->set_pfn(&entry, gvt->gtt.scratch_mfn);
	pte_ops->set_present(&entry);

	index = vgpu_aperture_gmadr_base(vgpu) >> PAGE_SHIFT;
	num_entries = vgpu_aperture_sz(vgpu) >> PAGE_SHIFT;
	while (num_entries--) {
		if (invalidate_old) {
			ggtt_get_host_entry(vgpu->gtt.ggtt_mm, &old_entry, index);
			ggtt_invalidate_pte(vgpu, &old_entry);
		}
		ggtt_set_host_entry(vgpu->gtt.ggtt_mm, &entry, index++);
	}

	index = vgpu_hidden_gmadr_base(vgpu) >> PAGE_SHIFT;
	num_entries = vgpu_hidden_sz(vgpu) >> PAGE_SHIFT;
	while (num_entries--) {
		if (invalidate_old) {
			ggtt_get_host_entry(vgpu->gtt.ggtt_mm, &old_entry, index);
			ggtt_invalidate_pte(vgpu, &old_entry);
		}
		ggtt_set_host_entry(vgpu->gtt.ggtt_mm, &entry, index++);
	}

	ggtt_invalidate(dev_priv);
}

/**
 * intel_vgpu_reset_gtt - reset the all GTT related status
 * @vgpu: a vGPU
 *
 * This function is called from vfio core to reset reset all
 * GTT related status, including GGTT, PPGTT, scratch page.
 *
 */
void intel_vgpu_reset_gtt(struct intel_vgpu *vgpu)
{
	/* Shadow pages are only created when there is no page
	 * table tracking data, so remove page tracking data after
	 * removing the shadow pages.
	 */
	intel_vgpu_destroy_all_ppgtt_mm(vgpu);
	intel_vgpu_reset_ggtt(vgpu, true);
}

int intel_vgpu_g2v_pv_ppgtt_alloc_4lvl(struct intel_vgpu *vgpu,
		int page_table_level)
{
	struct pv_ppgtt_update *pv_ppgtt = &vgpu->mmio.shared_page->pv_ppgtt;
	struct intel_vgpu_mm *mm;
	u64 pdps[4] = {pv_ppgtt->pdp, 0, 0, 0};
	int ret = 0;

	if (WARN_ON(page_table_level != 4))
		return -EINVAL;

	gvt_dbg_mm("alloc_4lvl pdp=%llx start=%llx length=%llx\n",
			pv_ppgtt->pdp, pv_ppgtt->start,
			pv_ppgtt->length);

	mm = intel_vgpu_find_ppgtt_mm(vgpu, pdps);
	if (!mm) {
		gvt_vgpu_err("failed to find mm for pdp 0x%llx\n", pdps[0]);
		ret = -EINVAL;
	} else {
		ret = mm->ppgtt_mm.ppgtt->vm.allocate_va_range(
				&mm->ppgtt_mm.ppgtt->vm,
			pv_ppgtt->start, pv_ppgtt->length);
		if (ret)
			gvt_vgpu_err("failed to alloc for pdp %llx\n", pdps[0]);
	}

	return ret;
}

int intel_vgpu_g2v_pv_ppgtt_clear_4lvl(struct intel_vgpu *vgpu,
		int page_table_level)
{
	struct pv_ppgtt_update *pv_ppgtt = &vgpu->mmio.shared_page->pv_ppgtt;
	struct intel_vgpu_mm *mm;
	u64 pdps[4] = {pv_ppgtt->pdp, 0, 0, 0};
	int ret = 0;

	if (WARN_ON(page_table_level != 4))
		return -EINVAL;

	gvt_dbg_mm("clear_4lvl pdp=%llx start=%llx length=%llx\n",
			pv_ppgtt->pdp, pv_ppgtt->start,
			pv_ppgtt->length);

	mm = intel_vgpu_find_ppgtt_mm(vgpu, pdps);
	if (!mm) {
		gvt_vgpu_err("failed to find mm for pdp 0x%llx\n", pdps[0]);
		ret = -EINVAL;
	} else {
		mm->ppgtt_mm.ppgtt->vm.clear_range(
				&mm->ppgtt_mm.ppgtt->vm,
			pv_ppgtt->start, pv_ppgtt->length);
	}

	return ret;
}

#define GEN8_PML4E_SIZE		(1UL << GEN8_PML4E_SHIFT)
#define GEN8_PML4E_SIZE_MASK	(~(GEN8_PML4E_SIZE - 1))
#define GEN8_PDPE_SIZE		(1UL << GEN8_PDPE_SHIFT)
#define GEN8_PDPE_SIZE_MASK	(~(GEN8_PDPE_SIZE - 1))
#define GEN8_PDE_SIZE		(1UL << GEN8_PDE_SHIFT)
#define GEN8_PDE_SIZE_MASK	(~(GEN8_PDE_SIZE - 1))

#define pml4_addr_end(addr, end)					\
({	unsigned long __boundary = \
			((addr) + GEN8_PML4E_SIZE) & GEN8_PML4E_SIZE_MASK; \
	(__boundary < (end)) ? __boundary : (end);		\
})

#define pdp_addr_end(addr, end)						\
({	unsigned long __boundary = \
			((addr) + GEN8_PDPE_SIZE) & GEN8_PDPE_SIZE_MASK; \
	(__boundary < (end)) ? __boundary : (end);		\
})

#define pd_addr_end(addr, end)						\
({	unsigned long __boundary = \
			((addr) + GEN8_PDE_SIZE) & GEN8_PDE_SIZE_MASK;	\
	(__boundary < (end)) ? __boundary : (end);		\
})

struct ppgtt_walk {
	unsigned long *mfns;
	int mfn_index;
	unsigned long *pt;
};

static int walk_pt_range(struct intel_vgpu *vgpu, u64 pt,
				u64 start, u64 end, struct ppgtt_walk *walk)
{
	const struct intel_gvt_device_info *info = &vgpu->gvt->device_info;
	struct intel_gvt_gtt_gma_ops *gma_ops = vgpu->gvt->gtt.gma_ops;
	unsigned long start_index, end_index;
	int ret;
	int i;
	unsigned long mfn, gfn;

	start_index = gma_ops->gma_to_pte_index(start);
	end_index = ((end - start) >> PAGE_SHIFT) + start_index;

	gvt_dbg_mm("%s: %llx start=%llx end=%llx start_index=%lx end_index=%lx mfn_index=%x\n",
			__func__, pt, start, end,
			start_index, end_index, walk->mfn_index);
	ret = intel_gvt_hypervisor_read_gpa(vgpu,
		(pt & PAGE_MASK) + (start_index << info->gtt_entry_size_shift),
		walk->pt + start_index,
		(end_index - start_index) << info->gtt_entry_size_shift);
	if (ret) {
		gvt_vgpu_err("fail to read gpa %llx\n", pt);
		return ret;
	}

	for (i = start_index; i < end_index; i++) {
		gfn = walk->pt[i] >> PAGE_SHIFT;
		mfn = intel_gvt_hypervisor_gfn_to_mfn(vgpu, gfn);
		if (mfn == INTEL_GVT_INVALID_ADDR) {
			gvt_vgpu_err("fail to translate gfn: 0x%lx\n", gfn);
			return -ENXIO;
		}
		walk->mfns[walk->mfn_index++] = mfn << PAGE_SHIFT;
	}

	return 0;
}


static int walk_pd_range(struct intel_vgpu *vgpu, u64 pd,
				u64 start, u64 end, struct ppgtt_walk *walk)
{
	const struct intel_gvt_device_info *info = &vgpu->gvt->device_info;
	struct intel_gvt_gtt_gma_ops *gma_ops = vgpu->gvt->gtt.gma_ops;
	unsigned long index;
	u64 pt, next;
	int ret  = 0;

	do {
		index = gma_ops->gma_to_pde_index(start);

		ret = intel_gvt_hypervisor_read_gpa(vgpu,
			(pd & PAGE_MASK) + (index <<
			info->gtt_entry_size_shift), &pt, 8);
		if (ret)
			return ret;
		next = pd_addr_end(start, end);
		gvt_dbg_mm("%s: %llx start=%llx end=%llx next=%llx\n",
			__func__, pd, start, end, next);
		walk_pt_range(vgpu, pt, start, next, walk);

		start = next;
	} while (start != end);

	return ret;
}


static int walk_pdp_range(struct intel_vgpu *vgpu, u64 pdp,
				  u64 start, u64 end, struct ppgtt_walk *walk)
{
	const struct intel_gvt_device_info *info = &vgpu->gvt->device_info;
	struct intel_gvt_gtt_gma_ops *gma_ops = vgpu->gvt->gtt.gma_ops;
	unsigned long index;
	u64 pd, next;
	int ret  = 0;

	do {
		index = gma_ops->gma_to_l4_pdp_index(start);

		ret = intel_gvt_hypervisor_read_gpa(vgpu,
			(pdp & PAGE_MASK) + (index <<
			info->gtt_entry_size_shift), &pd, 8);
		if (ret)
			return ret;
		next = pdp_addr_end(start, end);
		gvt_dbg_mm("%s: %llx start=%llx end=%llx next=%llx\n",
			__func__, pdp, start, end, next);

		walk_pd_range(vgpu, pd, start, next, walk);
		start = next;
	} while (start != end);

	return ret;
}


static int walk_pml4_range(struct intel_vgpu *vgpu, u64 pml4,
				u64 start, u64 end, struct ppgtt_walk *walk)
{
	const struct intel_gvt_device_info *info = &vgpu->gvt->device_info;
	struct intel_gvt_gtt_gma_ops *gma_ops = vgpu->gvt->gtt.gma_ops;
	unsigned long index;
	u64 pdp, next;
	int ret  = 0;

	do {
		index = gma_ops->gma_to_pml4_index(start);
		ret = intel_gvt_hypervisor_read_gpa(vgpu,
			(pml4 & PAGE_MASK) + (index <<
			info->gtt_entry_size_shift), &pdp, 8);
		if (ret)
			return ret;
		next = pml4_addr_end(start, end);
		gvt_dbg_mm("%s: %llx start=%llx end=%llx next=%llx\n",
			__func__, pml4, start, end, next);

		walk_pdp_range(vgpu, pdp, start, next, walk);
		start = next;
	} while (start != end);

	return ret;
}

int intel_vgpu_g2v_pv_ppgtt_insert_4lvl(struct intel_vgpu *vgpu,
		int page_table_level)
{
	struct pv_ppgtt_update *pv_ppgtt = &vgpu->mmio.shared_page->pv_ppgtt;
	struct intel_vgpu_mm *mm;
	u64 pdps[4] = {pv_ppgtt->pdp, 0, 0, 0};
	int ret = 0;
	u64 start = pv_ppgtt->start;
	u64 length = pv_ppgtt->length;
	struct sg_table st;
	struct scatterlist *sg = NULL;
	int num_pages = length >> PAGE_SHIFT;
	struct i915_vma vma;
	struct ppgtt_walk walk;
	int i;

	if (WARN_ON(page_table_level != 4))
		return -EINVAL;

	gvt_dbg_mm("insert_4lvl pml4=%llx start=%llx length=%llx cache=%x\n",
			pv_ppgtt->pdp, start, length, pv_ppgtt->cache_level);

	mm = intel_vgpu_find_ppgtt_mm(vgpu, pdps);
	if (!mm) {
		gvt_vgpu_err("fail to find mm for pml4 0x%llx\n", pdps[0]);
		return -EINVAL;
	}

	walk.mfn_index = 0;
	walk.mfns = NULL;
	walk.pt = NULL;

	walk.mfns = kmalloc_array(num_pages,
			sizeof(unsigned long), GFP_KERNEL);
	if (!walk.mfns) {
		ret = -ENOMEM;
		goto fail;
	}

	walk.pt = (unsigned long *)__get_free_pages(GFP_KERNEL, 0);
	if (!walk.pt) {
		ret = -ENOMEM;
		goto fail;
	}

	if (sg_alloc_table(&st, num_pages, GFP_KERNEL)) {
		ret = -ENOMEM;
		goto fail;
	}

	ret = walk_pml4_range(vgpu, pdps[0], start, start + length, &walk);
	if (ret)
		goto fail_free_sg;

	WARN_ON(num_pages != walk.mfn_index);

	for_each_sg(st.sgl, sg, num_pages, i) {
		sg->offset = 0;
		sg->length = PAGE_SIZE;
		sg_dma_address(sg) = walk.mfns[i];
		sg_dma_len(sg) = PAGE_SIZE;
	}

	/* fake vma for insert call*/
	memset(&vma, 0, sizeof(vma));
	vma.node.start = start;
	vma.pages = &st;
	mm->ppgtt_mm.ppgtt->vm.insert_entries(
			&mm->ppgtt_mm.ppgtt->vm, &vma,
			pv_ppgtt->cache_level, 0);

fail_free_sg:
	sg_free_table(&st);
fail:
	kfree(walk.mfns);
	free_page((unsigned long)walk.pt);

	return ret;
}

static void validate_ggtt_range(struct intel_vgpu *vgpu,
	u64 *start, u64 *length)
{
	u64 end;

	if (WARN_ON(*start > vgpu->gvt->dev_priv->ggtt.vm.total ||
	     *length > vgpu->gvt->dev_priv->ggtt.vm.total)) {
		*length = 0;
		return;
	}

	end = *start + *length - 1;

	if (*start >= vgpu_aperture_gmadr_base(vgpu) &&
	     end <= vgpu_aperture_gmadr_end(vgpu))
		return;

	if (*start >= vgpu_hidden_gmadr_base(vgpu) &&
	     end <= vgpu_hidden_gmadr_end(vgpu))
		return;

	/* handle the cases with invalid ranges */
	WARN_ON(1);

	/* start is in aperture range, end is after apeture range */
	if (*start >= vgpu_aperture_gmadr_base(vgpu) &&
	    *start <= vgpu_aperture_gmadr_end(vgpu)) {
		*length = vgpu_aperture_gmadr_end(vgpu) - *start + 1;
		return;
	}

	/* start is before aperture range, end is in apeture range */
	if (end >= vgpu_aperture_gmadr_base(vgpu) &&
	    end <= vgpu_aperture_gmadr_end(vgpu)) {
		*start = vgpu_aperture_gmadr_base(vgpu);
		return;
	}

	/* start is in hidden range, end is after hidden range */
	if (*start >= vgpu_hidden_gmadr_base(vgpu) &&
	    *start <= vgpu_hidden_gmadr_end(vgpu)) {
		*length = vgpu_hidden_gmadr_end(vgpu) - *start + 1;
		return;
	}

	/* start is before hidden range, end is in hidden range */
	if (end >= vgpu_hidden_gmadr_base(vgpu) &&
	    end <= vgpu_hidden_gmadr_end(vgpu)) {
		*start = vgpu_hidden_gmadr_base(vgpu);
		return;
	}

	/* both start and end are not in valid range*/
	*length = 0;

	return;
}

int intel_vgpu_g2v_pv_ggtt_insert(struct intel_vgpu *vgpu)
{
	struct intel_vgpu_gtt *gtt = &vgpu->gtt;
	struct gvt_shared_page *shared_page = vgpu->mmio.shared_page;
	struct drm_i915_private *dev_priv = vgpu->gvt->dev_priv;
	struct i915_ggtt *ggtt = &dev_priv->ggtt;
	u64 start = shared_page->pv_ggtt.start;
	u64 num_entries = shared_page->pv_ggtt.length;
	u32 cache_level = shared_page->pv_ggtt.cache_level;
	u64 length = num_entries << PAGE_SHIFT;
	u64 *vaddr = gtt->ggtt_mm->ggtt_mm.virtual_ggtt;
	u64 gtt_entry_index;
	u64 gtt_entry;
	unsigned long mfn;
	struct i915_vma vma;
	struct sg_table st;
	struct scatterlist *sg = NULL;
	int ret = 0;
	int i;

	gvt_dbg_mm("ggtt_insert: start=%llx length=%llx cache=%x\n",
		start, length, cache_level);
	validate_ggtt_range(vgpu, &start, &length);
	if (length == 0)
		return 0;

	num_entries = length >> PAGE_SHIFT;

	if (sg_alloc_table(&st, num_entries, GFP_KERNEL))
		return -ENOMEM;

	for_each_sg(st.sgl, sg, num_entries, i) {
		gtt_entry_index = (start >> PAGE_SHIFT) + i;
		gtt_entry = vaddr[gtt_entry_index];
		mfn = intel_gvt_hypervisor_gfn_to_mfn(vgpu,
					gtt_entry >> PAGE_SHIFT);
		if (mfn == INTEL_GVT_INVALID_ADDR) {
			gvt_vgpu_err("fail to translate gfn: 0x%llx\n",
					gtt_entry >> PAGE_SHIFT);
			ret = -ENXIO;
			goto fail;
		}
		sg->offset = 0;
		sg->length = PAGE_SIZE;
		sg_dma_address(sg) = mfn << PAGE_SHIFT;
		sg_dma_len(sg) = PAGE_SIZE;
	}

	/* fake vma for insert call*/
	memset(&vma, 0, sizeof(vma));
	vma.node.start = start;
	vma.pages = &st;
	ggtt->vm.insert_entries(&ggtt->vm, &vma, cache_level, 0);

fail:
	sg_free_table(&st);
	return ret;
}

int intel_vgpu_g2v_pv_ggtt_clear(struct intel_vgpu *vgpu)
{
	struct gvt_shared_page *shared_page = vgpu->mmio.shared_page;
	u64 start = shared_page->pv_ggtt.start;
	u64 length = shared_page->pv_ggtt.length;
	struct i915_ggtt *ggtt = &vgpu->gvt->dev_priv->ggtt;

	gvt_dbg_mm("ggtt_clear: start=%llx length=%llx\n",
		start, length);
	validate_ggtt_range(vgpu, &start, &length);
	if (length == 0)
		return 0;

	ggtt->vm.clear_range(&ggtt->vm, start, length);

	return 0;
}<|MERGE_RESOLUTION|>--- conflicted
+++ resolved
@@ -45,11 +45,7 @@
 #endif
 
 static bool enable_out_of_sync = true;
-<<<<<<< HEAD
-static int preallocated_oos_pages = 8192;
-=======
 static int preallocated_oos_pages = 2048;
->>>>>>> ee383eea
 
 /*
  * validate a gm address and related range size,
