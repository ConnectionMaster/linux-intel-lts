--- conflicted
+++ resolved
@@ -178,12 +178,9 @@
 		"Set GVT-g workload priority, (range: (-1023, 1023), default: 0, "
 		"more positive value means higher priority).");
 
-<<<<<<< HEAD
-=======
 i915_param_named(enable_initial_modeset, bool, 0400,
 		"Do initial modeset (default : false)");
 
->>>>>>> ee383eea
 i915_param_named(domain_scaler_owner, int, 0400,
         "scaler owners for each domain and for each pipe ids can be from 0-F");
 
