--- conflicted
+++ resolved
@@ -72,11 +72,8 @@
 		seq_printf(m, "i915.%s=%d\n", name, *(const int *)x);
 	else if (!__builtin_strcmp(type, "unsigned int"))
 		seq_printf(m, "i915.%s=%u\n", name, *(const unsigned int *)x);
-<<<<<<< HEAD
-=======
 	else if (!__builtin_strcmp(type, "char *"))
 		seq_printf(m, "i915.%s=%s\n", name, *(const char **)x);
->>>>>>> 786cc154
 	else
 		BUILD_BUG();
 }
@@ -981,8 +978,6 @@
 }
 
 #if IS_ENABLED(CONFIG_DRM_I915_CAPTURE_ERROR)
-<<<<<<< HEAD
-=======
 static ssize_t gpu_state_read(struct file *file, char __user *ubuf,
 			      size_t count, loff_t *pos)
 {
@@ -997,21 +992,15 @@
 	ret = i915_error_state_buf_init(&str, error->i915, count, *pos);
 	if (ret)
 		return ret;
->>>>>>> 786cc154
 
 	ret = i915_error_state_to_str(&str, error);
 	if (ret)
 		goto out;
 
-<<<<<<< HEAD
-	DRM_DEBUG_DRIVER("Resetting error state\n");
-	i915_destroy_error_state(error_priv->i915);
-=======
 	tmp = 0;
 	ret = simple_read_from_buffer(ubuf, count, &tmp, str.buf, str.bytes);
 	if (ret < 0)
 		goto out;
->>>>>>> 786cc154
 
 	*pos = str.start + ret;
 out:
@@ -1021,23 +1010,7 @@
 
 static int gpu_state_release(struct inode *inode, struct file *file)
 {
-<<<<<<< HEAD
-	struct drm_i915_private *dev_priv = inode->i_private;
-	struct i915_error_state_file_priv *error_priv;
-
-	error_priv = kzalloc(sizeof(*error_priv), GFP_KERNEL);
-	if (!error_priv)
-		return -ENOMEM;
-
-	error_priv->i915 = dev_priv;
-
-	i915_error_state_get(&dev_priv->drm, error_priv);
-
-	file->private_data = error_priv;
-
-=======
 	i915_gpu_state_put(file->private_data);
->>>>>>> 786cc154
 	return 0;
 }
 
@@ -1069,15 +1042,8 @@
 {
 	struct i915_gpu_state *error = filp->private_data;
 
-<<<<<<< HEAD
-	ret = i915_error_state_buf_init(&error_str, error_priv->i915,
-					count, *pos);
-	if (ret)
-		return ret;
-=======
 	if (!error)
 		return 0;
->>>>>>> 786cc154
 
 	DRM_DEBUG_DRIVER("Resetting error state\n");
 	i915_reset_error_state(error->i915);
@@ -1099,8 +1065,6 @@
 	.llseek = default_llseek,
 	.release = gpu_state_release,
 };
-#endif
-
 #endif
 
 static int
@@ -1435,19 +1399,11 @@
 
 		if (engine->id == RCS) {
 			seq_puts(m, "\tinstdone read =\n");
-<<<<<<< HEAD
 
 			i915_instdone_info(dev_priv, m, &instdone);
 
 			seq_puts(m, "\tinstdone accu =\n");
 
-=======
-
-			i915_instdone_info(dev_priv, m, &instdone);
-
-			seq_puts(m, "\tinstdone accu =\n");
-
->>>>>>> 786cc154
 			i915_instdone_info(dev_priv, m,
 					   &engine->hangcheck.instdone);
 		}
@@ -3288,8 +3244,6 @@
 }
 
 static int i915_engine_info(struct seq_file *m, void *unused)
-<<<<<<< HEAD
-=======
 {
 	struct drm_i915_private *dev_priv = node_to_i915(m->private);
 	struct intel_engine_cs *engine;
@@ -3311,159 +3265,6 @@
 			   jiffies_to_msecs(jiffies - engine->hangcheck.action_timestamp));
 
 		rcu_read_lock();
-
-		seq_printf(m, "\tRequests:\n");
-
-		rq = list_first_entry(&engine->timeline->requests,
-				      struct drm_i915_gem_request, link);
-		if (&rq->link != &engine->timeline->requests)
-			print_request(m, rq, "\t\tfirst  ");
-
-		rq = list_last_entry(&engine->timeline->requests,
-				     struct drm_i915_gem_request, link);
-		if (&rq->link != &engine->timeline->requests)
-			print_request(m, rq, "\t\tlast   ");
-
-		rq = i915_gem_find_active_request(engine);
-		if (rq) {
-			print_request(m, rq, "\t\tactive ");
-			seq_printf(m,
-				   "\t\t[head %04x, postfix %04x, tail %04x, batch 0x%08x_%08x]\n",
-				   rq->head, rq->postfix, rq->tail,
-				   rq->batch ? upper_32_bits(rq->batch->node.start) : ~0u,
-				   rq->batch ? lower_32_bits(rq->batch->node.start) : ~0u);
-		}
-
-		seq_printf(m, "\tRING_START: 0x%08x [0x%08x]\n",
-			   I915_READ(RING_START(engine->mmio_base)),
-			   rq ? i915_ggtt_offset(rq->ring->vma) : 0);
-		seq_printf(m, "\tRING_HEAD:  0x%08x [0x%08x]\n",
-			   I915_READ(RING_HEAD(engine->mmio_base)) & HEAD_ADDR,
-			   rq ? rq->ring->head : 0);
-		seq_printf(m, "\tRING_TAIL:  0x%08x [0x%08x]\n",
-			   I915_READ(RING_TAIL(engine->mmio_base)) & TAIL_ADDR,
-			   rq ? rq->ring->tail : 0);
-		seq_printf(m, "\tRING_CTL:   0x%08x [%s]\n",
-			   I915_READ(RING_CTL(engine->mmio_base)),
-			   I915_READ(RING_CTL(engine->mmio_base)) & (RING_WAIT | RING_WAIT_SEMAPHORE) ? "waiting" : "");
-
-		rcu_read_unlock();
-
-		addr = intel_engine_get_active_head(engine);
-		seq_printf(m, "\tACTHD:  0x%08x_%08x\n",
-			   upper_32_bits(addr), lower_32_bits(addr));
-		addr = intel_engine_get_last_batch_head(engine);
-		seq_printf(m, "\tBBADDR: 0x%08x_%08x\n",
-			   upper_32_bits(addr), lower_32_bits(addr));
-
-		if (i915.enable_execlists) {
-			u32 ptr, read, write;
-			struct rb_node *rb;
-
-			seq_printf(m, "\tExeclist status: 0x%08x %08x\n",
-				   I915_READ(RING_EXECLIST_STATUS_LO(engine)),
-				   I915_READ(RING_EXECLIST_STATUS_HI(engine)));
-
-			ptr = I915_READ(RING_CONTEXT_STATUS_PTR(engine));
-			read = GEN8_CSB_READ_PTR(ptr);
-			write = GEN8_CSB_WRITE_PTR(ptr);
-			seq_printf(m, "\tExeclist CSB read %d, write %d\n",
-				   read, write);
-			if (read >= GEN8_CSB_ENTRIES)
-				read = 0;
-			if (write >= GEN8_CSB_ENTRIES)
-				write = 0;
-			if (read > write)
-				write += GEN8_CSB_ENTRIES;
-			while (read < write) {
-				unsigned int idx = ++read % GEN8_CSB_ENTRIES;
-
-				seq_printf(m, "\tExeclist CSB[%d]: 0x%08x, context: %d\n",
-					   idx,
-					   I915_READ(RING_CONTEXT_STATUS_BUF_LO(engine, idx)),
-					   I915_READ(RING_CONTEXT_STATUS_BUF_HI(engine, idx)));
-			}
-
-			rcu_read_lock();
-			rq = READ_ONCE(engine->execlist_port[0].request);
-			if (rq) {
-				seq_printf(m, "\t\tELSP[0] count=%d, ",
-					   engine->execlist_port[0].count);
-				print_request(m, rq, "rq: ");
-			} else {
-				seq_printf(m, "\t\tELSP[0] idle\n");
-			}
-			rq = READ_ONCE(engine->execlist_port[1].request);
-			if (rq) {
-				seq_printf(m, "\t\tELSP[1] count=%d, ",
-					   engine->execlist_port[1].count);
-				print_request(m, rq, "rq: ");
-			} else {
-				seq_printf(m, "\t\tELSP[1] idle\n");
-			}
-			rcu_read_unlock();
-
-			spin_lock_irq(&engine->timeline->lock);
-			for (rb = engine->execlist_first; rb; rb = rb_next(rb)) {
-				rq = rb_entry(rb, typeof(*rq), priotree.node);
-				print_request(m, rq, "\t\tQ ");
-			}
-			spin_unlock_irq(&engine->timeline->lock);
-		} else if (INTEL_GEN(dev_priv) > 6) {
-			seq_printf(m, "\tPP_DIR_BASE: 0x%08x\n",
-				   I915_READ(RING_PP_DIR_BASE(engine)));
-			seq_printf(m, "\tPP_DIR_BASE_READ: 0x%08x\n",
-				   I915_READ(RING_PP_DIR_BASE_READ(engine)));
-			seq_printf(m, "\tPP_DIR_DCLV: 0x%08x\n",
-				   I915_READ(RING_PP_DIR_DCLV(engine)));
-		}
-
-		spin_lock_irq(&b->lock);
-		for (rb = rb_first(&b->waiters); rb; rb = rb_next(rb)) {
-			struct intel_wait *w = rb_entry(rb, typeof(*w), node);
-
-			seq_printf(m, "\t%s [%d] waiting for %x\n",
-				   w->tsk->comm, w->tsk->pid, w->seqno);
-		}
-		spin_unlock_irq(&b->lock);
-
-		seq_puts(m, "\n");
-	}
-
-	intel_runtime_pm_put(dev_priv);
-
-	return 0;
-}
-
-static int i915_semaphore_status(struct seq_file *m, void *unused)
->>>>>>> 786cc154
-{
-	struct drm_i915_private *dev_priv = node_to_i915(m->private);
-	struct intel_engine_cs *engine;
-	enum intel_engine_id id;
-
-	intel_runtime_pm_get(dev_priv);
-
-	for_each_engine(engine, dev_priv, id) {
-		struct intel_breadcrumbs *b = &engine->breadcrumbs;
-		struct drm_i915_gem_request *rq;
-		struct rb_node *rb;
-		u64 addr;
-
-		seq_printf(m, "%s\n", engine->name);
-		seq_printf(m, "\tcurrent seqno %x, last %x, hangcheck %x [%d ms]\n",
-			   intel_engine_get_seqno(engine),
-			   intel_engine_last_submit(engine),
-			   engine->hangcheck.seqno,
-			   jiffies_to_msecs(jiffies - engine->hangcheck.action_timestamp));
-
-<<<<<<< HEAD
-		rcu_read_lock();
-=======
-		seqno = (uint64_t *)kmap_atomic(page);
-		for_each_engine(engine, dev_priv, id) {
-			uint64_t offset;
->>>>>>> 786cc154
 
 		seq_printf(m, "\tRequests:\n");
 
@@ -4929,10 +4730,7 @@
 	{"i915_gem_drop_caches", &i915_drop_caches_fops},
 #if IS_ENABLED(CONFIG_DRM_I915_CAPTURE_ERROR)
 	{"i915_error_state", &i915_error_state_fops},
-<<<<<<< HEAD
-=======
 	{"i915_gpu_info", &i915_gpu_info_fops},
->>>>>>> 786cc154
 #endif
 	{"i915_next_seqno", &i915_next_seqno_fops},
 	{"i915_display_crc_ctl", &i915_display_crc_ctl_fops},
