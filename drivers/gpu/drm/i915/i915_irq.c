--- conflicted
+++ resolved
@@ -4273,8 +4273,6 @@
 	if (INTEL_INFO(dev_priv)->gen >= 8)
 		dev_priv->rps.pm_intr_keep |= GEN8_PMINTR_REDIRECT_TO_GUC;
 
-<<<<<<< HEAD
-=======
 	/*
 	 * The REDIRECT_TO_GUC bit of the PMINTRMSK register directs all
 	 * (unmasked) PM interrupts to the GuC. All other bits of this
@@ -4299,7 +4297,6 @@
 		dev_priv->rps.pm_intr_keep &= ~GEN8_PMINTR_REDIRECT_TO_GUC;
 	}
 
->>>>>>> 786cc154
 	if (IS_GEN2(dev_priv)) {
 		/* Gen2 doesn't have a hardware frame counter */
 		dev->max_vblank_count = 0;
