--- conflicted
+++ resolved
@@ -35,13 +35,24 @@
 #include "i915_drv.h"
 #include "i915_trace.h"
 
+#ifdef CONFIG_PREEMPT_RT_FULL
+static bool i915_gem_shrinker_lock(struct drm_device *dev, bool *unlock)
+{
+	if (!mutex_trylock(&dev->struct_mutex)) {
+		*unlock = false;
+		return false;
+	} else {
+		*unlock = true;
+		return true;
+	}
+}
+#else
 static bool i915_gem_shrinker_lock(struct drm_device *dev, bool *unlock)
 {
 	switch (mutex_trylock_recursive(&dev->struct_mutex)) {
 	case MUTEX_TRYLOCK_FAILED:
 		return false;
 
-<<<<<<< HEAD
 	case MUTEX_TRYLOCK_SUCCESS:
 		*unlock = true;
 		return true;
@@ -53,6 +64,7 @@
 
 	BUG();
 }
+#endif
 
 static void i915_gem_shrinker_unlock(struct drm_device *dev, bool unlock)
 {
@@ -63,14 +75,6 @@
 
 	/* expedite the RCU grace period to free some request slabs */
 	synchronize_rcu_expedited();
-=======
-#if (defined(CONFIG_DEBUG_MUTEXES) || defined(CONFIG_MUTEX_SPIN_ON_OWNER)) && !defined(CONFIG_PREEMPT_RT_BASE)
-	return mutex->owner == task;
-#else
-	/* Since UP may be pre-empted, we cannot assume that we own the lock */
-	return false;
-#endif
->>>>>>> 138d9efb
 }
 
 static bool any_vma_pinned(struct drm_i915_gem_object *obj)
