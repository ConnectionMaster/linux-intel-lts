--- conflicted
+++ resolved
@@ -35,13 +35,24 @@
 #include "i915_drv.h"
 #include "i915_trace.h"
 
+#ifdef CONFIG_PREEMPT_RT_FULL
+static bool i915_gem_shrinker_lock(struct drm_device *dev, bool *unlock)
+{
+	if (!mutex_trylock(&dev->struct_mutex)) {
+		*unlock = false;
+		return false;
+	} else {
+		*unlock = true;
+		return true;
+	}
+}
+#else
 static bool i915_gem_shrinker_lock(struct drm_device *dev, bool *unlock)
 {
 	switch (mutex_trylock_recursive(&dev->struct_mutex)) {
 	case MUTEX_TRYLOCK_FAILED:
 		return false;
 
-<<<<<<< HEAD
 	case MUTEX_TRYLOCK_SUCCESS:
 		*unlock = true;
 		return true;
@@ -52,15 +63,8 @@
 	}
 
 	BUG();
-=======
-#if (defined(CONFIG_DEBUG_MUTEXES) || defined(CONFIG_MUTEX_SPIN_ON_OWNER)) && !defined(CONFIG_PREEMPT_RT_BASE)
-	return mutex->owner == task;
-#else
-	/* Since UP may be pre-empted, we cannot assume that we own the lock */
-	return false;
+}
 #endif
->>>>>>> 634304f7
-}
 
 static bool any_vma_pinned(struct drm_i915_gem_object *obj)
 {
