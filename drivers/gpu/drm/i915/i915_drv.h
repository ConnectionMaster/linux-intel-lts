--- conflicted
+++ resolved
@@ -293,10 +293,7 @@
 	PLANE_PRIMARY,
 	PLANE_SPRITE0,
 	PLANE_SPRITE1,
-<<<<<<< HEAD
-=======
 	PLANE_SPRITE2,
->>>>>>> 786cc154
 	PLANE_CURSOR,
 	I915_MAX_PLANES,
 };
@@ -931,10 +928,7 @@
 	u32 gab_ctl;
 	u32 gfx_mode;
 
-<<<<<<< HEAD
-=======
 	u32 nfence;
->>>>>>> 786cc154
 	u64 fence[I915_MAX_NUM_FENCES];
 	struct intel_overlay_error_state *overlay;
 	struct intel_display_error_state *display;
@@ -1515,19 +1509,6 @@
 	loff_t start;
 	loff_t pos;
 };
-
-<<<<<<< HEAD
-struct i915_error_state_file_priv {
-	struct drm_i915_private *i915;
-	struct drm_i915_error_state *error;
-};
-=======
-#define I915_RESET_TIMEOUT (10 * HZ) /* 10s */
-#define I915_FENCE_TIMEOUT (10 * HZ) /* 10s */
-
-#define I915_ENGINE_DEAD_TIMEOUT  (4 * HZ)  /* Seqno, head and subunits dead */
-#define I915_SEQNO_DEAD_TIMEOUT   (12 * HZ) /* Seqno dead with active head */
->>>>>>> 786cc154
 
 #define I915_RESET_TIMEOUT (10 * HZ) /* 10s */
 #define I915_FENCE_TIMEOUT (10 * HZ) /* 10s */
@@ -2496,15 +2477,12 @@
 
 	/* Used to save the pipe-to-encoder mapping for audio */
 	struct intel_encoder *av_enc_map[I915_MAX_PIPES];
-<<<<<<< HEAD
-=======
 
 	/* necessary resource sharing with HDMI LPE audio driver. */
 	struct {
 		struct platform_device *platdev;
 		int	irq;
 	} lpe_audio;
->>>>>>> 786cc154
 
 	/*
 	 * NOTE: This is the dri1/ums dungeon, don't add stuff here. Your patch
@@ -2661,15 +2639,9 @@
 {
 	return &dev_priv->info;
 }
-<<<<<<< HEAD
 
 #define INTEL_INFO(dev_priv)	intel_info((dev_priv))
 
-=======
-
-#define INTEL_INFO(dev_priv)	intel_info((dev_priv))
-
->>>>>>> 786cc154
 #define INTEL_GEN(dev_priv)	((dev_priv)->info.gen)
 #define INTEL_DEVID(dev_priv)	((dev_priv)->info.device_id)
 
@@ -3245,19 +3217,11 @@
 struct page *
 i915_gem_object_get_dirty_page(struct drm_i915_gem_object *obj,
 			       unsigned int n);
-<<<<<<< HEAD
 
 dma_addr_t
 i915_gem_object_get_dma_address(struct drm_i915_gem_object *obj,
 				unsigned long n);
 
-=======
-
-dma_addr_t
-i915_gem_object_get_dma_address(struct drm_i915_gem_object *obj,
-				unsigned long n);
-
->>>>>>> 786cc154
 void __i915_gem_object_set_pages(struct drm_i915_gem_object *obj,
 				 struct sg_table *pages);
 int __i915_gem_object_get_pages(struct drm_i915_gem_object *obj);
@@ -3500,7 +3464,6 @@
 }
 
 static inline void i915_gem_context_put_unlocked(struct i915_gem_context *ctx)
-<<<<<<< HEAD
 {
 	struct mutex *lock = &ctx->i915->drm.struct_mutex;
 
@@ -3518,25 +3481,6 @@
 	return &vm->timeline.engine[engine->id];
 }
 
-=======
-{
-	struct mutex *lock = &ctx->i915->drm.struct_mutex;
-
-	if (kref_put_mutex(&ctx->ref, i915_gem_context_free, lock))
-		mutex_unlock(lock);
-}
-
-static inline struct intel_timeline *
-i915_gem_context_lookup_timeline(struct i915_gem_context *ctx,
-				 struct intel_engine_cs *engine)
-{
-	struct i915_address_space *vm;
-
-	vm = ctx->ppgtt ? &ctx->ppgtt->base : &ctx->i915->ggtt.base;
-	return &vm->timeline.engine[engine->id];
-}
-
->>>>>>> 786cc154
 int i915_perf_open_ioctl(struct drm_device *dev, void *data,
 			 struct drm_file *file);
 
@@ -3646,11 +3590,23 @@
 void i915_capture_error_state(struct drm_i915_private *dev_priv,
 			      u32 engine_mask,
 			      const char *error_msg);
-<<<<<<< HEAD
-void i915_error_state_get(struct drm_device *dev,
-			  struct i915_error_state_file_priv *error_priv);
-void i915_error_state_put(struct i915_error_state_file_priv *error_priv);
-void i915_destroy_error_state(struct drm_i915_private *dev_priv);
+
+static inline struct i915_gpu_state *
+i915_gpu_state_get(struct i915_gpu_state *gpu)
+{
+	kref_get(&gpu->ref);
+	return gpu;
+}
+
+void __i915_gpu_state_free(struct kref *kref);
+static inline void i915_gpu_state_put(struct i915_gpu_state *gpu)
+{
+	if (gpu)
+		kref_put(&gpu->ref, __i915_gpu_state_free);
+}
+
+struct i915_gpu_state *i915_first_error_state(struct drm_i915_private *i915);
+void i915_reset_error_state(struct drm_i915_private *i915);
 
 #else
 
@@ -3660,39 +3616,6 @@
 {
 }
 
-static inline void i915_destroy_error_state(struct drm_i915_private *dev_priv)
-{
-}
-
-#endif
-
-=======
-
-static inline struct i915_gpu_state *
-i915_gpu_state_get(struct i915_gpu_state *gpu)
-{
-	kref_get(&gpu->ref);
-	return gpu;
-}
-
-void __i915_gpu_state_free(struct kref *kref);
-static inline void i915_gpu_state_put(struct i915_gpu_state *gpu)
-{
-	if (gpu)
-		kref_put(&gpu->ref, __i915_gpu_state_free);
-}
-
-struct i915_gpu_state *i915_first_error_state(struct drm_i915_private *i915);
-void i915_reset_error_state(struct drm_i915_private *i915);
-
-#else
-
-static inline void i915_capture_error_state(struct drm_i915_private *dev_priv,
-					    u32 engine_mask,
-					    const char *error_msg)
-{
-}
-
 static inline struct i915_gpu_state *
 i915_first_error_state(struct drm_i915_private *i915)
 {
@@ -3705,7 +3628,6 @@
 
 #endif
 
->>>>>>> 786cc154
 const char *i915_cache_level_str(struct drm_i915_private *i915, int type);
 
 /* i915_cmd_parser.c */
@@ -3856,10 +3778,6 @@
 extern struct intel_display_error_state *
 intel_display_capture_error_state(struct drm_i915_private *dev_priv);
 extern void intel_display_print_error_state(struct drm_i915_error_state_buf *e,
-<<<<<<< HEAD
-					    struct drm_i915_private *dev_priv,
-=======
->>>>>>> 786cc154
 					    struct intel_display_error_state *error);
 
 int sandybridge_pcode_read(struct drm_i915_private *dev_priv, u32 mbox, u32 *val);
