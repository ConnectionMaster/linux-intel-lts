--- conflicted
+++ resolved
@@ -4129,11 +4129,7 @@
 static inline uint##x##_t __raw_i915_read##x(const struct drm_i915_private *dev_priv, \
 					     i915_reg_t reg) \
 { \
-<<<<<<< HEAD
-	if (!intel_vgpu_active(dev_priv) || !i915.enable_pvmmio || \
-=======
 	if (!intel_vgpu_active(dev_priv) || !i915_modparams.enable_pvmmio || \
->>>>>>> ee8fc859
 		likely(!in_mmio_read_trap_list((reg).reg))) \
 		return read##s(dev_priv->regs + i915_mmio_reg_offset(reg)); \
 	dev_priv->shared_page->reg_addr = i915_mmio_reg_offset(reg); \
