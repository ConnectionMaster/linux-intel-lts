--- conflicted
+++ resolved
@@ -69,19 +69,10 @@
                      struct drm_mm_node *node, u32 size)
 {
 	memset(node, 0, sizeof(*node));
-<<<<<<< HEAD
-	return drm_mm_insert_node_in_range_generic(&ggtt->base.mm, node,
-						   size, 0,
-						   I915_COLOR_UNEVICTABLE,
-						   0, ggtt->mappable_end,
-						   DRM_MM_SEARCH_DEFAULT,
-						   DRM_MM_CREATE_DEFAULT);
-=======
 	return drm_mm_insert_node_in_range(&ggtt->base.mm, node,
 					   size, 0, I915_COLOR_UNEVICTABLE,
 					   0, ggtt->mappable_end,
 					   DRM_MM_INSERT_LOW);
->>>>>>> 786cc154
 }
 
 static void
@@ -449,11 +440,7 @@
 			timeout = i915_gem_object_wait_fence(shared[i],
 							     flags, timeout,
 							     rps);
-<<<<<<< HEAD
-			if (timeout <= 0)
-=======
 			if (timeout < 0)
->>>>>>> 786cc154
 				break;
 
 			dma_fence_put(shared[i]);
@@ -466,11 +453,7 @@
 		excl = reservation_object_get_excl_rcu(resv);
 	}
 
-<<<<<<< HEAD
-	if (excl && timeout > 0)
-=======
 	if (excl && timeout >= 0)
->>>>>>> 786cc154
 		timeout = i915_gem_object_wait_fence(excl, flags, timeout, rps);
 
 	dma_fence_put(excl);
@@ -1451,7 +1434,12 @@
 
 	trace_i915_gem_object_pwrite(obj, args->offset, args->size);
 
-<<<<<<< HEAD
+	ret = -ENODEV;
+	if (obj->ops->pwrite)
+		ret = obj->ops->pwrite(obj, args);
+	if (ret != -ENODEV)
+		goto err;
+
 	ret = i915_gem_object_wait(obj,
 				   I915_WAIT_INTERRUPTIBLE |
 				   I915_WAIT_ALL,
@@ -1460,22 +1448,6 @@
 	if (ret)
 		goto err;
 
-=======
-	ret = -ENODEV;
-	if (obj->ops->pwrite)
-		ret = obj->ops->pwrite(obj, args);
-	if (ret != -ENODEV)
-		goto err;
-
-	ret = i915_gem_object_wait(obj,
-				   I915_WAIT_INTERRUPTIBLE |
-				   I915_WAIT_ALL,
-				   MAX_SCHEDULE_TIMEOUT,
-				   to_rps_client(file));
-	if (ret)
-		goto err;
-
->>>>>>> 786cc154
 	ret = i915_gem_object_pin_pages(obj);
 	if (ret)
 		goto err;
@@ -2154,10 +2126,7 @@
 	 */
 	shmem_truncate_range(file_inode(obj->base.filp), 0, (loff_t)-1);
 	obj->mm.madv = __I915_MADV_PURGED;
-<<<<<<< HEAD
-=======
 	obj->mm.pages = ERR_PTR(-EFAULT);
->>>>>>> 786cc154
 }
 
 /* Try to discard unwanted pages */
@@ -2257,8 +2226,9 @@
 
 	__i915_gem_object_reset_page_iter(obj);
 
-<<<<<<< HEAD
-	obj->ops->put_pages(obj, pages);
+	if (!IS_ERR(pages))
+		obj->ops->put_pages(obj, pages);
+
 unlock:
 	mutex_unlock(&obj->mm.lock);
 }
@@ -2288,40 +2258,6 @@
 	*orig_st = new_st;
 }
 
-=======
-	if (!IS_ERR(pages))
-		obj->ops->put_pages(obj, pages);
-
-unlock:
-	mutex_unlock(&obj->mm.lock);
-}
-
-static void i915_sg_trim(struct sg_table *orig_st)
-{
-	struct sg_table new_st;
-	struct scatterlist *sg, *new_sg;
-	unsigned int i;
-
-	if (orig_st->nents == orig_st->orig_nents)
-		return;
-
-	if (sg_alloc_table(&new_st, orig_st->nents, GFP_KERNEL | __GFP_NOWARN))
-		return;
-
-	new_sg = new_st.sgl;
-	for_each_sg(orig_st->sgl, sg, orig_st->nents, i) {
-		sg_set_page(new_sg, sg_page(sg), sg->length, 0);
-		/* called before being DMA mapped, no need to copy sg->dma_* */
-		new_sg = sg_next(new_sg);
-	}
-	GEM_BUG_ON(new_sg); /* Should walk exactly nents and hit the end */
-
-	sg_free_table(orig_st);
-
-	*orig_st = new_st;
-}
-
->>>>>>> 786cc154
 static struct sg_table *
 i915_gem_object_get_pages_gtt(struct drm_i915_gem_object *obj)
 {
@@ -2511,11 +2447,7 @@
 	if (err)
 		return err;
 
-<<<<<<< HEAD
-	if (unlikely(!obj->mm.pages)) {
-=======
 	if (unlikely(IS_ERR_OR_NULL(obj->mm.pages))) {
->>>>>>> 786cc154
 		err = ____i915_gem_object_get_pages(obj);
 		if (err)
 			goto unlock;
@@ -2593,8 +2525,7 @@
 
 	pinned = true;
 	if (!atomic_inc_not_zero(&obj->mm.pages_pin_count)) {
-<<<<<<< HEAD
-		if (unlikely(!obj->mm.pages)) {
+		if (unlikely(IS_ERR_OR_NULL(obj->mm.pages))) {
 			ret = ____i915_gem_object_get_pages(obj);
 			if (ret)
 				goto err_unlock;
@@ -2606,20 +2537,6 @@
 	}
 	GEM_BUG_ON(!obj->mm.pages);
 
-=======
-		if (unlikely(IS_ERR_OR_NULL(obj->mm.pages))) {
-			ret = ____i915_gem_object_get_pages(obj);
-			if (ret)
-				goto err_unlock;
-
-			smp_mb__before_atomic();
-		}
-		atomic_inc(&obj->mm.pages_pin_count);
-		pinned = false;
-	}
-	GEM_BUG_ON(!obj->mm.pages);
-
->>>>>>> 786cc154
 	ptr = ptr_unpack_bits(obj->mm.mapping, has_type);
 	if (ptr && has_type != type) {
 		if (pinned) {
@@ -2656,35 +2573,6 @@
 	goto out_unlock;
 }
 
-<<<<<<< HEAD
-static bool ban_context(const struct i915_gem_context *ctx)
-{
-	return (i915_gem_context_is_bannable(ctx) &&
-		ctx->ban_score >= CONTEXT_SCORE_BAN_THRESHOLD);
-}
-
-static void i915_gem_context_mark_guilty(struct i915_gem_context *ctx)
-{
-	ctx->guilty_count++;
-	ctx->ban_score += CONTEXT_SCORE_GUILTY;
-	if (ban_context(ctx))
-		i915_gem_context_set_banned(ctx);
-
-	DRM_DEBUG_DRIVER("context %s marked guilty (score %d) banned? %s\n",
-			 ctx->name, ctx->ban_score,
-			 yesno(i915_gem_context_is_banned(ctx)));
-
-	if (!i915_gem_context_is_banned(ctx) || IS_ERR_OR_NULL(ctx->file_priv))
-		return;
-
-	ctx->file_priv->context_bans++;
-	DRM_DEBUG_DRIVER("client %s has had %d context banned\n",
-			 ctx->name, ctx->file_priv->context_bans);
-}
-
-static void i915_gem_context_mark_innocent(struct i915_gem_context *ctx)
-{
-=======
 static int
 i915_gem_object_pwrite_gtt(struct drm_i915_gem_object *obj,
 			   const struct drm_i915_gem_pwrite *arg)
@@ -2781,7 +2669,6 @@
 
 static void i915_gem_context_mark_innocent(struct i915_gem_context *ctx)
 {
->>>>>>> 786cc154
 	ctx->active_count++;
 }
 
@@ -3133,19 +3020,11 @@
 	 * period until next instance of the work.
 	 */
 	if (work_pending(work))
-<<<<<<< HEAD
 		goto out_unlock;
 
 	if (dev_priv->gt.active_requests)
 		goto out_unlock;
 
-=======
-		goto out_unlock;
-
-	if (dev_priv->gt.active_requests)
-		goto out_unlock;
-
->>>>>>> 786cc154
 	if (wait_for(intel_execlists_idle(dev_priv), 10))
 		DRM_ERROR("Timeout waiting for engines to idle\n");
 
@@ -3230,26 +3109,6 @@
 	struct drm_i915_gem_object *obj;
 	ktime_t start;
 	long ret;
-<<<<<<< HEAD
-
-	if (args->flags != 0)
-		return -EINVAL;
-
-	obj = i915_gem_object_lookup(file, args->bo_handle);
-	if (!obj)
-		return -ENOENT;
-
-	start = ktime_get();
-
-	ret = i915_gem_object_wait(obj,
-				   I915_WAIT_INTERRUPTIBLE | I915_WAIT_ALL,
-				   to_wait_timeout(args->timeout_ns),
-				   to_rps_client(file));
-
-	if (args->timeout_ns > 0) {
-		args->timeout_ns -= ktime_to_ns(ktime_sub(ktime_get(), start));
-		if (args->timeout_ns < 0)
-=======
 
 	if (args->flags != 0)
 		return -EINVAL;
@@ -3278,14 +3137,12 @@
 		 * This is a regression from the timespec->ktime conversion.
 		 */
 		if (ret == -ETIME && !nsecs_to_jiffies(args->timeout_ns))
->>>>>>> 786cc154
 			args->timeout_ns = 0;
 	}
 
 	i915_gem_object_put(obj);
 	return ret;
 }
-<<<<<<< HEAD
 
 static int wait_for_timeline(struct i915_gem_timeline *tl, unsigned int flags)
 {
@@ -3309,31 +3166,6 @@
 
 		lockdep_assert_held(&i915->drm.struct_mutex);
 
-=======
-
-static int wait_for_timeline(struct i915_gem_timeline *tl, unsigned int flags)
-{
-	int ret, i;
-
-	for (i = 0; i < ARRAY_SIZE(tl->engine); i++) {
-		ret = i915_gem_active_wait(&tl->engine[i].last_request, flags);
-		if (ret)
-			return ret;
-	}
-
-	return 0;
-}
-
-int i915_gem_wait_for_idle(struct drm_i915_private *i915, unsigned int flags)
-{
-	int ret;
-
-	if (flags & I915_WAIT_LOCKED) {
-		struct i915_gem_timeline *tl;
-
-		lockdep_assert_held(&i915->drm.struct_mutex);
-
->>>>>>> 786cc154
 		list_for_each_entry(tl, &i915->gt.timelines, link) {
 			ret = wait_for_timeline(tl, flags);
 			if (ret)
@@ -4177,19 +4009,11 @@
 	obj = i915_gem_object_lookup(file_priv, args->handle);
 	if (!obj)
 		return -ENOENT;
-<<<<<<< HEAD
 
 	err = mutex_lock_interruptible(&obj->mm.lock);
 	if (err)
 		goto out;
 
-=======
-
-	err = mutex_lock_interruptible(&obj->mm.lock);
-	if (err)
-		goto out;
-
->>>>>>> 786cc154
 	if (obj->mm.pages &&
 	    i915_gem_object_is_tiled(obj) &&
 	    dev_priv->quirks & QUIRK_PIN_SWIZZLED_PAGES) {
@@ -4259,10 +4083,7 @@
 static const struct drm_i915_gem_object_ops i915_gem_object_ops = {
 	.flags = I915_GEM_OBJECT_HAS_STRUCT_PAGE |
 		 I915_GEM_OBJECT_IS_SHRINKABLE,
-<<<<<<< HEAD
-=======
-
->>>>>>> 786cc154
+
 	.get_pages = i915_gem_object_get_pages_gtt,
 	.put_pages = i915_gem_object_put_pages_gtt,
 
@@ -4726,11 +4547,7 @@
 	intel_mocs_init_l3cc_table(dev_priv);
 
 	/* We can't enable contexts until all firmware is loaded */
-<<<<<<< HEAD
-	ret = intel_guc_setup(dev_priv);
-=======
 	ret = intel_uc_init_hw(dev_priv);
->>>>>>> 786cc154
 	if (ret)
 		goto out;
 
