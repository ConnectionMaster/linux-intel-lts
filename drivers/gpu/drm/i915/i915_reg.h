/* Copyright 2003 Tungsten Graphics, Inc., Cedar Park, Texas.
 * All Rights Reserved.
 *
 * Permission is hereby granted, free of charge, to any person obtaining a
 * copy of this software and associated documentation files (the
 * "Software"), to deal in the Software without restriction, including
 * without limitation the rights to use, copy, modify, merge, publish,
 * distribute, sub license, and/or sell copies of the Software, and to
 * permit persons to whom the Software is furnished to do so, subject to
 * the following conditions:
 *
 * The above copyright notice and this permission notice (including the
 * next paragraph) shall be included in all copies or substantial portions
 * of the Software.
 *
 * THE SOFTWARE IS PROVIDED "AS IS", WITHOUT WARRANTY OF ANY KIND, EXPRESS
 * OR IMPLIED, INCLUDING BUT NOT LIMITED TO THE WARRANTIES OF
 * MERCHANTABILITY, FITNESS FOR A PARTICULAR PURPOSE AND NON-INFRINGEMENT.
 * IN NO EVENT SHALL TUNGSTEN GRAPHICS AND/OR ITS SUPPLIERS BE LIABLE FOR
 * ANY CLAIM, DAMAGES OR OTHER LIABILITY, WHETHER IN AN ACTION OF CONTRACT,
 * TORT OR OTHERWISE, ARISING FROM, OUT OF OR IN CONNECTION WITH THE
 * SOFTWARE OR THE USE OR OTHER DEALINGS IN THE SOFTWARE.
 */

#ifndef _I915_REG_H_
#define _I915_REG_H_

/**
 * DOC: The i915 register macro definition style guide
 *
 * Follow the style described here for new macros, and while changing existing
 * macros. Do **not** mass change existing definitions just to update the style.
 *
 * Layout
 * ''''''
 *
 * Keep helper macros near the top. For example, _PIPE() and friends.
 *
 * Prefix macros that generally should not be used outside of this file with
 * underscore '_'. For example, _PIPE() and friends, single instances of
 * registers that are defined solely for the use by function-like macros.
 *
 * Avoid using the underscore prefixed macros outside of this file. There are
 * exceptions, but keep them to a minimum.
 *
 * There are two basic types of register definitions: Single registers and
 * register groups. Register groups are registers which have two or more
 * instances, for example one per pipe, port, transcoder, etc. Register groups
 * should be defined using function-like macros.
 *
 * For single registers, define the register offset first, followed by register
 * contents.
 *
 * For register groups, define the register instance offsets first, prefixed
 * with underscore, followed by a function-like macro choosing the right
 * instance based on the parameter, followed by register contents.
 *
 * Define the register contents (i.e. bit and bit field macros) from most
 * significant to least significant bit. Indent the register content macros
 * using two extra spaces between ``#define`` and the macro name.
 *
 * For bit fields, define a ``_MASK`` and a ``_SHIFT`` macro. Define bit field
 * contents so that they are already shifted in place, and can be directly
 * OR'd. For convenience, function-like macros may be used to define bit fields,
 * but do note that the macros may be needed to read as well as write the
 * register contents.
 *
 * Define bits using ``(1 << N)`` instead of ``BIT(N)``. We may change this in
 * the future, but this is the prevailing style. Do **not** add ``_BIT`` suffix
 * to the name.
 *
 * Group the register and its contents together without blank lines, separate
 * from other registers and their contents with one blank line.
 *
 * Indent macro values from macro names using TABs. Align values vertically. Use
 * braces in macro values as needed to avoid unintended precedence after macro
 * substitution. Use spaces in macro values according to kernel coding
 * style. Use lower case in hexadecimal values.
 *
 * Naming
 * ''''''
 *
 * Try to name registers according to the specs. If the register name changes in
 * the specs from platform to another, stick to the original name.
 *
 * Try to re-use existing register macro definitions. Only add new macros for
 * new register offsets, or when the register contents have changed enough to
 * warrant a full redefinition.
 *
 * When a register macro changes for a new platform, prefix the new macro using
 * the platform acronym or generation. For example, ``SKL_`` or ``GEN8_``. The
 * prefix signifies the start platform/generation using the register.
 *
 * When a bit (field) macro changes or gets added for a new platform, while
 * retaining the existing register macro, add a platform acronym or generation
 * suffix to the name. For example, ``_SKL`` or ``_GEN8``.
 *
 * Examples
 * ''''''''
 *
 * (Note that the values in the example are indented using spaces instead of
 * TABs to avoid misalignment in generated documentation. Use TABs in the
 * definitions.)::
 *
 *  #define _FOO_A                      0xf000
 *  #define _FOO_B                      0xf001
 *  #define FOO(pipe)                   _MMIO_PIPE(pipe, _FOO_A, _FOO_B)
 *  #define   FOO_ENABLE                (1 << 31)
 *  #define   FOO_MODE_MASK             (0xf << 16)
 *  #define   FOO_MODE_SHIFT            16
 *  #define   FOO_MODE_BAR              (0 << 16)
 *  #define   FOO_MODE_BAZ              (1 << 16)
 *  #define   FOO_MODE_QUX_SNB          (2 << 16)
 *
 *  #define BAR                         _MMIO(0xb000)
 *  #define GEN8_BAR                    _MMIO(0xb888)
 */

typedef struct {
	uint32_t reg;
} i915_reg_t;

#define _MMIO(r) ((const i915_reg_t){ .reg = (r) })

#define INVALID_MMIO_REG _MMIO(0)

static inline uint32_t i915_mmio_reg_offset(i915_reg_t reg)
{
	return reg.reg;
}

static inline bool i915_mmio_reg_equal(i915_reg_t a, i915_reg_t b)
{
	return i915_mmio_reg_offset(a) == i915_mmio_reg_offset(b);
}

static inline bool i915_mmio_reg_valid(i915_reg_t reg)
{
	return !i915_mmio_reg_equal(reg, INVALID_MMIO_REG);
}

/*
 * Given the first two numbers __a and __b of arbitrarily many evenly spaced
 * numbers, pick the 0-based __index'th value.
 *
 * Always prefer this over _PICK() if the numbers are evenly spaced.
 */
#define _PICK_EVEN(__index, __a, __b) ((__a) + (__index) * ((__b) - (__a)))

/*
 * Given the arbitrary numbers in varargs, pick the 0-based __index'th number.
 *
 * Always prefer _PICK_EVEN() over this if the numbers are evenly spaced.
 */
#define _PICK(__index, ...) (((const u32 []){ __VA_ARGS__ })[__index])

/*
 * Named helper wrappers around _PICK_EVEN() and _PICK().
 */
#define _PIPE(pipe, a, b) _PICK_EVEN(pipe, a, b)
#define _MMIO_PIPE(pipe, a, b) _MMIO(_PIPE(pipe, a, b))
#define _PLANE(plane, a, b) _PICK_EVEN(plane, a, b)
#define _MMIO_PLANE(plane, a, b) _MMIO_PIPE(plane, a, b)
#define _TRANS(tran, a, b) _PICK_EVEN(tran, a, b)
#define _MMIO_TRANS(tran, a, b) _MMIO(_TRANS(tran, a, b))
#define _PORT(port, a, b) _PICK_EVEN(port, a, b)
#define _MMIO_PORT(port, a, b) _MMIO(_PORT(port, a, b))
#define _MMIO_PIPE3(pipe, a, b, c) _MMIO(_PICK(pipe, a, b, c))
#define _MMIO_PORT3(pipe, a, b, c) _MMIO(_PICK(pipe, a, b, c))
#define _PLL(pll, a, b) _PICK_EVEN(pll, a, b)
#define _MMIO_PLL(pll, a, b) _MMIO(_PLL(pll, a, b))
#define _PHY3(phy, ...) _PICK(phy, __VA_ARGS__)
#define _MMIO_PHY3(phy, a, b, c) _MMIO(_PHY3(phy, a, b, c))

#define __MASKED_FIELD(mask, value) ((mask) << 16 | (value))
#define _MASKED_FIELD(mask, value) ({					   \
	if (__builtin_constant_p(mask))					   \
		BUILD_BUG_ON_MSG(((mask) & 0xffff0000), "Incorrect mask"); \
	if (__builtin_constant_p(value))				   \
		BUILD_BUG_ON_MSG((value) & 0xffff0000, "Incorrect value"); \
	if (__builtin_constant_p(mask) && __builtin_constant_p(value))	   \
		BUILD_BUG_ON_MSG((value) & ~(mask),			   \
				 "Incorrect value for mask");		   \
	__MASKED_FIELD(mask, value); })
#define _MASKED_BIT_ENABLE(a)	({ typeof(a) _a = (a); _MASKED_FIELD(_a, _a); })
#define _MASKED_BIT_DISABLE(a)	(_MASKED_FIELD((a), 0))

/* Engine ID */

#define RCS_HW		0
#define VCS_HW		1
#define BCS_HW		2
#define VECS_HW		3
#define VCS2_HW		4
#define VCS3_HW		6
#define VCS4_HW		7
#define VECS2_HW	12

/* Engine class */

#define RENDER_CLASS		0
#define VIDEO_DECODE_CLASS	1
#define VIDEO_ENHANCEMENT_CLASS	2
#define COPY_ENGINE_CLASS	3
#define OTHER_CLASS		4
#define MAX_ENGINE_CLASS	4

#define OTHER_GTPM_INSTANCE	1
#define MAX_ENGINE_INSTANCE    3

/* PCI config space */

#define MCHBAR_I915 0x44
#define MCHBAR_I965 0x48
#define MCHBAR_SIZE (4 * 4096)

#define DEVEN 0x54
#define   DEVEN_MCHBAR_EN (1 << 28)

/* BSM in include/drm/i915_drm.h */

#define HPLLCC	0xc0 /* 85x only */
#define   GC_CLOCK_CONTROL_MASK		(0x7 << 0)
#define   GC_CLOCK_133_200		(0 << 0)
#define   GC_CLOCK_100_200		(1 << 0)
#define   GC_CLOCK_100_133		(2 << 0)
#define   GC_CLOCK_133_266		(3 << 0)
#define   GC_CLOCK_133_200_2		(4 << 0)
#define   GC_CLOCK_133_266_2		(5 << 0)
#define   GC_CLOCK_166_266		(6 << 0)
#define   GC_CLOCK_166_250		(7 << 0)

#define I915_GDRST 0xc0 /* PCI config register */
#define   GRDOM_FULL		(0 << 2)
#define   GRDOM_RENDER		(1 << 2)
#define   GRDOM_MEDIA		(3 << 2)
#define   GRDOM_MASK		(3 << 2)
#define   GRDOM_RESET_STATUS	(1 << 1)
#define   GRDOM_RESET_ENABLE	(1 << 0)

/* BSpec only has register offset, PCI device and bit found empirically */
#define I830_CLOCK_GATE	0xc8 /* device 0 */
#define   I830_L2_CACHE_CLOCK_GATE_DISABLE	(1 << 2)

#define GCDGMBUS 0xcc

#define GCFGC2	0xda
#define GCFGC	0xf0 /* 915+ only */
#define   GC_LOW_FREQUENCY_ENABLE	(1 << 7)
#define   GC_DISPLAY_CLOCK_190_200_MHZ	(0 << 4)
#define   GC_DISPLAY_CLOCK_333_320_MHZ	(4 << 4)
#define   GC_DISPLAY_CLOCK_267_MHZ_PNV	(0 << 4)
#define   GC_DISPLAY_CLOCK_333_MHZ_PNV	(1 << 4)
#define   GC_DISPLAY_CLOCK_444_MHZ_PNV	(2 << 4)
#define   GC_DISPLAY_CLOCK_200_MHZ_PNV	(5 << 4)
#define   GC_DISPLAY_CLOCK_133_MHZ_PNV	(6 << 4)
#define   GC_DISPLAY_CLOCK_167_MHZ_PNV	(7 << 4)
#define   GC_DISPLAY_CLOCK_MASK		(7 << 4)
#define   GM45_GC_RENDER_CLOCK_MASK	(0xf << 0)
#define   GM45_GC_RENDER_CLOCK_266_MHZ	(8 << 0)
#define   GM45_GC_RENDER_CLOCK_320_MHZ	(9 << 0)
#define   GM45_GC_RENDER_CLOCK_400_MHZ	(0xb << 0)
#define   GM45_GC_RENDER_CLOCK_533_MHZ	(0xc << 0)
#define   I965_GC_RENDER_CLOCK_MASK	(0xf << 0)
#define   I965_GC_RENDER_CLOCK_267_MHZ	(2 << 0)
#define   I965_GC_RENDER_CLOCK_333_MHZ	(3 << 0)
#define   I965_GC_RENDER_CLOCK_444_MHZ	(4 << 0)
#define   I965_GC_RENDER_CLOCK_533_MHZ	(5 << 0)
#define   I945_GC_RENDER_CLOCK_MASK	(7 << 0)
#define   I945_GC_RENDER_CLOCK_166_MHZ	(0 << 0)
#define   I945_GC_RENDER_CLOCK_200_MHZ	(1 << 0)
#define   I945_GC_RENDER_CLOCK_250_MHZ	(3 << 0)
#define   I945_GC_RENDER_CLOCK_400_MHZ	(5 << 0)
#define   I915_GC_RENDER_CLOCK_MASK	(7 << 0)
#define   I915_GC_RENDER_CLOCK_166_MHZ	(0 << 0)
#define   I915_GC_RENDER_CLOCK_200_MHZ	(1 << 0)
#define   I915_GC_RENDER_CLOCK_333_MHZ	(4 << 0)

#define ASLE	0xe4
#define ASLS	0xfc

#define SWSCI	0xe8
#define   SWSCI_SCISEL	(1 << 15)
#define   SWSCI_GSSCIE	(1 << 0)

#define LBPC 0xf4 /* legacy/combination backlight modes, also called LBB */


#define ILK_GDSR _MMIO(MCHBAR_MIRROR_BASE + 0x2ca4)
#define  ILK_GRDOM_FULL		(0 << 1)
#define  ILK_GRDOM_RENDER	(1 << 1)
#define  ILK_GRDOM_MEDIA	(3 << 1)
#define  ILK_GRDOM_MASK		(3 << 1)
#define  ILK_GRDOM_RESET_ENABLE (1 << 0)

#define GEN6_MBCUNIT_SNPCR	_MMIO(0x900c) /* for LLC config */
#define   GEN6_MBC_SNPCR_SHIFT	21
#define   GEN6_MBC_SNPCR_MASK	(3 << 21)
#define   GEN6_MBC_SNPCR_MAX	(0 << 21)
#define   GEN6_MBC_SNPCR_MED	(1 << 21)
#define   GEN6_MBC_SNPCR_LOW	(2 << 21)
#define   GEN6_MBC_SNPCR_MIN	(3 << 21) /* only 1/16th of the cache is shared */

#define VLV_G3DCTL		_MMIO(0x9024)
#define VLV_GSCKGCTL		_MMIO(0x9028)

#define GEN6_MBCTL		_MMIO(0x0907c)
#define   GEN6_MBCTL_ENABLE_BOOT_FETCH	(1 << 4)
#define   GEN6_MBCTL_CTX_FETCH_NEEDED	(1 << 3)
#define   GEN6_MBCTL_BME_UPDATE_ENABLE	(1 << 2)
#define   GEN6_MBCTL_MAE_UPDATE_ENABLE	(1 << 1)
#define   GEN6_MBCTL_BOOT_FETCH_MECH	(1 << 0)

#define GEN6_GDRST	_MMIO(0x941c)
#define  GEN6_GRDOM_FULL		(1 << 0)
#define  GEN6_GRDOM_RENDER		(1 << 1)
#define  GEN6_GRDOM_MEDIA		(1 << 2)
#define  GEN6_GRDOM_BLT			(1 << 3)
#define  GEN6_GRDOM_VECS		(1 << 4)
#define  GEN9_GRDOM_GUC			(1 << 5)
#define  GEN8_GRDOM_MEDIA2		(1 << 7)
/* GEN11 changed all bit defs except for FULL & RENDER */
#define  GEN11_GRDOM_FULL		GEN6_GRDOM_FULL
#define  GEN11_GRDOM_RENDER		GEN6_GRDOM_RENDER
#define  GEN11_GRDOM_BLT		(1 << 2)
#define  GEN11_GRDOM_GUC		(1 << 3)
#define  GEN11_GRDOM_MEDIA		(1 << 5)
#define  GEN11_GRDOM_MEDIA2		(1 << 6)
#define  GEN11_GRDOM_MEDIA3		(1 << 7)
#define  GEN11_GRDOM_MEDIA4		(1 << 8)
#define  GEN11_GRDOM_VECS		(1 << 13)
#define  GEN11_GRDOM_VECS2		(1 << 14)

#define RING_PP_DIR_BASE(engine)	_MMIO((engine)->mmio_base + 0x228)
#define RING_PP_DIR_BASE_READ(engine)	_MMIO((engine)->mmio_base + 0x518)
#define RING_PP_DIR_DCLV(engine)	_MMIO((engine)->mmio_base + 0x220)
#define   PP_DIR_DCLV_2G		0xffffffff

#define GEN8_RING_PDP_UDW(engine, n)	_MMIO((engine)->mmio_base + 0x270 + (n) * 8 + 4)
#define GEN8_RING_PDP_LDW(engine, n)	_MMIO((engine)->mmio_base + 0x270 + (n) * 8)

#define GEN8_R_PWR_CLK_STATE		_MMIO(0x20C8)
#define   GEN8_RPCS_ENABLE		(1 << 31)
#define   GEN8_RPCS_S_CNT_ENABLE	(1 << 18)
#define   GEN8_RPCS_S_CNT_SHIFT		15
#define   GEN8_RPCS_S_CNT_MASK		(0x7 << GEN8_RPCS_S_CNT_SHIFT)
#define   GEN8_RPCS_SS_CNT_ENABLE	(1 << 11)
#define   GEN8_RPCS_SS_CNT_SHIFT	8
#define   GEN8_RPCS_SS_CNT_MASK		(0x7 << GEN8_RPCS_SS_CNT_SHIFT)
#define   GEN8_RPCS_EU_MAX_SHIFT	4
#define   GEN8_RPCS_EU_MAX_MASK		(0xf << GEN8_RPCS_EU_MAX_SHIFT)
#define   GEN8_RPCS_EU_MIN_SHIFT	0
#define   GEN8_RPCS_EU_MIN_MASK		(0xf << GEN8_RPCS_EU_MIN_SHIFT)

#define WAIT_FOR_RC6_EXIT		_MMIO(0x20CC)
/* HSW only */
#define   HSW_SELECTIVE_READ_ADDRESSING_SHIFT		2
#define   HSW_SELECTIVE_READ_ADDRESSING_MASK		(0x3 << HSW_SLECTIVE_READ_ADDRESSING_SHIFT)
#define   HSW_SELECTIVE_WRITE_ADDRESS_SHIFT		4
#define   HSW_SELECTIVE_WRITE_ADDRESS_MASK		(0x7 << HSW_SELECTIVE_WRITE_ADDRESS_SHIFT)
/* HSW+ */
#define   HSW_WAIT_FOR_RC6_EXIT_ENABLE			(1 << 0)
#define   HSW_RCS_CONTEXT_ENABLE			(1 << 7)
#define   HSW_RCS_INHIBIT				(1 << 8)
/* Gen8 */
#define   GEN8_SELECTIVE_WRITE_ADDRESS_SHIFT		4
#define   GEN8_SELECTIVE_WRITE_ADDRESS_MASK		(0x3 << GEN8_SELECTIVE_WRITE_ADDRESS_SHIFT)
#define   GEN8_SELECTIVE_WRITE_ADDRESS_SHIFT		4
#define   GEN8_SELECTIVE_WRITE_ADDRESS_MASK		(0x3 << GEN8_SELECTIVE_WRITE_ADDRESS_SHIFT)
#define   GEN8_SELECTIVE_WRITE_ADDRESSING_ENABLE	(1 << 6)
#define   GEN8_SELECTIVE_READ_SUBSLICE_SELECT_SHIFT	9
#define   GEN8_SELECTIVE_READ_SUBSLICE_SELECT_MASK	(0x3 << GEN8_SELECTIVE_READ_SUBSLICE_SELECT_SHIFT)
#define   GEN8_SELECTIVE_READ_SLICE_SELECT_SHIFT	11
#define   GEN8_SELECTIVE_READ_SLICE_SELECT_MASK		(0x3 << GEN8_SELECTIVE_READ_SLICE_SELECT_SHIFT)
#define   GEN8_SELECTIVE_READ_ADDRESSING_ENABLE         (1 << 13)

#define GAM_ECOCHK			_MMIO(0x4090)
#define   BDW_DISABLE_HDC_INVALIDATION	(1 << 25)
#define   ECOCHK_SNB_BIT		(1 << 10)
#define   ECOCHK_DIS_TLB		(1 << 8)
#define   HSW_ECOCHK_ARB_PRIO_SOL	(1 << 6)
#define   ECOCHK_PPGTT_CACHE64B		(0x3 << 3)
#define   ECOCHK_PPGTT_CACHE4B		(0x0 << 3)
#define   ECOCHK_PPGTT_GFDT_IVB		(0x1 << 4)
#define   ECOCHK_PPGTT_LLC_IVB		(0x1 << 3)
#define   ECOCHK_PPGTT_UC_HSW		(0x1 << 3)
#define   ECOCHK_PPGTT_WT_HSW		(0x2 << 3)
#define   ECOCHK_PPGTT_WB_HSW		(0x3 << 3)

#define GAC_ECO_BITS			_MMIO(0x14090)
#define   ECOBITS_SNB_BIT		(1 << 13)
#define   ECOBITS_PPGTT_CACHE64B	(3 << 8)
#define   ECOBITS_PPGTT_CACHE4B		(0 << 8)

#define GAB_CTL				_MMIO(0x24000)
#define   GAB_CTL_CONT_AFTER_PAGEFAULT	(1 << 8)

#define GEN6_STOLEN_RESERVED		_MMIO(0x1082C0)
#define GEN6_STOLEN_RESERVED_ADDR_MASK	(0xFFF << 20)
#define GEN7_STOLEN_RESERVED_ADDR_MASK	(0x3FFF << 18)
#define GEN6_STOLEN_RESERVED_SIZE_MASK	(3 << 4)
#define GEN6_STOLEN_RESERVED_1M		(0 << 4)
#define GEN6_STOLEN_RESERVED_512K	(1 << 4)
#define GEN6_STOLEN_RESERVED_256K	(2 << 4)
#define GEN6_STOLEN_RESERVED_128K	(3 << 4)
#define GEN7_STOLEN_RESERVED_SIZE_MASK	(1 << 5)
#define GEN7_STOLEN_RESERVED_1M		(0 << 5)
#define GEN7_STOLEN_RESERVED_256K	(1 << 5)
#define GEN8_STOLEN_RESERVED_SIZE_MASK	(3 << 7)
#define GEN8_STOLEN_RESERVED_1M		(0 << 7)
#define GEN8_STOLEN_RESERVED_2M		(1 << 7)
#define GEN8_STOLEN_RESERVED_4M		(2 << 7)
#define GEN8_STOLEN_RESERVED_8M		(3 << 7)
#define GEN6_STOLEN_RESERVED_ENABLE	(1 << 0)
#define GEN11_STOLEN_RESERVED_ADDR_MASK	(0xFFFFFFFFFFFULL << 20)

/* VGA stuff */

#define VGA_ST01_MDA 0x3ba
#define VGA_ST01_CGA 0x3da

#define _VGA_MSR_WRITE _MMIO(0x3c2)
#define VGA_MSR_WRITE 0x3c2
#define VGA_MSR_READ 0x3cc
#define   VGA_MSR_MEM_EN (1 << 1)
#define   VGA_MSR_CGA_MODE (1 << 0)

#define VGA_SR_INDEX 0x3c4
#define SR01			1
#define VGA_SR_DATA 0x3c5

#define VGA_AR_INDEX 0x3c0
#define   VGA_AR_VID_EN (1 << 5)
#define VGA_AR_DATA_WRITE 0x3c0
#define VGA_AR_DATA_READ 0x3c1

#define VGA_GR_INDEX 0x3ce
#define VGA_GR_DATA 0x3cf
/* GR05 */
#define   VGA_GR_MEM_READ_MODE_SHIFT 3
#define     VGA_GR_MEM_READ_MODE_PLANE 1
/* GR06 */
#define   VGA_GR_MEM_MODE_MASK 0xc
#define   VGA_GR_MEM_MODE_SHIFT 2
#define   VGA_GR_MEM_A0000_AFFFF 0
#define   VGA_GR_MEM_A0000_BFFFF 1
#define   VGA_GR_MEM_B0000_B7FFF 2
#define   VGA_GR_MEM_B0000_BFFFF 3

#define VGA_DACMASK 0x3c6
#define VGA_DACRX 0x3c7
#define VGA_DACWX 0x3c8
#define VGA_DACDATA 0x3c9

#define VGA_CR_INDEX_MDA 0x3b4
#define VGA_CR_DATA_MDA 0x3b5
#define VGA_CR_INDEX_CGA 0x3d4
#define VGA_CR_DATA_CGA 0x3d5

#define MI_PREDICATE_SRC0	_MMIO(0x2400)
#define MI_PREDICATE_SRC0_UDW	_MMIO(0x2400 + 4)
#define MI_PREDICATE_SRC1	_MMIO(0x2408)
#define MI_PREDICATE_SRC1_UDW	_MMIO(0x2408 + 4)

#define MI_PREDICATE_RESULT_2	_MMIO(0x2214)
#define  LOWER_SLICE_ENABLED	(1 << 0)
#define  LOWER_SLICE_DISABLED	(0 << 0)

/*
 * Registers used only by the command parser
 */
#define BCS_SWCTRL _MMIO(0x22200)

#define GPGPU_THREADS_DISPATCHED        _MMIO(0x2290)
#define GPGPU_THREADS_DISPATCHED_UDW	_MMIO(0x2290 + 4)
#define HS_INVOCATION_COUNT             _MMIO(0x2300)
#define HS_INVOCATION_COUNT_UDW		_MMIO(0x2300 + 4)
#define DS_INVOCATION_COUNT             _MMIO(0x2308)
#define DS_INVOCATION_COUNT_UDW		_MMIO(0x2308 + 4)
#define IA_VERTICES_COUNT               _MMIO(0x2310)
#define IA_VERTICES_COUNT_UDW		_MMIO(0x2310 + 4)
#define IA_PRIMITIVES_COUNT             _MMIO(0x2318)
#define IA_PRIMITIVES_COUNT_UDW		_MMIO(0x2318 + 4)
#define VS_INVOCATION_COUNT             _MMIO(0x2320)
#define VS_INVOCATION_COUNT_UDW		_MMIO(0x2320 + 4)
#define GS_INVOCATION_COUNT             _MMIO(0x2328)
#define GS_INVOCATION_COUNT_UDW		_MMIO(0x2328 + 4)
#define GS_PRIMITIVES_COUNT             _MMIO(0x2330)
#define GS_PRIMITIVES_COUNT_UDW		_MMIO(0x2330 + 4)
#define CL_INVOCATION_COUNT             _MMIO(0x2338)
#define CL_INVOCATION_COUNT_UDW		_MMIO(0x2338 + 4)
#define CL_PRIMITIVES_COUNT             _MMIO(0x2340)
#define CL_PRIMITIVES_COUNT_UDW		_MMIO(0x2340 + 4)
#define PS_INVOCATION_COUNT             _MMIO(0x2348)
#define PS_INVOCATION_COUNT_UDW		_MMIO(0x2348 + 4)
#define PS_DEPTH_COUNT                  _MMIO(0x2350)
#define PS_DEPTH_COUNT_UDW		_MMIO(0x2350 + 4)

/* There are the 4 64-bit counter registers, one for each stream output */
#define GEN7_SO_NUM_PRIMS_WRITTEN(n)		_MMIO(0x5200 + (n) * 8)
#define GEN7_SO_NUM_PRIMS_WRITTEN_UDW(n)	_MMIO(0x5200 + (n) * 8 + 4)

#define GEN7_SO_PRIM_STORAGE_NEEDED(n)		_MMIO(0x5240 + (n) * 8)
#define GEN7_SO_PRIM_STORAGE_NEEDED_UDW(n)	_MMIO(0x5240 + (n) * 8 + 4)

#define GEN7_3DPRIM_END_OFFSET          _MMIO(0x2420)
#define GEN7_3DPRIM_START_VERTEX        _MMIO(0x2430)
#define GEN7_3DPRIM_VERTEX_COUNT        _MMIO(0x2434)
#define GEN7_3DPRIM_INSTANCE_COUNT      _MMIO(0x2438)
#define GEN7_3DPRIM_START_INSTANCE      _MMIO(0x243C)
#define GEN7_3DPRIM_BASE_VERTEX         _MMIO(0x2440)

#define GEN7_GPGPU_DISPATCHDIMX         _MMIO(0x2500)
#define GEN7_GPGPU_DISPATCHDIMY         _MMIO(0x2504)
#define GEN7_GPGPU_DISPATCHDIMZ         _MMIO(0x2508)

/* There are the 16 64-bit CS General Purpose Registers */
#define HSW_CS_GPR(n)                   _MMIO(0x2600 + (n) * 8)
#define HSW_CS_GPR_UDW(n)               _MMIO(0x2600 + (n) * 8 + 4)

#define GEN7_OACONTROL _MMIO(0x2360)
#define  GEN7_OACONTROL_CTX_MASK	    0xFFFFF000
#define  GEN7_OACONTROL_TIMER_PERIOD_MASK   0x3F
#define  GEN7_OACONTROL_TIMER_PERIOD_SHIFT  6
#define  GEN7_OACONTROL_TIMER_ENABLE	    (1 << 5)
#define  GEN7_OACONTROL_FORMAT_A13	    (0 << 2)
#define  GEN7_OACONTROL_FORMAT_A29	    (1 << 2)
#define  GEN7_OACONTROL_FORMAT_A13_B8_C8    (2 << 2)
#define  GEN7_OACONTROL_FORMAT_A29_B8_C8    (3 << 2)
#define  GEN7_OACONTROL_FORMAT_B4_C8	    (4 << 2)
#define  GEN7_OACONTROL_FORMAT_A45_B8_C8    (5 << 2)
#define  GEN7_OACONTROL_FORMAT_B4_C8_A16    (6 << 2)
#define  GEN7_OACONTROL_FORMAT_C4_B8	    (7 << 2)
#define  GEN7_OACONTROL_FORMAT_SHIFT	    2
#define  GEN7_OACONTROL_PER_CTX_ENABLE	    (1 << 1)
#define  GEN7_OACONTROL_ENABLE		    (1 << 0)

#define GEN8_OACTXID _MMIO(0x2364)

#define GEN8_OA_DEBUG _MMIO(0x2B04)
#define  GEN9_OA_DEBUG_DISABLE_CLK_RATIO_REPORTS    (1 << 5)
#define  GEN9_OA_DEBUG_INCLUDE_CLK_RATIO	    (1 << 6)
#define  GEN9_OA_DEBUG_DISABLE_GO_1_0_REPORTS	    (1 << 2)
#define  GEN9_OA_DEBUG_DISABLE_CTX_SWITCH_REPORTS   (1 << 1)

#define GEN8_OACONTROL _MMIO(0x2B00)
#define  GEN8_OA_REPORT_FORMAT_A12	    (0 << 2)
#define  GEN8_OA_REPORT_FORMAT_A12_B8_C8    (2 << 2)
#define  GEN8_OA_REPORT_FORMAT_A36_B8_C8    (5 << 2)
#define  GEN8_OA_REPORT_FORMAT_C4_B8	    (7 << 2)
#define  GEN8_OA_REPORT_FORMAT_SHIFT	    2
#define  GEN8_OA_SPECIFIC_CONTEXT_ENABLE    (1 << 1)
#define  GEN8_OA_COUNTER_ENABLE             (1 << 0)

#define GEN8_OACTXCONTROL _MMIO(0x2360)
#define  GEN8_OA_TIMER_PERIOD_MASK	    0x3F
#define  GEN8_OA_TIMER_PERIOD_SHIFT	    2
#define  GEN8_OA_TIMER_ENABLE		    (1 << 1)
#define  GEN8_OA_COUNTER_RESUME		    (1 << 0)

#define GEN7_OABUFFER _MMIO(0x23B0) /* R/W */
#define  GEN7_OABUFFER_OVERRUN_DISABLE	    (1 << 3)
#define  GEN7_OABUFFER_EDGE_TRIGGER	    (1 << 2)
#define  GEN7_OABUFFER_STOP_RESUME_ENABLE   (1 << 1)
#define  GEN7_OABUFFER_RESUME		    (1 << 0)

#define GEN8_OABUFFER_UDW _MMIO(0x23b4)
#define GEN8_OABUFFER _MMIO(0x2b14)
#define  GEN8_OABUFFER_MEM_SELECT_GGTT      (1 << 0)  /* 0: PPGTT, 1: GGTT */

#define GEN7_OASTATUS1 _MMIO(0x2364)
#define  GEN7_OASTATUS1_TAIL_MASK	    0xffffffc0
#define  GEN7_OASTATUS1_COUNTER_OVERFLOW    (1 << 2)
#define  GEN7_OASTATUS1_OABUFFER_OVERFLOW   (1 << 1)
#define  GEN7_OASTATUS1_REPORT_LOST	    (1 << 0)

#define GEN7_OASTATUS2 _MMIO(0x2368)
#define  GEN7_OASTATUS2_HEAD_MASK           0xffffffc0
#define  GEN7_OASTATUS2_MEM_SELECT_GGTT     (1 << 0) /* 0: PPGTT, 1: GGTT */

#define GEN8_OASTATUS _MMIO(0x2b08)
#define  GEN8_OASTATUS_OVERRUN_STATUS	    (1 << 3)
#define  GEN8_OASTATUS_COUNTER_OVERFLOW     (1 << 2)
#define  GEN8_OASTATUS_OABUFFER_OVERFLOW    (1 << 1)
#define  GEN8_OASTATUS_REPORT_LOST	    (1 << 0)

#define GEN8_OAHEADPTR _MMIO(0x2B0C)
#define GEN8_OAHEADPTR_MASK    0xffffffc0
#define GEN8_OATAILPTR _MMIO(0x2B10)
#define GEN8_OATAILPTR_MASK    0xffffffc0

#define OABUFFER_SIZE_128K  (0 << 3)
#define OABUFFER_SIZE_256K  (1 << 3)
#define OABUFFER_SIZE_512K  (2 << 3)
#define OABUFFER_SIZE_1M    (3 << 3)
#define OABUFFER_SIZE_2M    (4 << 3)
#define OABUFFER_SIZE_4M    (5 << 3)
#define OABUFFER_SIZE_8M    (6 << 3)
#define OABUFFER_SIZE_16M   (7 << 3)

/*
 * Flexible, Aggregate EU Counter Registers.
 * Note: these aren't contiguous
 */
#define EU_PERF_CNTL0	    _MMIO(0xe458)
#define EU_PERF_CNTL1	    _MMIO(0xe558)
#define EU_PERF_CNTL2	    _MMIO(0xe658)
#define EU_PERF_CNTL3	    _MMIO(0xe758)
#define EU_PERF_CNTL4	    _MMIO(0xe45c)
#define EU_PERF_CNTL5	    _MMIO(0xe55c)
#define EU_PERF_CNTL6	    _MMIO(0xe65c)

/*
 * OA Boolean state
 */

#define OASTARTTRIG1 _MMIO(0x2710)
#define OASTARTTRIG1_THRESHOLD_COUNT_MASK_MBZ 0xffff0000
#define OASTARTTRIG1_THRESHOLD_MASK	      0xffff

#define OASTARTTRIG2 _MMIO(0x2714)
#define OASTARTTRIG2_INVERT_A_0 (1 << 0)
#define OASTARTTRIG2_INVERT_A_1 (1 << 1)
#define OASTARTTRIG2_INVERT_A_2 (1 << 2)
#define OASTARTTRIG2_INVERT_A_3 (1 << 3)
#define OASTARTTRIG2_INVERT_A_4 (1 << 4)
#define OASTARTTRIG2_INVERT_A_5 (1 << 5)
#define OASTARTTRIG2_INVERT_A_6 (1 << 6)
#define OASTARTTRIG2_INVERT_A_7 (1 << 7)
#define OASTARTTRIG2_INVERT_A_8 (1 << 8)
#define OASTARTTRIG2_INVERT_A_9 (1 << 9)
#define OASTARTTRIG2_INVERT_A_10 (1 << 10)
#define OASTARTTRIG2_INVERT_A_11 (1 << 11)
#define OASTARTTRIG2_INVERT_A_12 (1 << 12)
#define OASTARTTRIG2_INVERT_A_13 (1 << 13)
#define OASTARTTRIG2_INVERT_A_14 (1 << 14)
#define OASTARTTRIG2_INVERT_A_15 (1 << 15)
#define OASTARTTRIG2_INVERT_B_0 (1 << 16)
#define OASTARTTRIG2_INVERT_B_1 (1 << 17)
#define OASTARTTRIG2_INVERT_B_2 (1 << 18)
#define OASTARTTRIG2_INVERT_B_3 (1 << 19)
#define OASTARTTRIG2_INVERT_C_0 (1 << 20)
#define OASTARTTRIG2_INVERT_C_1 (1 << 21)
#define OASTARTTRIG2_INVERT_D_0 (1 << 22)
#define OASTARTTRIG2_THRESHOLD_ENABLE	    (1 << 23)
#define OASTARTTRIG2_START_TRIG_FLAG_MBZ    (1 << 24)
#define OASTARTTRIG2_EVENT_SELECT_0  (1 << 28)
#define OASTARTTRIG2_EVENT_SELECT_1  (1 << 29)
#define OASTARTTRIG2_EVENT_SELECT_2  (1 << 30)
#define OASTARTTRIG2_EVENT_SELECT_3  (1 << 31)

#define OASTARTTRIG3 _MMIO(0x2718)
#define OASTARTTRIG3_NOA_SELECT_MASK	   0xf
#define OASTARTTRIG3_NOA_SELECT_8_SHIFT    0
#define OASTARTTRIG3_NOA_SELECT_9_SHIFT    4
#define OASTARTTRIG3_NOA_SELECT_10_SHIFT   8
#define OASTARTTRIG3_NOA_SELECT_11_SHIFT   12
#define OASTARTTRIG3_NOA_SELECT_12_SHIFT   16
#define OASTARTTRIG3_NOA_SELECT_13_SHIFT   20
#define OASTARTTRIG3_NOA_SELECT_14_SHIFT   24
#define OASTARTTRIG3_NOA_SELECT_15_SHIFT   28

#define OASTARTTRIG4 _MMIO(0x271c)
#define OASTARTTRIG4_NOA_SELECT_MASK	    0xf
#define OASTARTTRIG4_NOA_SELECT_0_SHIFT    0
#define OASTARTTRIG4_NOA_SELECT_1_SHIFT    4
#define OASTARTTRIG4_NOA_SELECT_2_SHIFT    8
#define OASTARTTRIG4_NOA_SELECT_3_SHIFT    12
#define OASTARTTRIG4_NOA_SELECT_4_SHIFT    16
#define OASTARTTRIG4_NOA_SELECT_5_SHIFT    20
#define OASTARTTRIG4_NOA_SELECT_6_SHIFT    24
#define OASTARTTRIG4_NOA_SELECT_7_SHIFT    28

#define OASTARTTRIG5 _MMIO(0x2720)
#define OASTARTTRIG5_THRESHOLD_COUNT_MASK_MBZ 0xffff0000
#define OASTARTTRIG5_THRESHOLD_MASK	      0xffff

#define OASTARTTRIG6 _MMIO(0x2724)
#define OASTARTTRIG6_INVERT_A_0 (1 << 0)
#define OASTARTTRIG6_INVERT_A_1 (1 << 1)
#define OASTARTTRIG6_INVERT_A_2 (1 << 2)
#define OASTARTTRIG6_INVERT_A_3 (1 << 3)
#define OASTARTTRIG6_INVERT_A_4 (1 << 4)
#define OASTARTTRIG6_INVERT_A_5 (1 << 5)
#define OASTARTTRIG6_INVERT_A_6 (1 << 6)
#define OASTARTTRIG6_INVERT_A_7 (1 << 7)
#define OASTARTTRIG6_INVERT_A_8 (1 << 8)
#define OASTARTTRIG6_INVERT_A_9 (1 << 9)
#define OASTARTTRIG6_INVERT_A_10 (1 << 10)
#define OASTARTTRIG6_INVERT_A_11 (1 << 11)
#define OASTARTTRIG6_INVERT_A_12 (1 << 12)
#define OASTARTTRIG6_INVERT_A_13 (1 << 13)
#define OASTARTTRIG6_INVERT_A_14 (1 << 14)
#define OASTARTTRIG6_INVERT_A_15 (1 << 15)
#define OASTARTTRIG6_INVERT_B_0 (1 << 16)
#define OASTARTTRIG6_INVERT_B_1 (1 << 17)
#define OASTARTTRIG6_INVERT_B_2 (1 << 18)
#define OASTARTTRIG6_INVERT_B_3 (1 << 19)
#define OASTARTTRIG6_INVERT_C_0 (1 << 20)
#define OASTARTTRIG6_INVERT_C_1 (1 << 21)
#define OASTARTTRIG6_INVERT_D_0 (1 << 22)
#define OASTARTTRIG6_THRESHOLD_ENABLE	    (1 << 23)
#define OASTARTTRIG6_START_TRIG_FLAG_MBZ    (1 << 24)
#define OASTARTTRIG6_EVENT_SELECT_4  (1 << 28)
#define OASTARTTRIG6_EVENT_SELECT_5  (1 << 29)
#define OASTARTTRIG6_EVENT_SELECT_6  (1 << 30)
#define OASTARTTRIG6_EVENT_SELECT_7  (1 << 31)

#define OASTARTTRIG7 _MMIO(0x2728)
#define OASTARTTRIG7_NOA_SELECT_MASK	   0xf
#define OASTARTTRIG7_NOA_SELECT_8_SHIFT    0
#define OASTARTTRIG7_NOA_SELECT_9_SHIFT    4
#define OASTARTTRIG7_NOA_SELECT_10_SHIFT   8
#define OASTARTTRIG7_NOA_SELECT_11_SHIFT   12
#define OASTARTTRIG7_NOA_SELECT_12_SHIFT   16
#define OASTARTTRIG7_NOA_SELECT_13_SHIFT   20
#define OASTARTTRIG7_NOA_SELECT_14_SHIFT   24
#define OASTARTTRIG7_NOA_SELECT_15_SHIFT   28

#define OASTARTTRIG8 _MMIO(0x272c)
#define OASTARTTRIG8_NOA_SELECT_MASK	   0xf
#define OASTARTTRIG8_NOA_SELECT_0_SHIFT    0
#define OASTARTTRIG8_NOA_SELECT_1_SHIFT    4
#define OASTARTTRIG8_NOA_SELECT_2_SHIFT    8
#define OASTARTTRIG8_NOA_SELECT_3_SHIFT    12
#define OASTARTTRIG8_NOA_SELECT_4_SHIFT    16
#define OASTARTTRIG8_NOA_SELECT_5_SHIFT    20
#define OASTARTTRIG8_NOA_SELECT_6_SHIFT    24
#define OASTARTTRIG8_NOA_SELECT_7_SHIFT    28

#define OAREPORTTRIG1 _MMIO(0x2740)
#define OAREPORTTRIG1_THRESHOLD_MASK 0xffff
#define OAREPORTTRIG1_EDGE_LEVEL_TRIGER_SELECT_MASK 0xffff0000 /* 0=level */

#define OAREPORTTRIG2 _MMIO(0x2744)
#define OAREPORTTRIG2_INVERT_A_0  (1 << 0)
#define OAREPORTTRIG2_INVERT_A_1  (1 << 1)
#define OAREPORTTRIG2_INVERT_A_2  (1 << 2)
#define OAREPORTTRIG2_INVERT_A_3  (1 << 3)
#define OAREPORTTRIG2_INVERT_A_4  (1 << 4)
#define OAREPORTTRIG2_INVERT_A_5  (1 << 5)
#define OAREPORTTRIG2_INVERT_A_6  (1 << 6)
#define OAREPORTTRIG2_INVERT_A_7  (1 << 7)
#define OAREPORTTRIG2_INVERT_A_8  (1 << 8)
#define OAREPORTTRIG2_INVERT_A_9  (1 << 9)
#define OAREPORTTRIG2_INVERT_A_10 (1 << 10)
#define OAREPORTTRIG2_INVERT_A_11 (1 << 11)
#define OAREPORTTRIG2_INVERT_A_12 (1 << 12)
#define OAREPORTTRIG2_INVERT_A_13 (1 << 13)
#define OAREPORTTRIG2_INVERT_A_14 (1 << 14)
#define OAREPORTTRIG2_INVERT_A_15 (1 << 15)
#define OAREPORTTRIG2_INVERT_B_0  (1 << 16)
#define OAREPORTTRIG2_INVERT_B_1  (1 << 17)
#define OAREPORTTRIG2_INVERT_B_2  (1 << 18)
#define OAREPORTTRIG2_INVERT_B_3  (1 << 19)
#define OAREPORTTRIG2_INVERT_C_0  (1 << 20)
#define OAREPORTTRIG2_INVERT_C_1  (1 << 21)
#define OAREPORTTRIG2_INVERT_D_0  (1 << 22)
#define OAREPORTTRIG2_THRESHOLD_ENABLE	    (1 << 23)
#define OAREPORTTRIG2_REPORT_TRIGGER_ENABLE (1 << 31)

#define OAREPORTTRIG3 _MMIO(0x2748)
#define OAREPORTTRIG3_NOA_SELECT_MASK	    0xf
#define OAREPORTTRIG3_NOA_SELECT_8_SHIFT    0
#define OAREPORTTRIG3_NOA_SELECT_9_SHIFT    4
#define OAREPORTTRIG3_NOA_SELECT_10_SHIFT   8
#define OAREPORTTRIG3_NOA_SELECT_11_SHIFT   12
#define OAREPORTTRIG3_NOA_SELECT_12_SHIFT   16
#define OAREPORTTRIG3_NOA_SELECT_13_SHIFT   20
#define OAREPORTTRIG3_NOA_SELECT_14_SHIFT   24
#define OAREPORTTRIG3_NOA_SELECT_15_SHIFT   28

#define OAREPORTTRIG4 _MMIO(0x274c)
#define OAREPORTTRIG4_NOA_SELECT_MASK	    0xf
#define OAREPORTTRIG4_NOA_SELECT_0_SHIFT    0
#define OAREPORTTRIG4_NOA_SELECT_1_SHIFT    4
#define OAREPORTTRIG4_NOA_SELECT_2_SHIFT    8
#define OAREPORTTRIG4_NOA_SELECT_3_SHIFT    12
#define OAREPORTTRIG4_NOA_SELECT_4_SHIFT    16
#define OAREPORTTRIG4_NOA_SELECT_5_SHIFT    20
#define OAREPORTTRIG4_NOA_SELECT_6_SHIFT    24
#define OAREPORTTRIG4_NOA_SELECT_7_SHIFT    28

#define OAREPORTTRIG5 _MMIO(0x2750)
#define OAREPORTTRIG5_THRESHOLD_MASK 0xffff
#define OAREPORTTRIG5_EDGE_LEVEL_TRIGER_SELECT_MASK 0xffff0000 /* 0=level */

#define OAREPORTTRIG6 _MMIO(0x2754)
#define OAREPORTTRIG6_INVERT_A_0  (1 << 0)
#define OAREPORTTRIG6_INVERT_A_1  (1 << 1)
#define OAREPORTTRIG6_INVERT_A_2  (1 << 2)
#define OAREPORTTRIG6_INVERT_A_3  (1 << 3)
#define OAREPORTTRIG6_INVERT_A_4  (1 << 4)
#define OAREPORTTRIG6_INVERT_A_5  (1 << 5)
#define OAREPORTTRIG6_INVERT_A_6  (1 << 6)
#define OAREPORTTRIG6_INVERT_A_7  (1 << 7)
#define OAREPORTTRIG6_INVERT_A_8  (1 << 8)
#define OAREPORTTRIG6_INVERT_A_9  (1 << 9)
#define OAREPORTTRIG6_INVERT_A_10 (1 << 10)
#define OAREPORTTRIG6_INVERT_A_11 (1 << 11)
#define OAREPORTTRIG6_INVERT_A_12 (1 << 12)
#define OAREPORTTRIG6_INVERT_A_13 (1 << 13)
#define OAREPORTTRIG6_INVERT_A_14 (1 << 14)
#define OAREPORTTRIG6_INVERT_A_15 (1 << 15)
#define OAREPORTTRIG6_INVERT_B_0  (1 << 16)
#define OAREPORTTRIG6_INVERT_B_1  (1 << 17)
#define OAREPORTTRIG6_INVERT_B_2  (1 << 18)
#define OAREPORTTRIG6_INVERT_B_3  (1 << 19)
#define OAREPORTTRIG6_INVERT_C_0  (1 << 20)
#define OAREPORTTRIG6_INVERT_C_1  (1 << 21)
#define OAREPORTTRIG6_INVERT_D_0  (1 << 22)
#define OAREPORTTRIG6_THRESHOLD_ENABLE	    (1 << 23)
#define OAREPORTTRIG6_REPORT_TRIGGER_ENABLE (1 << 31)

#define OAREPORTTRIG7 _MMIO(0x2758)
#define OAREPORTTRIG7_NOA_SELECT_MASK	    0xf
#define OAREPORTTRIG7_NOA_SELECT_8_SHIFT    0
#define OAREPORTTRIG7_NOA_SELECT_9_SHIFT    4
#define OAREPORTTRIG7_NOA_SELECT_10_SHIFT   8
#define OAREPORTTRIG7_NOA_SELECT_11_SHIFT   12
#define OAREPORTTRIG7_NOA_SELECT_12_SHIFT   16
#define OAREPORTTRIG7_NOA_SELECT_13_SHIFT   20
#define OAREPORTTRIG7_NOA_SELECT_14_SHIFT   24
#define OAREPORTTRIG7_NOA_SELECT_15_SHIFT   28

#define OAREPORTTRIG8 _MMIO(0x275c)
#define OAREPORTTRIG8_NOA_SELECT_MASK	    0xf
#define OAREPORTTRIG8_NOA_SELECT_0_SHIFT    0
#define OAREPORTTRIG8_NOA_SELECT_1_SHIFT    4
#define OAREPORTTRIG8_NOA_SELECT_2_SHIFT    8
#define OAREPORTTRIG8_NOA_SELECT_3_SHIFT    12
#define OAREPORTTRIG8_NOA_SELECT_4_SHIFT    16
#define OAREPORTTRIG8_NOA_SELECT_5_SHIFT    20
#define OAREPORTTRIG8_NOA_SELECT_6_SHIFT    24
#define OAREPORTTRIG8_NOA_SELECT_7_SHIFT    28

/* CECX_0 */
#define OACEC_COMPARE_LESS_OR_EQUAL	6
#define OACEC_COMPARE_NOT_EQUAL		5
#define OACEC_COMPARE_LESS_THAN		4
#define OACEC_COMPARE_GREATER_OR_EQUAL	3
#define OACEC_COMPARE_EQUAL		2
#define OACEC_COMPARE_GREATER_THAN	1
#define OACEC_COMPARE_ANY_EQUAL		0

#define OACEC_COMPARE_VALUE_MASK    0xffff
#define OACEC_COMPARE_VALUE_SHIFT   3

#define OACEC_SELECT_NOA	(0 << 19)
#define OACEC_SELECT_PREV	(1 << 19)
#define OACEC_SELECT_BOOLEAN	(2 << 19)

/* CECX_1 */
#define OACEC_MASK_MASK		    0xffff
#define OACEC_CONSIDERATIONS_MASK   0xffff
#define OACEC_CONSIDERATIONS_SHIFT  16

#define OACEC0_0 _MMIO(0x2770)
#define OACEC0_1 _MMIO(0x2774)
#define OACEC1_0 _MMIO(0x2778)
#define OACEC1_1 _MMIO(0x277c)
#define OACEC2_0 _MMIO(0x2780)
#define OACEC2_1 _MMIO(0x2784)
#define OACEC3_0 _MMIO(0x2788)
#define OACEC3_1 _MMIO(0x278c)
#define OACEC4_0 _MMIO(0x2790)
#define OACEC4_1 _MMIO(0x2794)
#define OACEC5_0 _MMIO(0x2798)
#define OACEC5_1 _MMIO(0x279c)
#define OACEC6_0 _MMIO(0x27a0)
#define OACEC6_1 _MMIO(0x27a4)
#define OACEC7_0 _MMIO(0x27a8)
#define OACEC7_1 _MMIO(0x27ac)

/* OA perf counters */
#define OA_PERFCNT1_LO      _MMIO(0x91B8)
#define OA_PERFCNT1_HI      _MMIO(0x91BC)
#define OA_PERFCNT2_LO      _MMIO(0x91C0)
#define OA_PERFCNT2_HI      _MMIO(0x91C4)
#define OA_PERFCNT3_LO      _MMIO(0x91C8)
#define OA_PERFCNT3_HI      _MMIO(0x91CC)
#define OA_PERFCNT4_LO      _MMIO(0x91D8)
#define OA_PERFCNT4_HI      _MMIO(0x91DC)

#define OA_PERFMATRIX_LO    _MMIO(0x91C8)
#define OA_PERFMATRIX_HI    _MMIO(0x91CC)

/* RPM unit config (Gen8+) */
#define RPM_CONFIG0	    _MMIO(0x0D00)
#define  GEN9_RPM_CONFIG0_CRYSTAL_CLOCK_FREQ_SHIFT	3
#define  GEN9_RPM_CONFIG0_CRYSTAL_CLOCK_FREQ_MASK	(1 << GEN9_RPM_CONFIG0_CRYSTAL_CLOCK_FREQ_SHIFT)
#define  GEN9_RPM_CONFIG0_CRYSTAL_CLOCK_FREQ_19_2_MHZ	0
#define  GEN9_RPM_CONFIG0_CRYSTAL_CLOCK_FREQ_24_MHZ	1
#define  GEN11_RPM_CONFIG0_CRYSTAL_CLOCK_FREQ_SHIFT	3
#define  GEN11_RPM_CONFIG0_CRYSTAL_CLOCK_FREQ_MASK	(0x7 << GEN11_RPM_CONFIG0_CRYSTAL_CLOCK_FREQ_SHIFT)
#define  GEN11_RPM_CONFIG0_CRYSTAL_CLOCK_FREQ_24_MHZ	0
#define  GEN11_RPM_CONFIG0_CRYSTAL_CLOCK_FREQ_19_2_MHZ	1
#define  GEN11_RPM_CONFIG0_CRYSTAL_CLOCK_FREQ_38_4_MHZ	2
#define  GEN11_RPM_CONFIG0_CRYSTAL_CLOCK_FREQ_25_MHZ	3
#define  GEN10_RPM_CONFIG0_CTC_SHIFT_PARAMETER_SHIFT	1
#define  GEN10_RPM_CONFIG0_CTC_SHIFT_PARAMETER_MASK	(0x3 << GEN10_RPM_CONFIG0_CTC_SHIFT_PARAMETER_SHIFT)

#define RPM_CONFIG1	    _MMIO(0x0D04)
#define  GEN10_GT_NOA_ENABLE  (1 << 9)

/* GPM unit config (Gen9+) */
#define CTC_MODE			_MMIO(0xA26C)
#define  CTC_SOURCE_PARAMETER_MASK 1
#define  CTC_SOURCE_CRYSTAL_CLOCK	0
#define  CTC_SOURCE_DIVIDE_LOGIC	1
#define  CTC_SHIFT_PARAMETER_SHIFT	1
#define  CTC_SHIFT_PARAMETER_MASK	(0x3 << CTC_SHIFT_PARAMETER_SHIFT)

/* RCP unit config (Gen8+) */
#define RCP_CONFIG	    _MMIO(0x0D08)

/* NOA (HSW) */
#define HSW_MBVID2_NOA0		_MMIO(0x9E80)
#define HSW_MBVID2_NOA1		_MMIO(0x9E84)
#define HSW_MBVID2_NOA2		_MMIO(0x9E88)
#define HSW_MBVID2_NOA3		_MMIO(0x9E8C)
#define HSW_MBVID2_NOA4		_MMIO(0x9E90)
#define HSW_MBVID2_NOA5		_MMIO(0x9E94)
#define HSW_MBVID2_NOA6		_MMIO(0x9E98)
#define HSW_MBVID2_NOA7		_MMIO(0x9E9C)
#define HSW_MBVID2_NOA8		_MMIO(0x9EA0)
#define HSW_MBVID2_NOA9		_MMIO(0x9EA4)

#define HSW_MBVID2_MISR0	_MMIO(0x9EC0)

/* NOA (Gen8+) */
#define NOA_CONFIG(i)	    _MMIO(0x0D0C + (i) * 4)

#define MICRO_BP0_0	    _MMIO(0x9800)
#define MICRO_BP0_2	    _MMIO(0x9804)
#define MICRO_BP0_1	    _MMIO(0x9808)

#define MICRO_BP1_0	    _MMIO(0x980C)
#define MICRO_BP1_2	    _MMIO(0x9810)
#define MICRO_BP1_1	    _MMIO(0x9814)

#define MICRO_BP2_0	    _MMIO(0x9818)
#define MICRO_BP2_2	    _MMIO(0x981C)
#define MICRO_BP2_1	    _MMIO(0x9820)

#define MICRO_BP3_0	    _MMIO(0x9824)
#define MICRO_BP3_2	    _MMIO(0x9828)
#define MICRO_BP3_1	    _MMIO(0x982C)

#define MICRO_BP_TRIGGER		_MMIO(0x9830)
#define MICRO_BP3_COUNT_STATUS01	_MMIO(0x9834)
#define MICRO_BP3_COUNT_STATUS23	_MMIO(0x9838)
#define MICRO_BP_FIRED_ARMED		_MMIO(0x983C)

#define GDT_CHICKEN_BITS    _MMIO(0x9840)
#define   GT_NOA_ENABLE	    0x00000080

#define NOA_DATA	    _MMIO(0x986C)
#define NOA_WRITE	    _MMIO(0x9888)

#define _GEN7_PIPEA_DE_LOAD_SL	0x70068
#define _GEN7_PIPEB_DE_LOAD_SL	0x71068
#define GEN7_PIPE_DE_LOAD_SL(pipe) _MMIO_PIPE(pipe, _GEN7_PIPEA_DE_LOAD_SL, _GEN7_PIPEB_DE_LOAD_SL)

/*
 * Reset registers
 */
#define DEBUG_RESET_I830		_MMIO(0x6070)
#define  DEBUG_RESET_FULL		(1 << 7)
#define  DEBUG_RESET_RENDER		(1 << 8)
#define  DEBUG_RESET_DISPLAY		(1 << 9)

/*
 * IOSF sideband
 */
#define VLV_IOSF_DOORBELL_REQ			_MMIO(VLV_DISPLAY_BASE + 0x2100)
#define   IOSF_DEVFN_SHIFT			24
#define   IOSF_OPCODE_SHIFT			16
#define   IOSF_PORT_SHIFT			8
#define   IOSF_BYTE_ENABLES_SHIFT		4
#define   IOSF_BAR_SHIFT			1
#define   IOSF_SB_BUSY				(1 << 0)
#define   IOSF_PORT_BUNIT			0x03
#define   IOSF_PORT_PUNIT			0x04
#define   IOSF_PORT_NC				0x11
#define   IOSF_PORT_DPIO			0x12
#define   IOSF_PORT_GPIO_NC			0x13
#define   IOSF_PORT_CCK				0x14
#define   IOSF_PORT_DPIO_2			0x1a
#define   IOSF_PORT_FLISDSI			0x1b
#define   IOSF_PORT_GPIO_SC			0x48
#define   IOSF_PORT_GPIO_SUS			0xa8
#define   IOSF_PORT_CCU				0xa9
#define   CHV_IOSF_PORT_GPIO_N			0x13
#define   CHV_IOSF_PORT_GPIO_SE			0x48
#define   CHV_IOSF_PORT_GPIO_E			0xa8
#define   CHV_IOSF_PORT_GPIO_SW			0xb2
#define VLV_IOSF_DATA				_MMIO(VLV_DISPLAY_BASE + 0x2104)
#define VLV_IOSF_ADDR				_MMIO(VLV_DISPLAY_BASE + 0x2108)

/* See configdb bunit SB addr map */
#define BUNIT_REG_BISOC				0x11

#define PUNIT_REG_DSPFREQ			0x36
#define   DSPFREQSTAT_SHIFT_CHV			24
#define   DSPFREQSTAT_MASK_CHV			(0x1f << DSPFREQSTAT_SHIFT_CHV)
#define   DSPFREQGUAR_SHIFT_CHV			8
#define   DSPFREQGUAR_MASK_CHV			(0x1f << DSPFREQGUAR_SHIFT_CHV)
#define   DSPFREQSTAT_SHIFT			30
#define   DSPFREQSTAT_MASK			(0x3 << DSPFREQSTAT_SHIFT)
#define   DSPFREQGUAR_SHIFT			14
#define   DSPFREQGUAR_MASK			(0x3 << DSPFREQGUAR_SHIFT)
#define   DSP_MAXFIFO_PM5_STATUS		(1 << 22) /* chv */
#define   DSP_AUTO_CDCLK_GATE_DISABLE		(1 << 7) /* chv */
#define   DSP_MAXFIFO_PM5_ENABLE		(1 << 6) /* chv */
#define   _DP_SSC(val, pipe)			((val) << (2 * (pipe)))
#define   DP_SSC_MASK(pipe)			_DP_SSC(0x3, (pipe))
#define   DP_SSC_PWR_ON(pipe)			_DP_SSC(0x0, (pipe))
#define   DP_SSC_CLK_GATE(pipe)			_DP_SSC(0x1, (pipe))
#define   DP_SSC_RESET(pipe)			_DP_SSC(0x2, (pipe))
#define   DP_SSC_PWR_GATE(pipe)			_DP_SSC(0x3, (pipe))
#define   _DP_SSS(val, pipe)			((val) << (2 * (pipe) + 16))
#define   DP_SSS_MASK(pipe)			_DP_SSS(0x3, (pipe))
#define   DP_SSS_PWR_ON(pipe)			_DP_SSS(0x0, (pipe))
#define   DP_SSS_CLK_GATE(pipe)			_DP_SSS(0x1, (pipe))
#define   DP_SSS_RESET(pipe)			_DP_SSS(0x2, (pipe))
#define   DP_SSS_PWR_GATE(pipe)			_DP_SSS(0x3, (pipe))

/*
 * i915_power_well_id:
 *
 * Platform specific IDs used to look up power wells and - except for custom
 * power wells - to define request/status register flag bit positions. As such
 * the set of IDs on a given platform must be unique and except for custom
 * power wells their value must stay fixed.
 */
enum i915_power_well_id {
	/*
	 * I830
	 *  - custom power well
	 */
	I830_DISP_PW_PIPES = 0,

	/*
	 * VLV/CHV
	 *  - PUNIT_REG_PWRGT_CTRL (bit: id*2),
	 *    PUNIT_REG_PWRGT_STATUS (bit: id*2) (PUNIT HAS v0.8)
	 */
	PUNIT_POWER_WELL_RENDER			= 0,
	PUNIT_POWER_WELL_MEDIA			= 1,
	PUNIT_POWER_WELL_DISP2D			= 3,
	PUNIT_POWER_WELL_DPIO_CMN_BC		= 5,
	PUNIT_POWER_WELL_DPIO_TX_B_LANES_01	= 6,
	PUNIT_POWER_WELL_DPIO_TX_B_LANES_23	= 7,
	PUNIT_POWER_WELL_DPIO_TX_C_LANES_01	= 8,
	PUNIT_POWER_WELL_DPIO_TX_C_LANES_23	= 9,
	PUNIT_POWER_WELL_DPIO_RX0		= 10,
	PUNIT_POWER_WELL_DPIO_RX1		= 11,
	PUNIT_POWER_WELL_DPIO_CMN_D		= 12,
	/*  - custom power well */
	CHV_DISP_PW_PIPE_A,			/* 13 */

	/*
	 * HSW/BDW
	 *  - _HSW_PWR_WELL_CTL1-4 (status bit: id*2, req bit: id*2+1)
	 */
	HSW_DISP_PW_GLOBAL = 15,

	/*
	 * GEN9+
	 *  - _HSW_PWR_WELL_CTL1-4 (status bit: id*2, req bit: id*2+1)
	 */
	SKL_DISP_PW_MISC_IO = 0,
	SKL_DISP_PW_DDI_A_E,
	GLK_DISP_PW_DDI_A = SKL_DISP_PW_DDI_A_E,
	CNL_DISP_PW_DDI_A = SKL_DISP_PW_DDI_A_E,
	SKL_DISP_PW_DDI_B,
	SKL_DISP_PW_DDI_C,
	SKL_DISP_PW_DDI_D,
	CNL_DISP_PW_DDI_F = 6,

	GLK_DISP_PW_AUX_A = 8,
	GLK_DISP_PW_AUX_B,
	GLK_DISP_PW_AUX_C,
	CNL_DISP_PW_AUX_A = GLK_DISP_PW_AUX_A,
	CNL_DISP_PW_AUX_B = GLK_DISP_PW_AUX_B,
	CNL_DISP_PW_AUX_C = GLK_DISP_PW_AUX_C,
	CNL_DISP_PW_AUX_D,
	CNL_DISP_PW_AUX_F,

	SKL_DISP_PW_1 = 14,
	SKL_DISP_PW_2,

	/* - custom power wells */
	BXT_DPIO_CMN_A,
	BXT_DPIO_CMN_BC,
	GLK_DPIO_CMN_C,			/* 18 */

	/*
	 * GEN11+
	 *  - _HSW_PWR_WELL_CTL1-4
	 *    (status bit: (id&15)*2, req bit:(id&15)*2+1)
	 */
	ICL_DISP_PW_1 = 0,
	ICL_DISP_PW_2,
	ICL_DISP_PW_3,
	ICL_DISP_PW_4,

	/*
	 *  - _HSW_PWR_WELL_CTL_AUX1/2/4
	 *    (status bit: (id&15)*2, req bit:(id&15)*2+1)
	 */
	ICL_DISP_PW_AUX_A = 16,
	ICL_DISP_PW_AUX_B,
	ICL_DISP_PW_AUX_C,
	ICL_DISP_PW_AUX_D,
	ICL_DISP_PW_AUX_E,
	ICL_DISP_PW_AUX_F,

	ICL_DISP_PW_AUX_TBT1 = 24,
	ICL_DISP_PW_AUX_TBT2,
	ICL_DISP_PW_AUX_TBT3,
	ICL_DISP_PW_AUX_TBT4,

	/*
	 *  - _HSW_PWR_WELL_CTL_DDI1/2/4
	 *    (status bit: (id&15)*2, req bit:(id&15)*2+1)
	 */
	ICL_DISP_PW_DDI_A = 32,
	ICL_DISP_PW_DDI_B,
	ICL_DISP_PW_DDI_C,
	ICL_DISP_PW_DDI_D,
	ICL_DISP_PW_DDI_E,
	ICL_DISP_PW_DDI_F,                      /* 37 */

	/*
	 * Multiple platforms.
	 * Must start following the highest ID of any platform.
	 * - custom power wells
	 */
	SKL_DISP_PW_DC_OFF = 38,
	I915_DISP_PW_ALWAYS_ON,
};

#define PUNIT_REG_PWRGT_CTRL			0x60
#define PUNIT_REG_PWRGT_STATUS			0x61
#define   PUNIT_PWRGT_MASK(power_well)		(3 << ((power_well) * 2))
#define   PUNIT_PWRGT_PWR_ON(power_well)	(0 << ((power_well) * 2))
#define   PUNIT_PWRGT_CLK_GATE(power_well)	(1 << ((power_well) * 2))
#define   PUNIT_PWRGT_RESET(power_well)		(2 << ((power_well) * 2))
#define   PUNIT_PWRGT_PWR_GATE(power_well)	(3 << ((power_well) * 2))

#define PUNIT_REG_GPU_LFM			0xd3
#define PUNIT_REG_GPU_FREQ_REQ			0xd4
#define PUNIT_REG_GPU_FREQ_STS			0xd8
#define   GPLLENABLE				(1 << 4)
#define   GENFREQSTATUS				(1 << 0)
#define PUNIT_REG_MEDIA_TURBO_FREQ_REQ		0xdc
#define PUNIT_REG_CZ_TIMESTAMP			0xce

#define PUNIT_FUSE_BUS2				0xf6 /* bits 47:40 */
#define PUNIT_FUSE_BUS1				0xf5 /* bits 55:48 */

#define FB_GFX_FMAX_AT_VMAX_FUSE		0x136
#define FB_GFX_FREQ_FUSE_MASK			0xff
#define FB_GFX_FMAX_AT_VMAX_2SS4EU_FUSE_SHIFT	24
#define FB_GFX_FMAX_AT_VMAX_2SS6EU_FUSE_SHIFT	16
#define FB_GFX_FMAX_AT_VMAX_2SS8EU_FUSE_SHIFT	8

#define FB_GFX_FMIN_AT_VMIN_FUSE		0x137
#define FB_GFX_FMIN_AT_VMIN_FUSE_SHIFT		8

#define PUNIT_REG_DDR_SETUP2			0x139
#define   FORCE_DDR_FREQ_REQ_ACK		(1 << 8)
#define   FORCE_DDR_LOW_FREQ			(1 << 1)
#define   FORCE_DDR_HIGH_FREQ			(1 << 0)

#define PUNIT_GPU_STATUS_REG			0xdb
#define PUNIT_GPU_STATUS_MAX_FREQ_SHIFT	16
#define PUNIT_GPU_STATUS_MAX_FREQ_MASK		0xff
#define PUNIT_GPU_STATIS_GFX_MIN_FREQ_SHIFT	8
#define PUNIT_GPU_STATUS_GFX_MIN_FREQ_MASK	0xff

#define PUNIT_GPU_DUTYCYCLE_REG		0xdf
#define PUNIT_GPU_DUTYCYCLE_RPE_FREQ_SHIFT	8
#define PUNIT_GPU_DUTYCYCLE_RPE_FREQ_MASK	0xff

#define IOSF_NC_FB_GFX_FREQ_FUSE		0x1c
#define   FB_GFX_MAX_FREQ_FUSE_SHIFT		3
#define   FB_GFX_MAX_FREQ_FUSE_MASK		0x000007f8
#define   FB_GFX_FGUARANTEED_FREQ_FUSE_SHIFT	11
#define   FB_GFX_FGUARANTEED_FREQ_FUSE_MASK	0x0007f800
#define IOSF_NC_FB_GFX_FMAX_FUSE_HI		0x34
#define   FB_FMAX_VMIN_FREQ_HI_MASK		0x00000007
#define IOSF_NC_FB_GFX_FMAX_FUSE_LO		0x30
#define   FB_FMAX_VMIN_FREQ_LO_SHIFT		27
#define   FB_FMAX_VMIN_FREQ_LO_MASK		0xf8000000

#define VLV_TURBO_SOC_OVERRIDE		0x04
#define   VLV_OVERRIDE_EN		1
#define   VLV_SOC_TDP_EN		(1 << 1)
#define   VLV_BIAS_CPU_125_SOC_875	(6 << 2)
#define   CHV_BIAS_CPU_50_SOC_50	(3 << 2)

/* vlv2 north clock has */
#define CCK_FUSE_REG				0x8
#define  CCK_FUSE_HPLL_FREQ_MASK		0x3
#define CCK_REG_DSI_PLL_FUSE			0x44
#define CCK_REG_DSI_PLL_CONTROL			0x48
#define  DSI_PLL_VCO_EN				(1 << 31)
#define  DSI_PLL_LDO_GATE			(1 << 30)
#define  DSI_PLL_P1_POST_DIV_SHIFT		17
#define  DSI_PLL_P1_POST_DIV_MASK		(0x1ff << 17)
#define  DSI_PLL_P2_MUX_DSI0_DIV2		(1 << 13)
#define  DSI_PLL_P3_MUX_DSI1_DIV2		(1 << 12)
#define  DSI_PLL_MUX_MASK			(3 << 9)
#define  DSI_PLL_MUX_DSI0_DSIPLL		(0 << 10)
#define  DSI_PLL_MUX_DSI0_CCK			(1 << 10)
#define  DSI_PLL_MUX_DSI1_DSIPLL		(0 << 9)
#define  DSI_PLL_MUX_DSI1_CCK			(1 << 9)
#define  DSI_PLL_CLK_GATE_MASK			(0xf << 5)
#define  DSI_PLL_CLK_GATE_DSI0_DSIPLL		(1 << 8)
#define  DSI_PLL_CLK_GATE_DSI1_DSIPLL		(1 << 7)
#define  DSI_PLL_CLK_GATE_DSI0_CCK		(1 << 6)
#define  DSI_PLL_CLK_GATE_DSI1_CCK		(1 << 5)
#define  DSI_PLL_LOCK				(1 << 0)
#define CCK_REG_DSI_PLL_DIVIDER			0x4c
#define  DSI_PLL_LFSR				(1 << 31)
#define  DSI_PLL_FRACTION_EN			(1 << 30)
#define  DSI_PLL_FRAC_COUNTER_SHIFT		27
#define  DSI_PLL_FRAC_COUNTER_MASK		(7 << 27)
#define  DSI_PLL_USYNC_CNT_SHIFT		18
#define  DSI_PLL_USYNC_CNT_MASK			(0x1ff << 18)
#define  DSI_PLL_N1_DIV_SHIFT			16
#define  DSI_PLL_N1_DIV_MASK			(3 << 16)
#define  DSI_PLL_M1_DIV_SHIFT			0
#define  DSI_PLL_M1_DIV_MASK			(0x1ff << 0)
#define CCK_CZ_CLOCK_CONTROL			0x62
#define CCK_GPLL_CLOCK_CONTROL			0x67
#define CCK_DISPLAY_CLOCK_CONTROL		0x6b
#define CCK_DISPLAY_REF_CLOCK_CONTROL		0x6c
#define  CCK_TRUNK_FORCE_ON			(1 << 17)
#define  CCK_TRUNK_FORCE_OFF			(1 << 16)
#define  CCK_FREQUENCY_STATUS			(0x1f << 8)
#define  CCK_FREQUENCY_STATUS_SHIFT		8
#define  CCK_FREQUENCY_VALUES			(0x1f << 0)

/* DPIO registers */
#define DPIO_DEVFN			0

#define DPIO_CTL			_MMIO(VLV_DISPLAY_BASE + 0x2110)
#define  DPIO_MODSEL1			(1 << 3) /* if ref clk b == 27 */
#define  DPIO_MODSEL0			(1 << 2) /* if ref clk a == 27 */
#define  DPIO_SFR_BYPASS		(1 << 1)
#define  DPIO_CMNRST			(1 << 0)

#define DPIO_PHY(pipe)			((pipe) >> 1)
#define DPIO_PHY_IOSF_PORT(phy)		(dev_priv->dpio_phy_iosf_port[phy])

/*
 * Per pipe/PLL DPIO regs
 */
#define _VLV_PLL_DW3_CH0		0x800c
#define   DPIO_POST_DIV_SHIFT		(28) /* 3 bits */
#define   DPIO_POST_DIV_DAC		0
#define   DPIO_POST_DIV_HDMIDP		1 /* DAC 225-400M rate */
#define   DPIO_POST_DIV_LVDS1		2
#define   DPIO_POST_DIV_LVDS2		3
#define   DPIO_K_SHIFT			(24) /* 4 bits */
#define   DPIO_P1_SHIFT			(21) /* 3 bits */
#define   DPIO_P2_SHIFT			(16) /* 5 bits */
#define   DPIO_N_SHIFT			(12) /* 4 bits */
#define   DPIO_ENABLE_CALIBRATION	(1 << 11)
#define   DPIO_M1DIV_SHIFT		(8) /* 3 bits */
#define   DPIO_M2DIV_MASK		0xff
#define _VLV_PLL_DW3_CH1		0x802c
#define VLV_PLL_DW3(ch) _PIPE(ch, _VLV_PLL_DW3_CH0, _VLV_PLL_DW3_CH1)

#define _VLV_PLL_DW5_CH0		0x8014
#define   DPIO_REFSEL_OVERRIDE		27
#define   DPIO_PLL_MODESEL_SHIFT	24 /* 3 bits */
#define   DPIO_BIAS_CURRENT_CTL_SHIFT	21 /* 3 bits, always 0x7 */
#define   DPIO_PLL_REFCLK_SEL_SHIFT	16 /* 2 bits */
#define   DPIO_PLL_REFCLK_SEL_MASK	3
#define   DPIO_DRIVER_CTL_SHIFT		12 /* always set to 0x8 */
#define   DPIO_CLK_BIAS_CTL_SHIFT	8 /* always set to 0x5 */
#define _VLV_PLL_DW5_CH1		0x8034
#define VLV_PLL_DW5(ch) _PIPE(ch, _VLV_PLL_DW5_CH0, _VLV_PLL_DW5_CH1)

#define _VLV_PLL_DW7_CH0		0x801c
#define _VLV_PLL_DW7_CH1		0x803c
#define VLV_PLL_DW7(ch) _PIPE(ch, _VLV_PLL_DW7_CH0, _VLV_PLL_DW7_CH1)

#define _VLV_PLL_DW8_CH0		0x8040
#define _VLV_PLL_DW8_CH1		0x8060
#define VLV_PLL_DW8(ch) _PIPE(ch, _VLV_PLL_DW8_CH0, _VLV_PLL_DW8_CH1)

#define VLV_PLL_DW9_BCAST		0xc044
#define _VLV_PLL_DW9_CH0		0x8044
#define _VLV_PLL_DW9_CH1		0x8064
#define VLV_PLL_DW9(ch) _PIPE(ch, _VLV_PLL_DW9_CH0, _VLV_PLL_DW9_CH1)

#define _VLV_PLL_DW10_CH0		0x8048
#define _VLV_PLL_DW10_CH1		0x8068
#define VLV_PLL_DW10(ch) _PIPE(ch, _VLV_PLL_DW10_CH0, _VLV_PLL_DW10_CH1)

#define _VLV_PLL_DW11_CH0		0x804c
#define _VLV_PLL_DW11_CH1		0x806c
#define VLV_PLL_DW11(ch) _PIPE(ch, _VLV_PLL_DW11_CH0, _VLV_PLL_DW11_CH1)

/* Spec for ref block start counts at DW10 */
#define VLV_REF_DW13			0x80ac

#define VLV_CMN_DW0			0x8100

/*
 * Per DDI channel DPIO regs
 */

#define _VLV_PCS_DW0_CH0		0x8200
#define _VLV_PCS_DW0_CH1		0x8400
#define   DPIO_PCS_TX_LANE2_RESET	(1 << 16)
#define   DPIO_PCS_TX_LANE1_RESET	(1 << 7)
#define   DPIO_LEFT_TXFIFO_RST_MASTER2	(1 << 4)
#define   DPIO_RIGHT_TXFIFO_RST_MASTER2	(1 << 3)
#define VLV_PCS_DW0(ch) _PORT(ch, _VLV_PCS_DW0_CH0, _VLV_PCS_DW0_CH1)

#define _VLV_PCS01_DW0_CH0		0x200
#define _VLV_PCS23_DW0_CH0		0x400
#define _VLV_PCS01_DW0_CH1		0x2600
#define _VLV_PCS23_DW0_CH1		0x2800
#define VLV_PCS01_DW0(ch) _PORT(ch, _VLV_PCS01_DW0_CH0, _VLV_PCS01_DW0_CH1)
#define VLV_PCS23_DW0(ch) _PORT(ch, _VLV_PCS23_DW0_CH0, _VLV_PCS23_DW0_CH1)

#define _VLV_PCS_DW1_CH0		0x8204
#define _VLV_PCS_DW1_CH1		0x8404
#define   CHV_PCS_REQ_SOFTRESET_EN	(1 << 23)
#define   DPIO_PCS_CLK_CRI_RXEB_EIOS_EN	(1 << 22)
#define   DPIO_PCS_CLK_CRI_RXDIGFILTSG_EN (1 << 21)
#define   DPIO_PCS_CLK_DATAWIDTH_SHIFT	(6)
#define   DPIO_PCS_CLK_SOFT_RESET	(1 << 5)
#define VLV_PCS_DW1(ch) _PORT(ch, _VLV_PCS_DW1_CH0, _VLV_PCS_DW1_CH1)

#define _VLV_PCS01_DW1_CH0		0x204
#define _VLV_PCS23_DW1_CH0		0x404
#define _VLV_PCS01_DW1_CH1		0x2604
#define _VLV_PCS23_DW1_CH1		0x2804
#define VLV_PCS01_DW1(ch) _PORT(ch, _VLV_PCS01_DW1_CH0, _VLV_PCS01_DW1_CH1)
#define VLV_PCS23_DW1(ch) _PORT(ch, _VLV_PCS23_DW1_CH0, _VLV_PCS23_DW1_CH1)

#define _VLV_PCS_DW8_CH0		0x8220
#define _VLV_PCS_DW8_CH1		0x8420
#define   CHV_PCS_USEDCLKCHANNEL_OVRRIDE	(1 << 20)
#define   CHV_PCS_USEDCLKCHANNEL		(1 << 21)
#define VLV_PCS_DW8(ch) _PORT(ch, _VLV_PCS_DW8_CH0, _VLV_PCS_DW8_CH1)

#define _VLV_PCS01_DW8_CH0		0x0220
#define _VLV_PCS23_DW8_CH0		0x0420
#define _VLV_PCS01_DW8_CH1		0x2620
#define _VLV_PCS23_DW8_CH1		0x2820
#define VLV_PCS01_DW8(port) _PORT(port, _VLV_PCS01_DW8_CH0, _VLV_PCS01_DW8_CH1)
#define VLV_PCS23_DW8(port) _PORT(port, _VLV_PCS23_DW8_CH0, _VLV_PCS23_DW8_CH1)

#define _VLV_PCS_DW9_CH0		0x8224
#define _VLV_PCS_DW9_CH1		0x8424
#define   DPIO_PCS_TX2MARGIN_MASK	(0x7 << 13)
#define   DPIO_PCS_TX2MARGIN_000	(0 << 13)
#define   DPIO_PCS_TX2MARGIN_101	(1 << 13)
#define   DPIO_PCS_TX1MARGIN_MASK	(0x7 << 10)
#define   DPIO_PCS_TX1MARGIN_000	(0 << 10)
#define   DPIO_PCS_TX1MARGIN_101	(1 << 10)
#define	VLV_PCS_DW9(ch) _PORT(ch, _VLV_PCS_DW9_CH0, _VLV_PCS_DW9_CH1)

#define _VLV_PCS01_DW9_CH0		0x224
#define _VLV_PCS23_DW9_CH0		0x424
#define _VLV_PCS01_DW9_CH1		0x2624
#define _VLV_PCS23_DW9_CH1		0x2824
#define VLV_PCS01_DW9(ch) _PORT(ch, _VLV_PCS01_DW9_CH0, _VLV_PCS01_DW9_CH1)
#define VLV_PCS23_DW9(ch) _PORT(ch, _VLV_PCS23_DW9_CH0, _VLV_PCS23_DW9_CH1)

#define _CHV_PCS_DW10_CH0		0x8228
#define _CHV_PCS_DW10_CH1		0x8428
#define   DPIO_PCS_SWING_CALC_TX0_TX2	(1 << 30)
#define   DPIO_PCS_SWING_CALC_TX1_TX3	(1 << 31)
#define   DPIO_PCS_TX2DEEMP_MASK	(0xf << 24)
#define   DPIO_PCS_TX2DEEMP_9P5		(0 << 24)
#define   DPIO_PCS_TX2DEEMP_6P0		(2 << 24)
#define   DPIO_PCS_TX1DEEMP_MASK	(0xf << 16)
#define   DPIO_PCS_TX1DEEMP_9P5		(0 << 16)
#define   DPIO_PCS_TX1DEEMP_6P0		(2 << 16)
#define CHV_PCS_DW10(ch) _PORT(ch, _CHV_PCS_DW10_CH0, _CHV_PCS_DW10_CH1)

#define _VLV_PCS01_DW10_CH0		0x0228
#define _VLV_PCS23_DW10_CH0		0x0428
#define _VLV_PCS01_DW10_CH1		0x2628
#define _VLV_PCS23_DW10_CH1		0x2828
#define VLV_PCS01_DW10(port) _PORT(port, _VLV_PCS01_DW10_CH0, _VLV_PCS01_DW10_CH1)
#define VLV_PCS23_DW10(port) _PORT(port, _VLV_PCS23_DW10_CH0, _VLV_PCS23_DW10_CH1)

#define _VLV_PCS_DW11_CH0		0x822c
#define _VLV_PCS_DW11_CH1		0x842c
#define   DPIO_TX2_STAGGER_MASK(x)	((x) << 24)
#define   DPIO_LANEDESKEW_STRAP_OVRD	(1 << 3)
#define   DPIO_LEFT_TXFIFO_RST_MASTER	(1 << 1)
#define   DPIO_RIGHT_TXFIFO_RST_MASTER	(1 << 0)
#define VLV_PCS_DW11(ch) _PORT(ch, _VLV_PCS_DW11_CH0, _VLV_PCS_DW11_CH1)

#define _VLV_PCS01_DW11_CH0		0x022c
#define _VLV_PCS23_DW11_CH0		0x042c
#define _VLV_PCS01_DW11_CH1		0x262c
#define _VLV_PCS23_DW11_CH1		0x282c
#define VLV_PCS01_DW11(ch) _PORT(ch, _VLV_PCS01_DW11_CH0, _VLV_PCS01_DW11_CH1)
#define VLV_PCS23_DW11(ch) _PORT(ch, _VLV_PCS23_DW11_CH0, _VLV_PCS23_DW11_CH1)

#define _VLV_PCS01_DW12_CH0		0x0230
#define _VLV_PCS23_DW12_CH0		0x0430
#define _VLV_PCS01_DW12_CH1		0x2630
#define _VLV_PCS23_DW12_CH1		0x2830
#define VLV_PCS01_DW12(ch) _PORT(ch, _VLV_PCS01_DW12_CH0, _VLV_PCS01_DW12_CH1)
#define VLV_PCS23_DW12(ch) _PORT(ch, _VLV_PCS23_DW12_CH0, _VLV_PCS23_DW12_CH1)

#define _VLV_PCS_DW12_CH0		0x8230
#define _VLV_PCS_DW12_CH1		0x8430
#define   DPIO_TX2_STAGGER_MULT(x)	((x) << 20)
#define   DPIO_TX1_STAGGER_MULT(x)	((x) << 16)
#define   DPIO_TX1_STAGGER_MASK(x)	((x) << 8)
#define   DPIO_LANESTAGGER_STRAP_OVRD	(1 << 6)
#define   DPIO_LANESTAGGER_STRAP(x)	((x) << 0)
#define VLV_PCS_DW12(ch) _PORT(ch, _VLV_PCS_DW12_CH0, _VLV_PCS_DW12_CH1)

#define _VLV_PCS_DW14_CH0		0x8238
#define _VLV_PCS_DW14_CH1		0x8438
#define	VLV_PCS_DW14(ch) _PORT(ch, _VLV_PCS_DW14_CH0, _VLV_PCS_DW14_CH1)

#define _VLV_PCS_DW23_CH0		0x825c
#define _VLV_PCS_DW23_CH1		0x845c
#define VLV_PCS_DW23(ch) _PORT(ch, _VLV_PCS_DW23_CH0, _VLV_PCS_DW23_CH1)

#define _VLV_TX_DW2_CH0			0x8288
#define _VLV_TX_DW2_CH1			0x8488
#define   DPIO_SWING_MARGIN000_SHIFT	16
#define   DPIO_SWING_MARGIN000_MASK	(0xff << DPIO_SWING_MARGIN000_SHIFT)
#define   DPIO_UNIQ_TRANS_SCALE_SHIFT	8
#define VLV_TX_DW2(ch) _PORT(ch, _VLV_TX_DW2_CH0, _VLV_TX_DW2_CH1)

#define _VLV_TX_DW3_CH0			0x828c
#define _VLV_TX_DW3_CH1			0x848c
/* The following bit for CHV phy */
#define   DPIO_TX_UNIQ_TRANS_SCALE_EN	(1 << 27)
#define   DPIO_SWING_MARGIN101_SHIFT	16
#define   DPIO_SWING_MARGIN101_MASK	(0xff << DPIO_SWING_MARGIN101_SHIFT)
#define VLV_TX_DW3(ch) _PORT(ch, _VLV_TX_DW3_CH0, _VLV_TX_DW3_CH1)

#define _VLV_TX_DW4_CH0			0x8290
#define _VLV_TX_DW4_CH1			0x8490
#define   DPIO_SWING_DEEMPH9P5_SHIFT	24
#define   DPIO_SWING_DEEMPH9P5_MASK	(0xff << DPIO_SWING_DEEMPH9P5_SHIFT)
#define   DPIO_SWING_DEEMPH6P0_SHIFT	16
#define   DPIO_SWING_DEEMPH6P0_MASK	(0xff << DPIO_SWING_DEEMPH6P0_SHIFT)
#define VLV_TX_DW4(ch) _PORT(ch, _VLV_TX_DW4_CH0, _VLV_TX_DW4_CH1)

#define _VLV_TX3_DW4_CH0		0x690
#define _VLV_TX3_DW4_CH1		0x2a90
#define VLV_TX3_DW4(ch) _PORT(ch, _VLV_TX3_DW4_CH0, _VLV_TX3_DW4_CH1)

#define _VLV_TX_DW5_CH0			0x8294
#define _VLV_TX_DW5_CH1			0x8494
#define   DPIO_TX_OCALINIT_EN		(1 << 31)
#define VLV_TX_DW5(ch) _PORT(ch, _VLV_TX_DW5_CH0, _VLV_TX_DW5_CH1)

#define _VLV_TX_DW11_CH0		0x82ac
#define _VLV_TX_DW11_CH1		0x84ac
#define VLV_TX_DW11(ch) _PORT(ch, _VLV_TX_DW11_CH0, _VLV_TX_DW11_CH1)

#define _VLV_TX_DW14_CH0		0x82b8
#define _VLV_TX_DW14_CH1		0x84b8
#define VLV_TX_DW14(ch) _PORT(ch, _VLV_TX_DW14_CH0, _VLV_TX_DW14_CH1)

/* CHV dpPhy registers */
#define _CHV_PLL_DW0_CH0		0x8000
#define _CHV_PLL_DW0_CH1		0x8180
#define CHV_PLL_DW0(ch) _PIPE(ch, _CHV_PLL_DW0_CH0, _CHV_PLL_DW0_CH1)

#define _CHV_PLL_DW1_CH0		0x8004
#define _CHV_PLL_DW1_CH1		0x8184
#define   DPIO_CHV_N_DIV_SHIFT		8
#define   DPIO_CHV_M1_DIV_BY_2		(0 << 0)
#define CHV_PLL_DW1(ch) _PIPE(ch, _CHV_PLL_DW1_CH0, _CHV_PLL_DW1_CH1)

#define _CHV_PLL_DW2_CH0		0x8008
#define _CHV_PLL_DW2_CH1		0x8188
#define CHV_PLL_DW2(ch) _PIPE(ch, _CHV_PLL_DW2_CH0, _CHV_PLL_DW2_CH1)

#define _CHV_PLL_DW3_CH0		0x800c
#define _CHV_PLL_DW3_CH1		0x818c
#define  DPIO_CHV_FRAC_DIV_EN		(1 << 16)
#define  DPIO_CHV_FIRST_MOD		(0 << 8)
#define  DPIO_CHV_SECOND_MOD		(1 << 8)
#define  DPIO_CHV_FEEDFWD_GAIN_SHIFT	0
#define  DPIO_CHV_FEEDFWD_GAIN_MASK		(0xF << 0)
#define CHV_PLL_DW3(ch) _PIPE(ch, _CHV_PLL_DW3_CH0, _CHV_PLL_DW3_CH1)

#define _CHV_PLL_DW6_CH0		0x8018
#define _CHV_PLL_DW6_CH1		0x8198
#define   DPIO_CHV_GAIN_CTRL_SHIFT	16
#define	  DPIO_CHV_INT_COEFF_SHIFT	8
#define   DPIO_CHV_PROP_COEFF_SHIFT	0
#define CHV_PLL_DW6(ch) _PIPE(ch, _CHV_PLL_DW6_CH0, _CHV_PLL_DW6_CH1)

#define _CHV_PLL_DW8_CH0		0x8020
#define _CHV_PLL_DW8_CH1		0x81A0
#define   DPIO_CHV_TDC_TARGET_CNT_SHIFT 0
#define   DPIO_CHV_TDC_TARGET_CNT_MASK  (0x3FF << 0)
#define CHV_PLL_DW8(ch) _PIPE(ch, _CHV_PLL_DW8_CH0, _CHV_PLL_DW8_CH1)

#define _CHV_PLL_DW9_CH0		0x8024
#define _CHV_PLL_DW9_CH1		0x81A4
#define  DPIO_CHV_INT_LOCK_THRESHOLD_SHIFT		1 /* 3 bits */
#define  DPIO_CHV_INT_LOCK_THRESHOLD_MASK		(7 << 1)
#define  DPIO_CHV_INT_LOCK_THRESHOLD_SEL_COARSE	1 /* 1: coarse & 0 : fine  */
#define CHV_PLL_DW9(ch) _PIPE(ch, _CHV_PLL_DW9_CH0, _CHV_PLL_DW9_CH1)

#define _CHV_CMN_DW0_CH0               0x8100
#define   DPIO_ALLDL_POWERDOWN_SHIFT_CH0	19
#define   DPIO_ANYDL_POWERDOWN_SHIFT_CH0	18
#define   DPIO_ALLDL_POWERDOWN			(1 << 1)
#define   DPIO_ANYDL_POWERDOWN			(1 << 0)

#define _CHV_CMN_DW5_CH0               0x8114
#define   CHV_BUFRIGHTENA1_DISABLE	(0 << 20)
#define   CHV_BUFRIGHTENA1_NORMAL	(1 << 20)
#define   CHV_BUFRIGHTENA1_FORCE	(3 << 20)
#define   CHV_BUFRIGHTENA1_MASK		(3 << 20)
#define   CHV_BUFLEFTENA1_DISABLE	(0 << 22)
#define   CHV_BUFLEFTENA1_NORMAL	(1 << 22)
#define   CHV_BUFLEFTENA1_FORCE		(3 << 22)
#define   CHV_BUFLEFTENA1_MASK		(3 << 22)

#define _CHV_CMN_DW13_CH0		0x8134
#define _CHV_CMN_DW0_CH1		0x8080
#define   DPIO_CHV_S1_DIV_SHIFT		21
#define   DPIO_CHV_P1_DIV_SHIFT		13 /* 3 bits */
#define   DPIO_CHV_P2_DIV_SHIFT		8  /* 5 bits */
#define   DPIO_CHV_K_DIV_SHIFT		4
#define   DPIO_PLL_FREQLOCK		(1 << 1)
#define   DPIO_PLL_LOCK			(1 << 0)
#define CHV_CMN_DW13(ch) _PIPE(ch, _CHV_CMN_DW13_CH0, _CHV_CMN_DW0_CH1)

#define _CHV_CMN_DW14_CH0		0x8138
#define _CHV_CMN_DW1_CH1		0x8084
#define   DPIO_AFC_RECAL		(1 << 14)
#define   DPIO_DCLKP_EN			(1 << 13)
#define   CHV_BUFLEFTENA2_DISABLE	(0 << 17) /* CL2 DW1 only */
#define   CHV_BUFLEFTENA2_NORMAL	(1 << 17) /* CL2 DW1 only */
#define   CHV_BUFLEFTENA2_FORCE		(3 << 17) /* CL2 DW1 only */
#define   CHV_BUFLEFTENA2_MASK		(3 << 17) /* CL2 DW1 only */
#define   CHV_BUFRIGHTENA2_DISABLE	(0 << 19) /* CL2 DW1 only */
#define   CHV_BUFRIGHTENA2_NORMAL	(1 << 19) /* CL2 DW1 only */
#define   CHV_BUFRIGHTENA2_FORCE	(3 << 19) /* CL2 DW1 only */
#define   CHV_BUFRIGHTENA2_MASK		(3 << 19) /* CL2 DW1 only */
#define CHV_CMN_DW14(ch) _PIPE(ch, _CHV_CMN_DW14_CH0, _CHV_CMN_DW1_CH1)

#define _CHV_CMN_DW19_CH0		0x814c
#define _CHV_CMN_DW6_CH1		0x8098
#define   DPIO_ALLDL_POWERDOWN_SHIFT_CH1	30 /* CL2 DW6 only */
#define   DPIO_ANYDL_POWERDOWN_SHIFT_CH1	29 /* CL2 DW6 only */
#define   DPIO_DYNPWRDOWNEN_CH1		(1 << 28) /* CL2 DW6 only */
#define   CHV_CMN_USEDCLKCHANNEL	(1 << 13)

#define CHV_CMN_DW19(ch) _PIPE(ch, _CHV_CMN_DW19_CH0, _CHV_CMN_DW6_CH1)

#define CHV_CMN_DW28			0x8170
#define   DPIO_CL1POWERDOWNEN		(1 << 23)
#define   DPIO_DYNPWRDOWNEN_CH0		(1 << 22)
#define   DPIO_SUS_CLK_CONFIG_ON		(0 << 0)
#define   DPIO_SUS_CLK_CONFIG_CLKREQ		(1 << 0)
#define   DPIO_SUS_CLK_CONFIG_GATE		(2 << 0)
#define   DPIO_SUS_CLK_CONFIG_GATE_CLKREQ	(3 << 0)

#define CHV_CMN_DW30			0x8178
#define   DPIO_CL2_LDOFUSE_PWRENB	(1 << 6)
#define   DPIO_LRC_BYPASS		(1 << 3)

#define _TXLANE(ch, lane, offset) ((ch ? 0x2400 : 0) + \
					(lane) * 0x200 + (offset))

#define CHV_TX_DW0(ch, lane) _TXLANE(ch, lane, 0x80)
#define CHV_TX_DW1(ch, lane) _TXLANE(ch, lane, 0x84)
#define CHV_TX_DW2(ch, lane) _TXLANE(ch, lane, 0x88)
#define CHV_TX_DW3(ch, lane) _TXLANE(ch, lane, 0x8c)
#define CHV_TX_DW4(ch, lane) _TXLANE(ch, lane, 0x90)
#define CHV_TX_DW5(ch, lane) _TXLANE(ch, lane, 0x94)
#define CHV_TX_DW6(ch, lane) _TXLANE(ch, lane, 0x98)
#define CHV_TX_DW7(ch, lane) _TXLANE(ch, lane, 0x9c)
#define CHV_TX_DW8(ch, lane) _TXLANE(ch, lane, 0xa0)
#define CHV_TX_DW9(ch, lane) _TXLANE(ch, lane, 0xa4)
#define CHV_TX_DW10(ch, lane) _TXLANE(ch, lane, 0xa8)
#define CHV_TX_DW11(ch, lane) _TXLANE(ch, lane, 0xac)
#define   DPIO_FRC_LATENCY_SHFIT	8
#define CHV_TX_DW14(ch, lane) _TXLANE(ch, lane, 0xb8)
#define   DPIO_UPAR_SHIFT		30

/* BXT PHY registers */
#define _BXT_PHY0_BASE			0x6C000
#define _BXT_PHY1_BASE			0x162000
#define _BXT_PHY2_BASE			0x163000
#define BXT_PHY_BASE(phy)		_PHY3((phy), _BXT_PHY0_BASE, \
						     _BXT_PHY1_BASE, \
						     _BXT_PHY2_BASE)

#define _BXT_PHY(phy, reg)						\
	_MMIO(BXT_PHY_BASE(phy) - _BXT_PHY0_BASE + (reg))

#define _BXT_PHY_CH(phy, ch, reg_ch0, reg_ch1)		\
	(BXT_PHY_BASE(phy) + _PIPE((ch), (reg_ch0) - _BXT_PHY0_BASE,	\
					 (reg_ch1) - _BXT_PHY0_BASE))
#define _MMIO_BXT_PHY_CH(phy, ch, reg_ch0, reg_ch1)		\
	_MMIO(_BXT_PHY_CH(phy, ch, reg_ch0, reg_ch1))

#define BXT_P_CR_GT_DISP_PWRON		_MMIO(0x138090)
#define  MIPIO_RST_CTRL				(1 << 2)

#define _BXT_PHY_CTL_DDI_A		0x64C00
#define _BXT_PHY_CTL_DDI_B		0x64C10
#define _BXT_PHY_CTL_DDI_C		0x64C20
#define   BXT_PHY_CMNLANE_POWERDOWN_ACK	(1 << 10)
#define   BXT_PHY_LANE_POWERDOWN_ACK	(1 << 9)
#define   BXT_PHY_LANE_ENABLED		(1 << 8)
#define BXT_PHY_CTL(port)		_MMIO_PORT(port, _BXT_PHY_CTL_DDI_A, \
							 _BXT_PHY_CTL_DDI_B)

#define _PHY_CTL_FAMILY_EDP		0x64C80
#define _PHY_CTL_FAMILY_DDI		0x64C90
#define _PHY_CTL_FAMILY_DDI_C		0x64CA0
#define   COMMON_RESET_DIS		(1 << 31)
#define BXT_PHY_CTL_FAMILY(phy)		_MMIO_PHY3((phy), _PHY_CTL_FAMILY_DDI, \
							  _PHY_CTL_FAMILY_EDP, \
							  _PHY_CTL_FAMILY_DDI_C)

/* BXT PHY PLL registers */
#define _PORT_PLL_A			0x46074
#define _PORT_PLL_B			0x46078
#define _PORT_PLL_C			0x4607c
#define   PORT_PLL_ENABLE		(1 << 31)
#define   PORT_PLL_LOCK			(1 << 30)
#define   PORT_PLL_REF_SEL		(1 << 27)
#define   PORT_PLL_POWER_ENABLE		(1 << 26)
#define   PORT_PLL_POWER_STATE		(1 << 25)
#define BXT_PORT_PLL_ENABLE(port)	_MMIO_PORT(port, _PORT_PLL_A, _PORT_PLL_B)

#define _PORT_PLL_EBB_0_A		0x162034
#define _PORT_PLL_EBB_0_B		0x6C034
#define _PORT_PLL_EBB_0_C		0x6C340
#define   PORT_PLL_P1_SHIFT		13
#define   PORT_PLL_P1_MASK		(0x07 << PORT_PLL_P1_SHIFT)
#define   PORT_PLL_P1(x)		((x)  << PORT_PLL_P1_SHIFT)
#define   PORT_PLL_P2_SHIFT		8
#define   PORT_PLL_P2_MASK		(0x1f << PORT_PLL_P2_SHIFT)
#define   PORT_PLL_P2(x)		((x)  << PORT_PLL_P2_SHIFT)
#define BXT_PORT_PLL_EBB_0(phy, ch)	_MMIO_BXT_PHY_CH(phy, ch, \
							 _PORT_PLL_EBB_0_B, \
							 _PORT_PLL_EBB_0_C)

#define _PORT_PLL_EBB_4_A		0x162038
#define _PORT_PLL_EBB_4_B		0x6C038
#define _PORT_PLL_EBB_4_C		0x6C344
#define   PORT_PLL_10BIT_CLK_ENABLE	(1 << 13)
#define   PORT_PLL_RECALIBRATE		(1 << 14)
#define BXT_PORT_PLL_EBB_4(phy, ch)	_MMIO_BXT_PHY_CH(phy, ch, \
							 _PORT_PLL_EBB_4_B, \
							 _PORT_PLL_EBB_4_C)

#define _PORT_PLL_0_A			0x162100
#define _PORT_PLL_0_B			0x6C100
#define _PORT_PLL_0_C			0x6C380
/* PORT_PLL_0_A */
#define   PORT_PLL_M2_MASK		0xFF
/* PORT_PLL_1_A */
#define   PORT_PLL_N_SHIFT		8
#define   PORT_PLL_N_MASK		(0x0F << PORT_PLL_N_SHIFT)
#define   PORT_PLL_N(x)			((x) << PORT_PLL_N_SHIFT)
/* PORT_PLL_2_A */
#define   PORT_PLL_M2_FRAC_MASK		0x3FFFFF
/* PORT_PLL_3_A */
#define   PORT_PLL_M2_FRAC_ENABLE	(1 << 16)
/* PORT_PLL_6_A */
#define   PORT_PLL_PROP_COEFF_MASK	0xF
#define   PORT_PLL_INT_COEFF_MASK	(0x1F << 8)
#define   PORT_PLL_INT_COEFF(x)		((x)  << 8)
#define   PORT_PLL_GAIN_CTL_MASK	(0x07 << 16)
#define   PORT_PLL_GAIN_CTL(x)		((x)  << 16)
/* PORT_PLL_8_A */
#define   PORT_PLL_TARGET_CNT_MASK	0x3FF
/* PORT_PLL_9_A */
#define  PORT_PLL_LOCK_THRESHOLD_SHIFT	1
#define  PORT_PLL_LOCK_THRESHOLD_MASK	(0x7 << PORT_PLL_LOCK_THRESHOLD_SHIFT)
/* PORT_PLL_10_A */
#define  PORT_PLL_DCO_AMP_OVR_EN_H	(1 << 27)
#define  PORT_PLL_DCO_AMP_DEFAULT	15
#define  PORT_PLL_DCO_AMP_MASK		0x3c00
#define  PORT_PLL_DCO_AMP(x)		((x) << 10)
#define _PORT_PLL_BASE(phy, ch)		_BXT_PHY_CH(phy, ch, \
						    _PORT_PLL_0_B, \
						    _PORT_PLL_0_C)
#define BXT_PORT_PLL(phy, ch, idx)	_MMIO(_PORT_PLL_BASE(phy, ch) + \
					      (idx) * 4)

/* BXT PHY common lane registers */
#define _PORT_CL1CM_DW0_A		0x162000
#define _PORT_CL1CM_DW0_BC		0x6C000
#define   PHY_POWER_GOOD		(1 << 16)
#define   PHY_RESERVED			(1 << 7)
#define BXT_PORT_CL1CM_DW0(phy)		_BXT_PHY((phy), _PORT_CL1CM_DW0_BC)

#define CNL_PORT_CL1CM_DW5		_MMIO(0x162014)
#define   CL_POWER_DOWN_ENABLE		(1 << 4)
#define   SUS_CLOCK_CONFIG		(3 << 0)

#define _ICL_PORT_CL_DW5_A	0x162014
#define _ICL_PORT_CL_DW5_B	0x6C014
#define ICL_PORT_CL_DW5(port)	_MMIO_PORT(port, _ICL_PORT_CL_DW5_A, \
						 _ICL_PORT_CL_DW5_B)

#define _CNL_PORT_CL_DW10_A		0x162028
#define _ICL_PORT_CL_DW10_B		0x6c028
#define ICL_PORT_CL_DW10(port)		_MMIO_PORT(port,	\
						   _CNL_PORT_CL_DW10_A, \
						   _ICL_PORT_CL_DW10_B)
#define  PG_SEQ_DELAY_OVERRIDE_MASK	(3 << 25)
#define  PG_SEQ_DELAY_OVERRIDE_SHIFT	25
#define  PG_SEQ_DELAY_OVERRIDE_ENABLE	(1 << 24)
#define  PWR_UP_ALL_LANES		(0x0 << 4)
#define  PWR_DOWN_LN_3_2_1		(0xe << 4)
#define  PWR_DOWN_LN_3_2		(0xc << 4)
#define  PWR_DOWN_LN_3			(0x8 << 4)
#define  PWR_DOWN_LN_2_1_0		(0x7 << 4)
#define  PWR_DOWN_LN_1_0		(0x3 << 4)
#define  PWR_DOWN_LN_1			(0x2 << 4)
#define  PWR_DOWN_LN_3_1		(0xa << 4)
#define  PWR_DOWN_LN_3_1_0		(0xb << 4)
#define  PWR_DOWN_LN_MASK		(0xf << 4)
#define  PWR_DOWN_LN_SHIFT		4

#define _PORT_CL1CM_DW9_A		0x162024
#define _PORT_CL1CM_DW9_BC		0x6C024
#define   IREF0RC_OFFSET_SHIFT		8
#define   IREF0RC_OFFSET_MASK		(0xFF << IREF0RC_OFFSET_SHIFT)
#define BXT_PORT_CL1CM_DW9(phy)		_BXT_PHY((phy), _PORT_CL1CM_DW9_BC)

#define _PORT_CL1CM_DW10_A		0x162028
#define _PORT_CL1CM_DW10_BC		0x6C028
#define   IREF1RC_OFFSET_SHIFT		8
#define   IREF1RC_OFFSET_MASK		(0xFF << IREF1RC_OFFSET_SHIFT)
#define BXT_PORT_CL1CM_DW10(phy)	_BXT_PHY((phy), _PORT_CL1CM_DW10_BC)

#define _ICL_PORT_CL_DW12_A		0x162030
#define _ICL_PORT_CL_DW12_B		0x6C030
#define   ICL_LANE_ENABLE_AUX		(1 << 0)
#define ICL_PORT_CL_DW12(port)		_MMIO_PORT((port),		\
						   _ICL_PORT_CL_DW12_A, \
						   _ICL_PORT_CL_DW12_B)

#define _PORT_CL1CM_DW28_A		0x162070
#define _PORT_CL1CM_DW28_BC		0x6C070
#define   OCL1_POWER_DOWN_EN		(1 << 23)
#define   DW28_OLDO_DYN_PWR_DOWN_EN	(1 << 22)
#define   SUS_CLK_CONFIG		0x3
#define BXT_PORT_CL1CM_DW28(phy)	_BXT_PHY((phy), _PORT_CL1CM_DW28_BC)

#define _PORT_CL1CM_DW30_A		0x162078
#define _PORT_CL1CM_DW30_BC		0x6C078
#define   OCL2_LDOFUSE_PWR_DIS		(1 << 6)
#define BXT_PORT_CL1CM_DW30(phy)	_BXT_PHY((phy), _PORT_CL1CM_DW30_BC)

#define _CNL_PORT_PCS_DW1_GRP_AE	0x162304
#define _CNL_PORT_PCS_DW1_GRP_B		0x162384
#define _CNL_PORT_PCS_DW1_GRP_C		0x162B04
#define _CNL_PORT_PCS_DW1_GRP_D		0x162B84
#define _CNL_PORT_PCS_DW1_GRP_F		0x162A04
#define _CNL_PORT_PCS_DW1_LN0_AE	0x162404
#define _CNL_PORT_PCS_DW1_LN0_B		0x162604
#define _CNL_PORT_PCS_DW1_LN0_C		0x162C04
#define _CNL_PORT_PCS_DW1_LN0_D		0x162E04
#define _CNL_PORT_PCS_DW1_LN0_F		0x162804
#define CNL_PORT_PCS_DW1_GRP(port)	_MMIO(_PICK(port, \
						    _CNL_PORT_PCS_DW1_GRP_AE, \
						    _CNL_PORT_PCS_DW1_GRP_B, \
						    _CNL_PORT_PCS_DW1_GRP_C, \
						    _CNL_PORT_PCS_DW1_GRP_D, \
						    _CNL_PORT_PCS_DW1_GRP_AE, \
						    _CNL_PORT_PCS_DW1_GRP_F))

#define CNL_PORT_PCS_DW1_LN0(port)	_MMIO(_PICK(port, \
						    _CNL_PORT_PCS_DW1_LN0_AE, \
						    _CNL_PORT_PCS_DW1_LN0_B, \
						    _CNL_PORT_PCS_DW1_LN0_C, \
						    _CNL_PORT_PCS_DW1_LN0_D, \
						    _CNL_PORT_PCS_DW1_LN0_AE, \
						    _CNL_PORT_PCS_DW1_LN0_F))

#define _ICL_PORT_PCS_DW1_GRP_A		0x162604
#define _ICL_PORT_PCS_DW1_GRP_B		0x6C604
#define _ICL_PORT_PCS_DW1_LN0_A		0x162804
#define _ICL_PORT_PCS_DW1_LN0_B		0x6C804
#define _ICL_PORT_PCS_DW1_AUX_A		0x162304
#define _ICL_PORT_PCS_DW1_AUX_B		0x6c304
#define ICL_PORT_PCS_DW1_GRP(port)	_MMIO_PORT(port,\
						   _ICL_PORT_PCS_DW1_GRP_A, \
						   _ICL_PORT_PCS_DW1_GRP_B)
#define ICL_PORT_PCS_DW1_LN0(port)	_MMIO_PORT(port, \
						   _ICL_PORT_PCS_DW1_LN0_A, \
						   _ICL_PORT_PCS_DW1_LN0_B)
#define ICL_PORT_PCS_DW1_AUX(port)	_MMIO_PORT(port, \
						   _ICL_PORT_PCS_DW1_AUX_A, \
						   _ICL_PORT_PCS_DW1_AUX_B)
#define   COMMON_KEEPER_EN		(1 << 26)

/* CNL Port TX registers */
#define _CNL_PORT_TX_AE_GRP_OFFSET		0x162340
#define _CNL_PORT_TX_B_GRP_OFFSET		0x1623C0
#define _CNL_PORT_TX_C_GRP_OFFSET		0x162B40
#define _CNL_PORT_TX_D_GRP_OFFSET		0x162BC0
#define _CNL_PORT_TX_F_GRP_OFFSET		0x162A40
#define _CNL_PORT_TX_AE_LN0_OFFSET		0x162440
#define _CNL_PORT_TX_B_LN0_OFFSET		0x162640
#define _CNL_PORT_TX_C_LN0_OFFSET		0x162C40
#define _CNL_PORT_TX_D_LN0_OFFSET		0x162E40
#define _CNL_PORT_TX_F_LN0_OFFSET		0x162840
#define _CNL_PORT_TX_DW_GRP(port, dw)	(_PICK((port), \
					       _CNL_PORT_TX_AE_GRP_OFFSET, \
					       _CNL_PORT_TX_B_GRP_OFFSET, \
					       _CNL_PORT_TX_B_GRP_OFFSET, \
					       _CNL_PORT_TX_D_GRP_OFFSET, \
					       _CNL_PORT_TX_AE_GRP_OFFSET, \
					       _CNL_PORT_TX_F_GRP_OFFSET) + \
					       4 * (dw))
#define _CNL_PORT_TX_DW_LN0(port, dw)	(_PICK((port), \
					       _CNL_PORT_TX_AE_LN0_OFFSET, \
					       _CNL_PORT_TX_B_LN0_OFFSET, \
					       _CNL_PORT_TX_B_LN0_OFFSET, \
					       _CNL_PORT_TX_D_LN0_OFFSET, \
					       _CNL_PORT_TX_AE_LN0_OFFSET, \
					       _CNL_PORT_TX_F_LN0_OFFSET) + \
					       4 * (dw))

#define CNL_PORT_TX_DW2_GRP(port)	_MMIO(_CNL_PORT_TX_DW_GRP((port), 2))
#define CNL_PORT_TX_DW2_LN0(port)	_MMIO(_CNL_PORT_TX_DW_LN0((port), 2))
#define _ICL_PORT_TX_DW2_GRP_A		0x162688
#define _ICL_PORT_TX_DW2_GRP_B		0x6C688
#define _ICL_PORT_TX_DW2_LN0_A		0x162888
#define _ICL_PORT_TX_DW2_LN0_B		0x6C888
#define _ICL_PORT_TX_DW2_AUX_A		0x162388
#define _ICL_PORT_TX_DW2_AUX_B		0x6c388
#define ICL_PORT_TX_DW2_GRP(port)	_MMIO_PORT(port, \
						   _ICL_PORT_TX_DW2_GRP_A, \
						   _ICL_PORT_TX_DW2_GRP_B)
#define ICL_PORT_TX_DW2_LN0(port)	_MMIO_PORT(port, \
						   _ICL_PORT_TX_DW2_LN0_A, \
						   _ICL_PORT_TX_DW2_LN0_B)
#define ICL_PORT_TX_DW2_AUX(port)	_MMIO_PORT(port, \
						   _ICL_PORT_TX_DW2_AUX_A, \
						   _ICL_PORT_TX_DW2_AUX_B)
#define   SWING_SEL_UPPER(x)		(((x) >> 3) << 15)
#define   SWING_SEL_UPPER_MASK		(1 << 15)
#define   SWING_SEL_LOWER(x)		(((x) & 0x7) << 11)
#define   SWING_SEL_LOWER_MASK		(0x7 << 11)
#define   FRC_LATENCY_OPTIM_MASK	(0x7 << 8)
#define   FRC_LATENCY_OPTIM_VAL(x)	((x) << 8)
#define   RCOMP_SCALAR(x)		((x) << 0)
#define   RCOMP_SCALAR_MASK		(0xFF << 0)

#define _CNL_PORT_TX_DW4_LN0_AE		0x162450
#define _CNL_PORT_TX_DW4_LN1_AE		0x1624D0
#define CNL_PORT_TX_DW4_GRP(port)	_MMIO(_CNL_PORT_TX_DW_GRP((port), 4))
#define CNL_PORT_TX_DW4_LN0(port)	_MMIO(_CNL_PORT_TX_DW_LN0((port), 4))
#define CNL_PORT_TX_DW4_LN(port, ln)   _MMIO(_CNL_PORT_TX_DW_LN0((port), 4) + \
					   ((ln) * (_CNL_PORT_TX_DW4_LN1_AE - \
						    _CNL_PORT_TX_DW4_LN0_AE)))
#define _ICL_PORT_TX_DW4_GRP_A		0x162690
#define _ICL_PORT_TX_DW4_GRP_B		0x6C690
#define _ICL_PORT_TX_DW4_LN0_A		0x162890
#define _ICL_PORT_TX_DW4_LN1_A		0x162990
#define _ICL_PORT_TX_DW4_LN0_B		0x6C890
#define _ICL_PORT_TX_DW4_AUX_A		0x162390
#define _ICL_PORT_TX_DW4_AUX_B		0x6c390
#define ICL_PORT_TX_DW4_GRP(port)	_MMIO_PORT(port, \
						   _ICL_PORT_TX_DW4_GRP_A, \
						   _ICL_PORT_TX_DW4_GRP_B)
#define ICL_PORT_TX_DW4_LN(port, ln)	_MMIO(_PORT(port, \
						   _ICL_PORT_TX_DW4_LN0_A, \
						   _ICL_PORT_TX_DW4_LN0_B) + \
					     ((ln) * (_ICL_PORT_TX_DW4_LN1_A - \
						      _ICL_PORT_TX_DW4_LN0_A)))
#define ICL_PORT_TX_DW4_AUX(port)	_MMIO_PORT(port, \
						   _ICL_PORT_TX_DW4_AUX_A, \
						   _ICL_PORT_TX_DW4_AUX_B)
#define   LOADGEN_SELECT		(1 << 31)
#define   POST_CURSOR_1(x)		((x) << 12)
#define   POST_CURSOR_1_MASK		(0x3F << 12)
#define   POST_CURSOR_2(x)		((x) << 6)
#define   POST_CURSOR_2_MASK		(0x3F << 6)
#define   CURSOR_COEFF(x)		((x) << 0)
#define   CURSOR_COEFF_MASK		(0x3F << 0)

#define CNL_PORT_TX_DW5_GRP(port)	_MMIO(_CNL_PORT_TX_DW_GRP((port), 5))
#define CNL_PORT_TX_DW5_LN0(port)	_MMIO(_CNL_PORT_TX_DW_LN0((port), 5))
#define _ICL_PORT_TX_DW5_GRP_A		0x162694
#define _ICL_PORT_TX_DW5_GRP_B		0x6C694
#define _ICL_PORT_TX_DW5_LN0_A		0x162894
#define _ICL_PORT_TX_DW5_LN0_B		0x6C894
#define _ICL_PORT_TX_DW5_AUX_A		0x162394
#define _ICL_PORT_TX_DW5_AUX_B		0x6c394
#define ICL_PORT_TX_DW5_GRP(port)	_MMIO_PORT(port, \
						   _ICL_PORT_TX_DW5_GRP_A, \
						   _ICL_PORT_TX_DW5_GRP_B)
#define ICL_PORT_TX_DW5_LN0(port)	_MMIO_PORT(port, \
						   _ICL_PORT_TX_DW5_LN0_A, \
						   _ICL_PORT_TX_DW5_LN0_B)
#define ICL_PORT_TX_DW5_AUX(port)	_MMIO_PORT(port, \
						   _ICL_PORT_TX_DW5_AUX_A, \
						   _ICL_PORT_TX_DW5_AUX_B)
#define   TX_TRAINING_EN		(1 << 31)
#define   TAP2_DISABLE			(1 << 30)
#define   TAP3_DISABLE			(1 << 29)
#define   SCALING_MODE_SEL(x)		((x) << 18)
#define   SCALING_MODE_SEL_MASK		(0x7 << 18)
#define   RTERM_SELECT(x)		((x) << 3)
#define   RTERM_SELECT_MASK		(0x7 << 3)

#define CNL_PORT_TX_DW7_GRP(port)	_MMIO(_CNL_PORT_TX_DW_GRP((port), 7))
#define CNL_PORT_TX_DW7_LN0(port)	_MMIO(_CNL_PORT_TX_DW_LN0((port), 7))
#define   N_SCALAR(x)			((x) << 24)
#define   N_SCALAR_MASK			(0x7F << 24)

#define _ICL_MG_PHY_PORT_LN(port, ln, ln0p1, ln0p2, ln1p1) \
	_MMIO(_PORT((port) - PORT_C, ln0p1, ln0p2) + (ln) * ((ln1p1) - (ln0p1)))

#define _ICL_MG_TX_LINK_PARAMS_TX1LN0_PORT1		0x16812C
#define _ICL_MG_TX_LINK_PARAMS_TX1LN1_PORT1		0x16852C
#define _ICL_MG_TX_LINK_PARAMS_TX1LN0_PORT2		0x16912C
#define _ICL_MG_TX_LINK_PARAMS_TX1LN1_PORT2		0x16952C
#define _ICL_MG_TX_LINK_PARAMS_TX1LN0_PORT3		0x16A12C
#define _ICL_MG_TX_LINK_PARAMS_TX1LN1_PORT3		0x16A52C
#define _ICL_MG_TX_LINK_PARAMS_TX1LN0_PORT4		0x16B12C
#define _ICL_MG_TX_LINK_PARAMS_TX1LN1_PORT4		0x16B52C
#define ICL_PORT_MG_TX1_LINK_PARAMS(port, ln) \
	_ICL_MG_PHY_PORT_LN(port, ln, _ICL_MG_TX_LINK_PARAMS_TX1LN0_PORT1, \
				      _ICL_MG_TX_LINK_PARAMS_TX1LN0_PORT2, \
				      _ICL_MG_TX_LINK_PARAMS_TX1LN1_PORT1)

#define _ICL_MG_TX_LINK_PARAMS_TX2LN0_PORT1		0x1680AC
#define _ICL_MG_TX_LINK_PARAMS_TX2LN1_PORT1		0x1684AC
#define _ICL_MG_TX_LINK_PARAMS_TX2LN0_PORT2		0x1690AC
#define _ICL_MG_TX_LINK_PARAMS_TX2LN1_PORT2		0x1694AC
#define _ICL_MG_TX_LINK_PARAMS_TX2LN0_PORT3		0x16A0AC
#define _ICL_MG_TX_LINK_PARAMS_TX2LN1_PORT3		0x16A4AC
#define _ICL_MG_TX_LINK_PARAMS_TX2LN0_PORT4		0x16B0AC
#define _ICL_MG_TX_LINK_PARAMS_TX2LN1_PORT4		0x16B4AC
#define ICL_PORT_MG_TX2_LINK_PARAMS(port, ln) \
	_ICL_MG_PHY_PORT_LN(port, ln, _ICL_MG_TX_LINK_PARAMS_TX2LN0_PORT1, \
				      _ICL_MG_TX_LINK_PARAMS_TX2LN0_PORT2, \
				      _ICL_MG_TX_LINK_PARAMS_TX2LN1_PORT1)
#define CRI_USE_FS32			(1 << 5)

#define _ICL_MG_TX_PISO_READLOAD_TX1LN0_PORT1		0x16814C
#define _ICL_MG_TX_PISO_READLOAD_TX1LN1_PORT1		0x16854C
#define _ICL_MG_TX_PISO_READLOAD_TX1LN0_PORT2		0x16914C
#define _ICL_MG_TX_PISO_READLOAD_TX1LN1_PORT2		0x16954C
#define _ICL_MG_TX_PISO_READLOAD_TX1LN0_PORT3		0x16A14C
#define _ICL_MG_TX_PISO_READLOAD_TX1LN1_PORT3		0x16A54C
#define _ICL_MG_TX_PISO_READLOAD_TX1LN0_PORT4		0x16B14C
#define _ICL_MG_TX_PISO_READLOAD_TX1LN1_PORT4		0x16B54C
#define ICL_PORT_MG_TX1_PISO_READLOAD(port, ln) \
	_ICL_MG_PHY_PORT_LN(port, ln, _ICL_MG_TX_PISO_READLOAD_TX1LN0_PORT1, \
				      _ICL_MG_TX_PISO_READLOAD_TX1LN0_PORT2, \
				      _ICL_MG_TX_PISO_READLOAD_TX1LN1_PORT1)

#define _ICL_MG_TX_PISO_READLOAD_TX2LN0_PORT1		0x1680CC
#define _ICL_MG_TX_PISO_READLOAD_TX2LN1_PORT1		0x1684CC
#define _ICL_MG_TX_PISO_READLOAD_TX2LN0_PORT2		0x1690CC
#define _ICL_MG_TX_PISO_READLOAD_TX2LN1_PORT2		0x1694CC
#define _ICL_MG_TX_PISO_READLOAD_TX2LN0_PORT3		0x16A0CC
#define _ICL_MG_TX_PISO_READLOAD_TX2LN1_PORT3		0x16A4CC
#define _ICL_MG_TX_PISO_READLOAD_TX2LN0_PORT4		0x16B0CC
#define _ICL_MG_TX_PISO_READLOAD_TX2LN1_PORT4		0x16B4CC
#define ICL_PORT_MG_TX2_PISO_READLOAD(port, ln) \
	_ICL_MG_PHY_PORT_LN(port, ln, _ICL_MG_TX_PISO_READLOAD_TX2LN0_PORT1, \
				      _ICL_MG_TX_PISO_READLOAD_TX2LN0_PORT2, \
				      _ICL_MG_TX_PISO_READLOAD_TX2LN1_PORT1)
#define CRI_CALCINIT					(1 << 1)

#define _ICL_MG_TX_SWINGCTRL_TX1LN0_PORT1		0x168148
#define _ICL_MG_TX_SWINGCTRL_TX1LN1_PORT1		0x168548
#define _ICL_MG_TX_SWINGCTRL_TX1LN0_PORT2		0x169148
#define _ICL_MG_TX_SWINGCTRL_TX1LN1_PORT2		0x169548
#define _ICL_MG_TX_SWINGCTRL_TX1LN0_PORT3		0x16A148
#define _ICL_MG_TX_SWINGCTRL_TX1LN1_PORT3		0x16A548
#define _ICL_MG_TX_SWINGCTRL_TX1LN0_PORT4		0x16B148
#define _ICL_MG_TX_SWINGCTRL_TX1LN1_PORT4		0x16B548
#define ICL_PORT_MG_TX1_SWINGCTRL(port, ln) \
	_ICL_MG_PHY_PORT_LN(port, ln, _ICL_MG_TX_SWINGCTRL_TX1LN0_PORT1, \
				      _ICL_MG_TX_SWINGCTRL_TX1LN0_PORT2, \
				      _ICL_MG_TX_SWINGCTRL_TX1LN1_PORT1)

#define _ICL_MG_TX_SWINGCTRL_TX2LN0_PORT1		0x1680C8
#define _ICL_MG_TX_SWINGCTRL_TX2LN1_PORT1		0x1684C8
#define _ICL_MG_TX_SWINGCTRL_TX2LN0_PORT2		0x1690C8
#define _ICL_MG_TX_SWINGCTRL_TX2LN1_PORT2		0x1694C8
#define _ICL_MG_TX_SWINGCTRL_TX2LN0_PORT3		0x16A0C8
#define _ICL_MG_TX_SWINGCTRL_TX2LN1_PORT3		0x16A4C8
#define _ICL_MG_TX_SWINGCTRL_TX2LN0_PORT4		0x16B0C8
#define _ICL_MG_TX_SWINGCTRL_TX2LN1_PORT4		0x16B4C8
#define ICL_PORT_MG_TX2_SWINGCTRL(port, ln) \
	_ICL_MG_PHY_PORT_LN(port, ln, _ICL_MG_TX_SWINGCTRL_TX2LN0_PORT1, \
				      _ICL_MG_TX_SWINGCTRL_TX2LN0_PORT2, \
				      _ICL_MG_TX_SWINGCTRL_TX2LN1_PORT1)
#define CRI_TXDEEMPH_OVERRIDE_17_12(x)			((x) << 0)
#define CRI_TXDEEMPH_OVERRIDE_17_12_MASK		(0x3F << 0)

#define _ICL_MG_TX_DRVCTRL_TX1LN0_PORT1			0x168144
#define _ICL_MG_TX_DRVCTRL_TX1LN1_PORT1			0x168544
#define _ICL_MG_TX_DRVCTRL_TX1LN0_PORT2			0x169144
#define _ICL_MG_TX_DRVCTRL_TX1LN1_PORT2			0x169544
#define _ICL_MG_TX_DRVCTRL_TX1LN0_PORT3			0x16A144
#define _ICL_MG_TX_DRVCTRL_TX1LN1_PORT3			0x16A544
#define _ICL_MG_TX_DRVCTRL_TX1LN0_PORT4			0x16B144
#define _ICL_MG_TX_DRVCTRL_TX1LN1_PORT4			0x16B544
#define ICL_PORT_MG_TX1_DRVCTRL(port, ln) \
	_ICL_MG_PHY_PORT_LN(port, ln, _ICL_MG_TX_DRVCTRL_TX1LN0_PORT1, \
				      _ICL_MG_TX_DRVCTRL_TX1LN0_PORT2, \
				      _ICL_MG_TX_DRVCTRL_TX1LN1_PORT1)

#define _ICL_MG_TX_DRVCTRL_TX2LN0_PORT1			0x1680C4
#define _ICL_MG_TX_DRVCTRL_TX2LN1_PORT1			0x1684C4
#define _ICL_MG_TX_DRVCTRL_TX2LN0_PORT2			0x1690C4
#define _ICL_MG_TX_DRVCTRL_TX2LN1_PORT2			0x1694C4
#define _ICL_MG_TX_DRVCTRL_TX2LN0_PORT3			0x16A0C4
#define _ICL_MG_TX_DRVCTRL_TX2LN1_PORT3			0x16A4C4
#define _ICL_MG_TX_DRVCTRL_TX2LN0_PORT4			0x16B0C4
#define _ICL_MG_TX_DRVCTRL_TX2LN1_PORT4			0x16B4C4
#define ICL_PORT_MG_TX2_DRVCTRL(port, ln) \
	_ICL_MG_PHY_PORT_LN(port, ln, _ICL_MG_TX_DRVCTRL_TX2LN0_PORT1, \
				      _ICL_MG_TX_DRVCTRL_TX2LN0_PORT2, \
				      _ICL_MG_TX_DRVCTRL_TX2LN1_PORT1)
#define CRI_TXDEEMPH_OVERRIDE_11_6(x)			((x) << 24)
#define CRI_TXDEEMPH_OVERRIDE_11_6_MASK			(0x3F << 24)
#define CRI_TXDEEMPH_OVERRIDE_EN			(1 << 22)
#define CRI_TXDEEMPH_OVERRIDE_5_0(x)			((x) << 16)
#define CRI_TXDEEMPH_OVERRIDE_5_0_MASK			(0x3F << 16)

/* The spec defines this only for BXT PHY0, but lets assume that this
 * would exist for PHY1 too if it had a second channel.
 */
#define _PORT_CL2CM_DW6_A		0x162358
#define _PORT_CL2CM_DW6_BC		0x6C358
#define BXT_PORT_CL2CM_DW6(phy)		_BXT_PHY((phy), _PORT_CL2CM_DW6_BC)
#define   DW6_OLDO_DYN_PWR_DOWN_EN	(1 << 28)

#define CNL_PORT_COMP_DW0		_MMIO(0x162100)
#define   COMP_INIT			(1 << 31)
#define CNL_PORT_COMP_DW1		_MMIO(0x162104)
#define CNL_PORT_COMP_DW3		_MMIO(0x16210c)
#define   PROCESS_INFO_DOT_0		(0 << 26)
#define   PROCESS_INFO_DOT_1		(1 << 26)
#define   PROCESS_INFO_DOT_4		(2 << 26)
#define   PROCESS_INFO_MASK		(7 << 26)
#define   PROCESS_INFO_SHIFT		26
#define   VOLTAGE_INFO_0_85V		(0 << 24)
#define   VOLTAGE_INFO_0_95V		(1 << 24)
#define   VOLTAGE_INFO_1_05V		(2 << 24)
#define   VOLTAGE_INFO_MASK		(3 << 24)
#define   VOLTAGE_INFO_SHIFT		24
#define CNL_PORT_COMP_DW9		_MMIO(0x162124)
#define CNL_PORT_COMP_DW10		_MMIO(0x162128)

#define _ICL_PORT_COMP_DW0_A		0x162100
#define _ICL_PORT_COMP_DW0_B		0x6C100
#define ICL_PORT_COMP_DW0(port)		_MMIO_PORT(port, _ICL_PORT_COMP_DW0_A, \
							 _ICL_PORT_COMP_DW0_B)
#define _ICL_PORT_COMP_DW1_A		0x162104
#define _ICL_PORT_COMP_DW1_B		0x6C104
#define ICL_PORT_COMP_DW1(port)		_MMIO_PORT(port, _ICL_PORT_COMP_DW1_A, \
							 _ICL_PORT_COMP_DW1_B)
#define _ICL_PORT_COMP_DW3_A		0x16210C
#define _ICL_PORT_COMP_DW3_B		0x6C10C
#define ICL_PORT_COMP_DW3(port)		_MMIO_PORT(port, _ICL_PORT_COMP_DW3_A, \
							 _ICL_PORT_COMP_DW3_B)
#define _ICL_PORT_COMP_DW9_A		0x162124
#define _ICL_PORT_COMP_DW9_B		0x6C124
#define ICL_PORT_COMP_DW9(port)		_MMIO_PORT(port, _ICL_PORT_COMP_DW9_A, \
							 _ICL_PORT_COMP_DW9_B)
#define _ICL_PORT_COMP_DW10_A		0x162128
#define _ICL_PORT_COMP_DW10_B		0x6C128
#define ICL_PORT_COMP_DW10(port)	_MMIO_PORT(port, \
						   _ICL_PORT_COMP_DW10_A, \
						   _ICL_PORT_COMP_DW10_B)

/* ICL PHY DFLEX registers */
#define PORT_TX_DFLEXDPMLE1		_MMIO(0x1638C0)
#define   DFLEXDPMLE1_DPMLETC_MASK(tc_port)	(0xf << (4 * (tc_port)))
#define   DFLEXDPMLE1_DPMLETC_ML0(tc_port)	(1 << (4 * (tc_port)))
#define   DFLEXDPMLE1_DPMLETC_ML1_0(tc_port)	(3 << (4 * (tc_port)))
#define   DFLEXDPMLE1_DPMLETC_ML3(tc_port)	(8 << (4 * (tc_port)))
#define   DFLEXDPMLE1_DPMLETC_ML3_2(tc_port)	(12 << (4 * (tc_port)))
#define   DFLEXDPMLE1_DPMLETC_ML3_0(tc_port)	(15 << (4 * (tc_port)))

/* BXT PHY Ref registers */
#define _PORT_REF_DW3_A			0x16218C
#define _PORT_REF_DW3_BC		0x6C18C
#define   GRC_DONE			(1 << 22)
#define BXT_PORT_REF_DW3(phy)		_BXT_PHY((phy), _PORT_REF_DW3_BC)

#define _PORT_REF_DW6_A			0x162198
#define _PORT_REF_DW6_BC		0x6C198
#define   GRC_CODE_SHIFT		24
#define   GRC_CODE_MASK			(0xFF << GRC_CODE_SHIFT)
#define   GRC_CODE_FAST_SHIFT		16
#define   GRC_CODE_FAST_MASK		(0xFF << GRC_CODE_FAST_SHIFT)
#define   GRC_CODE_SLOW_SHIFT		8
#define   GRC_CODE_SLOW_MASK		(0xFF << GRC_CODE_SLOW_SHIFT)
#define   GRC_CODE_NOM_MASK		0xFF
#define BXT_PORT_REF_DW6(phy)		_BXT_PHY((phy), _PORT_REF_DW6_BC)

#define _PORT_REF_DW8_A			0x1621A0
#define _PORT_REF_DW8_BC		0x6C1A0
#define   GRC_DIS			(1 << 15)
#define   GRC_RDY_OVRD			(1 << 1)
#define BXT_PORT_REF_DW8(phy)		_BXT_PHY((phy), _PORT_REF_DW8_BC)

/* BXT PHY PCS registers */
#define _PORT_PCS_DW10_LN01_A		0x162428
#define _PORT_PCS_DW10_LN01_B		0x6C428
#define _PORT_PCS_DW10_LN01_C		0x6C828
#define _PORT_PCS_DW10_GRP_A		0x162C28
#define _PORT_PCS_DW10_GRP_B		0x6CC28
#define _PORT_PCS_DW10_GRP_C		0x6CE28
#define BXT_PORT_PCS_DW10_LN01(phy, ch)	_MMIO_BXT_PHY_CH(phy, ch, \
							 _PORT_PCS_DW10_LN01_B, \
							 _PORT_PCS_DW10_LN01_C)
#define BXT_PORT_PCS_DW10_GRP(phy, ch)	_MMIO_BXT_PHY_CH(phy, ch, \
							 _PORT_PCS_DW10_GRP_B, \
							 _PORT_PCS_DW10_GRP_C)

#define   TX2_SWING_CALC_INIT		(1 << 31)
#define   TX1_SWING_CALC_INIT		(1 << 30)

#define _PORT_PCS_DW12_LN01_A		0x162430
#define _PORT_PCS_DW12_LN01_B		0x6C430
#define _PORT_PCS_DW12_LN01_C		0x6C830
#define _PORT_PCS_DW12_LN23_A		0x162630
#define _PORT_PCS_DW12_LN23_B		0x6C630
#define _PORT_PCS_DW12_LN23_C		0x6CA30
#define _PORT_PCS_DW12_GRP_A		0x162c30
#define _PORT_PCS_DW12_GRP_B		0x6CC30
#define _PORT_PCS_DW12_GRP_C		0x6CE30
#define   LANESTAGGER_STRAP_OVRD	(1 << 6)
#define   LANE_STAGGER_MASK		0x1F
#define BXT_PORT_PCS_DW12_LN01(phy, ch)	_MMIO_BXT_PHY_CH(phy, ch, \
							 _PORT_PCS_DW12_LN01_B, \
							 _PORT_PCS_DW12_LN01_C)
#define BXT_PORT_PCS_DW12_LN23(phy, ch)	_MMIO_BXT_PHY_CH(phy, ch, \
							 _PORT_PCS_DW12_LN23_B, \
							 _PORT_PCS_DW12_LN23_C)
#define BXT_PORT_PCS_DW12_GRP(phy, ch)	_MMIO_BXT_PHY_CH(phy, ch, \
							 _PORT_PCS_DW12_GRP_B, \
							 _PORT_PCS_DW12_GRP_C)

/* BXT PHY TX registers */
#define _BXT_LANE_OFFSET(lane)           (((lane) >> 1) * 0x200 +	\
					  ((lane) & 1) * 0x80)

#define _PORT_TX_DW2_LN0_A		0x162508
#define _PORT_TX_DW2_LN0_B		0x6C508
#define _PORT_TX_DW2_LN0_C		0x6C908
#define _PORT_TX_DW2_GRP_A		0x162D08
#define _PORT_TX_DW2_GRP_B		0x6CD08
#define _PORT_TX_DW2_GRP_C		0x6CF08
#define BXT_PORT_TX_DW2_LN0(phy, ch)	_MMIO_BXT_PHY_CH(phy, ch, \
							 _PORT_TX_DW2_LN0_B, \
							 _PORT_TX_DW2_LN0_C)
#define BXT_PORT_TX_DW2_GRP(phy, ch)	_MMIO_BXT_PHY_CH(phy, ch, \
							 _PORT_TX_DW2_GRP_B, \
							 _PORT_TX_DW2_GRP_C)
#define   MARGIN_000_SHIFT		16
#define   MARGIN_000			(0xFF << MARGIN_000_SHIFT)
#define   UNIQ_TRANS_SCALE_SHIFT	8
#define   UNIQ_TRANS_SCALE		(0xFF << UNIQ_TRANS_SCALE_SHIFT)

#define _PORT_TX_DW3_LN0_A		0x16250C
#define _PORT_TX_DW3_LN0_B		0x6C50C
#define _PORT_TX_DW3_LN0_C		0x6C90C
#define _PORT_TX_DW3_GRP_A		0x162D0C
#define _PORT_TX_DW3_GRP_B		0x6CD0C
#define _PORT_TX_DW3_GRP_C		0x6CF0C
#define BXT_PORT_TX_DW3_LN0(phy, ch)	_MMIO_BXT_PHY_CH(phy, ch, \
							 _PORT_TX_DW3_LN0_B, \
							 _PORT_TX_DW3_LN0_C)
#define BXT_PORT_TX_DW3_GRP(phy, ch)	_MMIO_BXT_PHY_CH(phy, ch, \
							 _PORT_TX_DW3_GRP_B, \
							 _PORT_TX_DW3_GRP_C)
#define   SCALE_DCOMP_METHOD		(1 << 26)
#define   UNIQUE_TRANGE_EN_METHOD	(1 << 27)

#define _PORT_TX_DW4_LN0_A		0x162510
#define _PORT_TX_DW4_LN0_B		0x6C510
#define _PORT_TX_DW4_LN0_C		0x6C910
#define _PORT_TX_DW4_GRP_A		0x162D10
#define _PORT_TX_DW4_GRP_B		0x6CD10
#define _PORT_TX_DW4_GRP_C		0x6CF10
#define BXT_PORT_TX_DW4_LN0(phy, ch)	_MMIO_BXT_PHY_CH(phy, ch, \
							 _PORT_TX_DW4_LN0_B, \
							 _PORT_TX_DW4_LN0_C)
#define BXT_PORT_TX_DW4_GRP(phy, ch)	_MMIO_BXT_PHY_CH(phy, ch, \
							 _PORT_TX_DW4_GRP_B, \
							 _PORT_TX_DW4_GRP_C)
#define   DEEMPH_SHIFT			24
#define   DE_EMPHASIS			(0xFF << DEEMPH_SHIFT)

#define _PORT_TX_DW5_LN0_A		0x162514
#define _PORT_TX_DW5_LN0_B		0x6C514
#define _PORT_TX_DW5_LN0_C		0x6C914
#define _PORT_TX_DW5_GRP_A		0x162D14
#define _PORT_TX_DW5_GRP_B		0x6CD14
#define _PORT_TX_DW5_GRP_C		0x6CF14
#define BXT_PORT_TX_DW5_LN0(phy, ch)	_MMIO_BXT_PHY_CH(phy, ch, \
							 _PORT_TX_DW5_LN0_B, \
							 _PORT_TX_DW5_LN0_C)
#define BXT_PORT_TX_DW5_GRP(phy, ch)	_MMIO_BXT_PHY_CH(phy, ch, \
							 _PORT_TX_DW5_GRP_B, \
							 _PORT_TX_DW5_GRP_C)
#define   DCC_DELAY_RANGE_1		(1 << 9)
#define   DCC_DELAY_RANGE_2		(1 << 8)

#define _PORT_TX_DW14_LN0_A		0x162538
#define _PORT_TX_DW14_LN0_B		0x6C538
#define _PORT_TX_DW14_LN0_C		0x6C938
#define   LATENCY_OPTIM_SHIFT		30
#define   LATENCY_OPTIM			(1 << LATENCY_OPTIM_SHIFT)
#define BXT_PORT_TX_DW14_LN(phy, ch, lane)				\
	_MMIO(_BXT_PHY_CH(phy, ch, _PORT_TX_DW14_LN0_B,			\
				   _PORT_TX_DW14_LN0_C) +		\
	      _BXT_LANE_OFFSET(lane))

/* UAIMI scratch pad register 1 */
#define UAIMI_SPR1			_MMIO(0x4F074)
/* SKL VccIO mask */
#define SKL_VCCIO_MASK			0x1
/* SKL balance leg register */
#define DISPIO_CR_TX_BMU_CR0		_MMIO(0x6C00C)
/* I_boost values */
#define BALANCE_LEG_SHIFT(port)		(8 + 3 * (port))
#define BALANCE_LEG_MASK(port)		(7 << (8 + 3 * (port)))
/* Balance leg disable bits */
#define BALANCE_LEG_DISABLE_SHIFT	23
#define BALANCE_LEG_DISABLE(port)	(1 << (23 + (port)))

/*
 * Fence registers
 * [0-7]  @ 0x2000 gen2,gen3
 * [8-15] @ 0x3000 945,g33,pnv
 *
 * [0-15] @ 0x3000 gen4,gen5
 *
 * [0-15] @ 0x100000 gen6,vlv,chv
 * [0-31] @ 0x100000 gen7+
 */
#define FENCE_REG(i)			_MMIO(0x2000 + (((i) & 8) << 9) + ((i) & 7) * 4)
#define   I830_FENCE_START_MASK		0x07f80000
#define   I830_FENCE_TILING_Y_SHIFT	12
#define   I830_FENCE_SIZE_BITS(size)	((ffs((size) >> 19) - 1) << 8)
#define   I830_FENCE_PITCH_SHIFT	4
#define   I830_FENCE_REG_VALID		(1 << 0)
#define   I915_FENCE_MAX_PITCH_VAL	4
#define   I830_FENCE_MAX_PITCH_VAL	6
#define   I830_FENCE_MAX_SIZE_VAL	(1 << 8)

#define   I915_FENCE_START_MASK		0x0ff00000
#define   I915_FENCE_SIZE_BITS(size)	((ffs((size) >> 20) - 1) << 8)

#define FENCE_REG_965_LO(i)		_MMIO(0x03000 + (i) * 8)
#define FENCE_REG_965_HI(i)		_MMIO(0x03000 + (i) * 8 + 4)
#define   I965_FENCE_PITCH_SHIFT	2
#define   I965_FENCE_TILING_Y_SHIFT	1
#define   I965_FENCE_REG_VALID		(1 << 0)
#define   I965_FENCE_MAX_PITCH_VAL	0x0400

#define FENCE_REG_GEN6_LO(i)		_MMIO(0x100000 + (i) * 8)
#define FENCE_REG_GEN6_HI(i)		_MMIO(0x100000 + (i) * 8 + 4)
#define   GEN6_FENCE_PITCH_SHIFT	32
#define   GEN7_FENCE_MAX_PITCH_VAL	0x0800


/* control register for cpu gtt access */
#define TILECTL				_MMIO(0x101000)
#define   TILECTL_SWZCTL			(1 << 0)
#define   TILECTL_TLBPF			(1 << 1)
#define   TILECTL_TLB_PREFETCH_DIS	(1 << 2)
#define   TILECTL_BACKSNOOP_DIS		(1 << 3)

/*
 * Instruction and interrupt control regs
 */
#define PGTBL_CTL	_MMIO(0x02020)
#define   PGTBL_ADDRESS_LO_MASK	0xfffff000 /* bits [31:12] */
#define   PGTBL_ADDRESS_HI_MASK	0x000000f0 /* bits [35:32] (gen4) */
#define PGTBL_ER	_MMIO(0x02024)
#define PRB0_BASE	(0x2030 - 0x30)
#define PRB1_BASE	(0x2040 - 0x30) /* 830,gen3 */
#define PRB2_BASE	(0x2050 - 0x30) /* gen3 */
#define SRB0_BASE	(0x2100 - 0x30) /* gen2 */
#define SRB1_BASE	(0x2110 - 0x30) /* gen2 */
#define SRB2_BASE	(0x2120 - 0x30) /* 830 */
#define SRB3_BASE	(0x2130 - 0x30) /* 830 */
#define RENDER_RING_BASE	0x02000
#define BSD_RING_BASE		0x04000
#define GEN6_BSD_RING_BASE	0x12000
#define GEN8_BSD2_RING_BASE	0x1c000
#define GEN11_BSD_RING_BASE	0x1c0000
#define GEN11_BSD2_RING_BASE	0x1c4000
#define GEN11_BSD3_RING_BASE	0x1d0000
#define GEN11_BSD4_RING_BASE	0x1d4000
#define VEBOX_RING_BASE		0x1a000
#define GEN11_VEBOX_RING_BASE		0x1c8000
#define GEN11_VEBOX2_RING_BASE		0x1d8000
#define BLT_RING_BASE		0x22000
#define RING_TAIL(base)		_MMIO((base) + 0x30)
#define RING_HEAD(base)		_MMIO((base) + 0x34)
#define RING_START(base)	_MMIO((base) + 0x38)
#define RING_CTL(base)		_MMIO((base) + 0x3c)
#define   RING_CTL_SIZE(size)	((size) - PAGE_SIZE) /* in bytes -> pages */
#define RING_SYNC_0(base)	_MMIO((base) + 0x40)
#define RING_SYNC_1(base)	_MMIO((base) + 0x44)
#define RING_SYNC_2(base)	_MMIO((base) + 0x48)
#define GEN6_RVSYNC	(RING_SYNC_0(RENDER_RING_BASE))
#define GEN6_RBSYNC	(RING_SYNC_1(RENDER_RING_BASE))
#define GEN6_RVESYNC	(RING_SYNC_2(RENDER_RING_BASE))
#define GEN6_VBSYNC	(RING_SYNC_0(GEN6_BSD_RING_BASE))
#define GEN6_VRSYNC	(RING_SYNC_1(GEN6_BSD_RING_BASE))
#define GEN6_VVESYNC	(RING_SYNC_2(GEN6_BSD_RING_BASE))
#define GEN6_BRSYNC	(RING_SYNC_0(BLT_RING_BASE))
#define GEN6_BVSYNC	(RING_SYNC_1(BLT_RING_BASE))
#define GEN6_BVESYNC	(RING_SYNC_2(BLT_RING_BASE))
#define GEN6_VEBSYNC	(RING_SYNC_0(VEBOX_RING_BASE))
#define GEN6_VERSYNC	(RING_SYNC_1(VEBOX_RING_BASE))
#define GEN6_VEVSYNC	(RING_SYNC_2(VEBOX_RING_BASE))
#define GEN6_NOSYNC	INVALID_MMIO_REG
#define RING_PSMI_CTL(base)	_MMIO((base) + 0x50)
#define RING_MAX_IDLE(base)	_MMIO((base) + 0x54)
#define RING_HWS_PGA(base)	_MMIO((base) + 0x80)
#define RING_HWS_PGA_GEN6(base)	_MMIO((base) + 0x2080)
#define RING_RESET_CTL(base)	_MMIO((base) + 0xd0)
#define   RESET_CTL_REQUEST_RESET  (1 << 0)
#define   RESET_CTL_READY_TO_RESET (1 << 1)
#define RING_SEMA_WAIT_POLL(base) _MMIO((base) + 0x24c)

#define HSW_GTT_CACHE_EN	_MMIO(0x4024)
#define   GTT_CACHE_EN_ALL	0xF0007FFF
#define GEN7_WR_WATERMARK	_MMIO(0x4028)
#define GEN7_GFX_PRIO_CTRL	_MMIO(0x402C)
#define ARB_MODE		_MMIO(0x4030)
#define   ARB_MODE_SWIZZLE_SNB	(1 << 4)
#define   ARB_MODE_SWIZZLE_IVB	(1 << 5)
#define GEN7_GFX_PEND_TLB0	_MMIO(0x4034)
#define GEN7_GFX_PEND_TLB1	_MMIO(0x4038)
/* L3, CVS, ZTLB, RCC, CASC LRA min, max values */
#define GEN7_LRA_LIMITS(i)	_MMIO(0x403C + (i) * 4)
#define GEN7_LRA_LIMITS_REG_NUM	13
#define GEN7_MEDIA_MAX_REQ_COUNT	_MMIO(0x4070)
#define GEN7_GFX_MAX_REQ_COUNT		_MMIO(0x4074)

#define GAMTARBMODE		_MMIO(0x04a08)
#define   ARB_MODE_BWGTLB_DISABLE (1 << 9)
#define   ARB_MODE_SWIZZLE_BDW	(1 << 1)
#define RENDER_HWS_PGA_GEN7	_MMIO(0x04080)
#define RING_FAULT_REG(engine)	_MMIO(0x4094 + 0x100 * (engine)->hw_id)
#define GEN8_RING_FAULT_REG	_MMIO(0x4094)
#define   GEN8_RING_FAULT_ENGINE_ID(x)	(((x) >> 12) & 0x7)
#define   RING_FAULT_GTTSEL_MASK (1 << 11)
#define   RING_FAULT_SRCID(x)	(((x) >> 3) & 0xff)
#define   RING_FAULT_FAULT_TYPE(x) (((x) >> 1) & 0x3)
#define   RING_FAULT_VALID	(1 << 0)
#define DONE_REG		_MMIO(0x40b0)
#define GEN8_PRIVATE_PAT_LO	_MMIO(0x40e0)
#define GEN8_PRIVATE_PAT_HI	_MMIO(0x40e0 + 4)
#define GEN10_PAT_INDEX(index)	_MMIO(0x40e0 + (index) * 4)
#define BSD_HWS_PGA_GEN7	_MMIO(0x04180)
#define BLT_HWS_PGA_GEN7	_MMIO(0x04280)
#define VEBOX_HWS_PGA_GEN7	_MMIO(0x04380)
#define RING_ACTHD(base)	_MMIO((base) + 0x74)
#define RING_ACTHD_UDW(base)	_MMIO((base) + 0x5c)
#define RING_NOPID(base)	_MMIO((base) + 0x94)
#define RING_IMR(base)		_MMIO((base) + 0xa8)
#define RING_HWSTAM(base)	_MMIO((base) + 0x98)
#define RING_TIMESTAMP(base)		_MMIO((base) + 0x358)
#define RING_TIMESTAMP_UDW(base)	_MMIO((base) + 0x358 + 4)
#define   TAIL_ADDR		0x001FFFF8
#define   HEAD_WRAP_COUNT	0xFFE00000
#define   HEAD_WRAP_ONE		0x00200000
#define   HEAD_ADDR		0x001FFFFC
#define   RING_NR_PAGES		0x001FF000
#define   RING_REPORT_MASK	0x00000006
#define   RING_REPORT_64K	0x00000002
#define   RING_REPORT_128K	0x00000004
#define   RING_NO_REPORT	0x00000000
#define   RING_VALID_MASK	0x00000001
#define   RING_VALID		0x00000001
#define   RING_INVALID		0x00000000
#define   RING_WAIT_I8XX	(1 << 0) /* gen2, PRBx_HEAD */
#define   RING_WAIT		(1 << 11) /* gen3+, PRBx_CTL */
#define   RING_WAIT_SEMAPHORE	(1 << 10) /* gen6+ */

#define RING_FORCE_TO_NONPRIV(base, i) _MMIO(((base) + 0x4D0) + (i) * 4)
#define   RING_MAX_NONPRIV_SLOTS  12

#define GEN7_TLB_RD_ADDR	_MMIO(0x4700)

#define GEN9_GAMT_ECO_REG_RW_IA _MMIO(0x4ab0)
#define   GAMT_ECO_ENABLE_IN_PLACE_DECOMPRESS	(1 << 18)

#define GEN8_GAMW_ECO_DEV_RW_IA _MMIO(0x4080)
#define   GAMW_ECO_ENABLE_64K_IPS_FIELD 0xF

#define GAMT_CHKN_BIT_REG	_MMIO(0x4ab8)
#define   GAMT_CHKN_DISABLE_L3_COH_PIPE			(1 << 31)
#define   GAMT_CHKN_DISABLE_DYNAMIC_CREDIT_SHARING	(1 << 28)
#define   GAMT_CHKN_DISABLE_I2M_CYCLE_ON_WR_PORT	(1 << 24)

#if 0
#define PRB0_TAIL	_MMIO(0x2030)
#define PRB0_HEAD	_MMIO(0x2034)
#define PRB0_START	_MMIO(0x2038)
#define PRB0_CTL	_MMIO(0x203c)
#define PRB1_TAIL	_MMIO(0x2040) /* 915+ only */
#define PRB1_HEAD	_MMIO(0x2044) /* 915+ only */
#define PRB1_START	_MMIO(0x2048) /* 915+ only */
#define PRB1_CTL	_MMIO(0x204c) /* 915+ only */
#endif
#define IPEIR_I965	_MMIO(0x2064)
#define IPEHR_I965	_MMIO(0x2068)
#define GEN7_SC_INSTDONE	_MMIO(0x7100)
#define GEN7_SAMPLER_INSTDONE	_MMIO(0xe160)
#define GEN7_ROW_INSTDONE	_MMIO(0xe164)
#define GEN8_MCR_SELECTOR		_MMIO(0xfdc)
#define   GEN8_MCR_SLICE(slice)		(((slice) & 3) << 26)
#define   GEN8_MCR_SLICE_MASK		GEN8_MCR_SLICE(3)
#define   GEN8_MCR_SUBSLICE(subslice)	(((subslice) & 3) << 24)
#define   GEN8_MCR_SUBSLICE_MASK	GEN8_MCR_SUBSLICE(3)
#define   GEN11_MCR_SLICE(slice)	(((slice) & 0xf) << 27)
#define   GEN11_MCR_SLICE_MASK		GEN11_MCR_SLICE(0xf)
#define   GEN11_MCR_SUBSLICE(subslice)	(((subslice) & 0x7) << 24)
#define   GEN11_MCR_SUBSLICE_MASK	GEN11_MCR_SUBSLICE(0x7)
#define RING_IPEIR(base)	_MMIO((base) + 0x64)
#define RING_IPEHR(base)	_MMIO((base) + 0x68)
/*
 * On GEN4, only the render ring INSTDONE exists and has a different
 * layout than the GEN7+ version.
 * The GEN2 counterpart of this register is GEN2_INSTDONE.
 */
#define RING_INSTDONE(base)	_MMIO((base) + 0x6c)
#define RING_INSTPS(base)	_MMIO((base) + 0x70)
#define RING_DMA_FADD(base)	_MMIO((base) + 0x78)
#define RING_DMA_FADD_UDW(base)	_MMIO((base) + 0x60) /* gen8+ */
#define RING_INSTPM(base)	_MMIO((base) + 0xc0)
#define RING_MI_MODE(base)	_MMIO((base) + 0x9c)
#define INSTPS		_MMIO(0x2070) /* 965+ only */
#define GEN4_INSTDONE1	_MMIO(0x207c) /* 965+ only, aka INSTDONE_2 on SNB */
#define ACTHD_I965	_MMIO(0x2074)
#define HWS_PGA		_MMIO(0x2080)
#define HWS_ADDRESS_MASK	0xfffff000
#define HWS_START_ADDRESS_SHIFT	4
#define PWRCTXA		_MMIO(0x2088) /* 965GM+ only */
#define   PWRCTX_EN	(1 << 0)
#define IPEIR		_MMIO(0x2088)
#define IPEHR		_MMIO(0x208c)
#define GEN2_INSTDONE	_MMIO(0x2090)
#define NOPID		_MMIO(0x2094)
#define HWSTAM		_MMIO(0x2098)
#define DMA_FADD_I8XX	_MMIO(0x20d0)
#define RING_BBSTATE(base)	_MMIO((base) + 0x110)
#define   RING_BB_PPGTT		(1 << 5)
#define RING_SBBADDR(base)	_MMIO((base) + 0x114) /* hsw+ */
#define RING_SBBSTATE(base)	_MMIO((base) + 0x118) /* hsw+ */
#define RING_SBBADDR_UDW(base)	_MMIO((base) + 0x11c) /* gen8+ */
#define RING_BBADDR(base)	_MMIO((base) + 0x140)
#define RING_BBADDR_UDW(base)	_MMIO((base) + 0x168) /* gen8+ */
#define RING_BB_PER_CTX_PTR(base)	_MMIO((base) + 0x1c0) /* gen8+ */
#define RING_INDIRECT_CTX(base)		_MMIO((base) + 0x1c4) /* gen8+ */
#define RING_INDIRECT_CTX_OFFSET(base)	_MMIO((base) + 0x1c8) /* gen8+ */
#define RING_CTX_TIMESTAMP(base)	_MMIO((base) + 0x3a8) /* gen8+ */

#define ERROR_GEN6	_MMIO(0x40a0)
#define GEN7_ERR_INT	_MMIO(0x44040)
#define   ERR_INT_POISON		(1 << 31)
#define   ERR_INT_MMIO_UNCLAIMED	(1 << 13)
#define   ERR_INT_PIPE_CRC_DONE_C	(1 << 8)
#define   ERR_INT_FIFO_UNDERRUN_C	(1 << 6)
#define   ERR_INT_PIPE_CRC_DONE_B	(1 << 5)
#define   ERR_INT_FIFO_UNDERRUN_B	(1 << 3)
#define   ERR_INT_PIPE_CRC_DONE_A	(1 << 2)
#define   ERR_INT_PIPE_CRC_DONE(pipe)	(1 << (2 + (pipe) * 3))
#define   ERR_INT_FIFO_UNDERRUN_A	(1 << 0)
#define   ERR_INT_FIFO_UNDERRUN(pipe)	(1 << ((pipe) * 3))

#define GEN8_FAULT_TLB_DATA0		_MMIO(0x4b10)
#define GEN8_FAULT_TLB_DATA1		_MMIO(0x4b14)
#define   FAULT_VA_HIGH_BITS		(0xf << 0)
#define   FAULT_GTT_SEL			(1 << 4)

#define FPGA_DBG		_MMIO(0x42300)
#define   FPGA_DBG_RM_NOCLAIM	(1 << 31)

#define CLAIM_ER		_MMIO(VLV_DISPLAY_BASE + 0x2028)
#define   CLAIM_ER_CLR		(1 << 31)
#define   CLAIM_ER_OVERFLOW	(1 << 16)
#define   CLAIM_ER_CTR_MASK	0xffff

#define DERRMR		_MMIO(0x44050)
/* Note that HBLANK events are reserved on bdw+ */
#define   DERRMR_PIPEA_SCANLINE		(1 << 0)
#define   DERRMR_PIPEA_PRI_FLIP_DONE	(1 << 1)
#define   DERRMR_PIPEA_SPR_FLIP_DONE	(1 << 2)
#define   DERRMR_PIPEA_VBLANK		(1 << 3)
#define   DERRMR_PIPEA_HBLANK		(1 << 5)
#define   DERRMR_PIPEB_SCANLINE		(1 << 8)
#define   DERRMR_PIPEB_PRI_FLIP_DONE	(1 << 9)
#define   DERRMR_PIPEB_SPR_FLIP_DONE	(1 << 10)
#define   DERRMR_PIPEB_VBLANK		(1 << 11)
#define   DERRMR_PIPEB_HBLANK		(1 << 13)
/* Note that PIPEC is not a simple translation of PIPEA/PIPEB */
#define   DERRMR_PIPEC_SCANLINE		(1 << 14)
#define   DERRMR_PIPEC_PRI_FLIP_DONE	(1 << 15)
#define   DERRMR_PIPEC_SPR_FLIP_DONE	(1 << 20)
#define   DERRMR_PIPEC_VBLANK		(1 << 21)
#define   DERRMR_PIPEC_HBLANK		(1 << 22)


/* GM45+ chicken bits -- debug workaround bits that may be required
 * for various sorts of correct behavior.  The top 16 bits of each are
 * the enables for writing to the corresponding low bit.
 */
#define _3D_CHICKEN	_MMIO(0x2084)
#define  _3D_CHICKEN_HIZ_PLANE_DISABLE_MSAA_4X_SNB	(1 << 10)
#define _3D_CHICKEN2	_MMIO(0x208c)

#define FF_SLICE_CHICKEN	_MMIO(0x2088)
#define  FF_SLICE_CHICKEN_CL_PROVOKING_VERTEX_FIX	(1 << 1)

/* Disables pipelining of read flushes past the SF-WIZ interface.
 * Required on all Ironlake steppings according to the B-Spec, but the
 * particular danger of not doing so is not specified.
 */
# define _3D_CHICKEN2_WM_READ_PIPELINED			(1 << 14)
#define _3D_CHICKEN3	_MMIO(0x2090)
#define  _3D_CHICKEN_SF_PROVOKING_VERTEX_FIX		(1 << 12)
#define  _3D_CHICKEN_SF_DISABLE_OBJEND_CULL		(1 << 10)
#define  _3D_CHICKEN3_AA_LINE_QUALITY_FIX_ENABLE	(1 << 5)
#define  _3D_CHICKEN3_SF_DISABLE_FASTCLIP_CULL		(1 << 5)
#define  _3D_CHICKEN_SDE_LIMIT_FIFO_POLY_DEPTH(x)	((x) << 1) /* gen8+ */
#define  _3D_CHICKEN3_SF_DISABLE_PIPELINED_ATTR_FETCH	(1 << 1) /* gen6 */

#define MI_MODE		_MMIO(0x209c)
# define VS_TIMER_DISPATCH				(1 << 6)
# define MI_FLUSH_ENABLE				(1 << 12)
# define ASYNC_FLIP_PERF_DISABLE			(1 << 14)
# define MODE_IDLE					(1 << 9)
# define STOP_RING					(1 << 8)

#define GEN6_GT_MODE	_MMIO(0x20d0)
#define GEN7_GT_MODE	_MMIO(0x7008)
#define   GEN6_WIZ_HASHING(hi, lo)			(((hi) << 9) | ((lo) << 7))
#define   GEN6_WIZ_HASHING_8x8				GEN6_WIZ_HASHING(0, 0)
#define   GEN6_WIZ_HASHING_8x4				GEN6_WIZ_HASHING(0, 1)
#define   GEN6_WIZ_HASHING_16x4				GEN6_WIZ_HASHING(1, 0)
#define   GEN6_WIZ_HASHING_MASK				GEN6_WIZ_HASHING(1, 1)
#define   GEN6_TD_FOUR_ROW_DISPATCH_DISABLE		(1 << 5)
#define   GEN9_IZ_HASHING_MASK(slice)			(0x3 << ((slice) * 2))
#define   GEN9_IZ_HASHING(slice, val)			((val) << ((slice) * 2))

/* chicken reg for WaConextSwitchWithConcurrentTLBInvalidate */
#define GEN9_CSFE_CHICKEN1_RCS _MMIO(0x20D4)
#define   GEN9_PREEMPT_GPGPU_SYNC_SWITCH_DISABLE (1 << 2)

/* WaClearTdlStateAckDirtyBits */
#define GEN8_STATE_ACK		_MMIO(0x20F0)
#define GEN9_STATE_ACK_SLICE1	_MMIO(0x20F8)
#define GEN9_STATE_ACK_SLICE2	_MMIO(0x2100)
#define   GEN9_STATE_ACK_TDL0 (1 << 12)
#define   GEN9_STATE_ACK_TDL1 (1 << 13)
#define   GEN9_STATE_ACK_TDL2 (1 << 14)
#define   GEN9_STATE_ACK_TDL3 (1 << 15)
#define   GEN9_SUBSLICE_TDL_ACK_BITS \
	(GEN9_STATE_ACK_TDL3 | GEN9_STATE_ACK_TDL2 | \
	 GEN9_STATE_ACK_TDL1 | GEN9_STATE_ACK_TDL0)

#define GFX_MODE	_MMIO(0x2520)
#define GFX_MODE_GEN7	_MMIO(0x229c)
#define RING_MODE_GEN7(engine)	_MMIO((engine)->mmio_base + 0x29c)
#define   GFX_RUN_LIST_ENABLE		(1 << 15)
#define   GFX_INTERRUPT_STEERING	(1 << 14)
#define   GFX_TLB_INVALIDATE_EXPLICIT	(1 << 13)
#define   GFX_SURFACE_FAULT_ENABLE	(1 << 12)
#define   GFX_REPLAY_MODE		(1 << 11)
#define   GFX_PSMI_GRANULARITY		(1 << 10)
#define   GFX_PPGTT_ENABLE		(1 << 9)
#define   GEN8_GFX_PPGTT_48B		(1 << 7)

#define   GFX_FORWARD_VBLANK_MASK	(3 << 5)
#define   GFX_FORWARD_VBLANK_NEVER	(0 << 5)
#define   GFX_FORWARD_VBLANK_ALWAYS	(1 << 5)
#define   GFX_FORWARD_VBLANK_COND	(2 << 5)

#define   GEN11_GFX_DISABLE_LEGACY_MODE	(1 << 3)

#define VLV_DISPLAY_BASE 0x180000
#define VLV_MIPI_BASE VLV_DISPLAY_BASE
#define BXT_MIPI_BASE 0x60000

#define VLV_GU_CTL0	_MMIO(VLV_DISPLAY_BASE + 0x2030)
#define VLV_GU_CTL1	_MMIO(VLV_DISPLAY_BASE + 0x2034)
#define SCPD0		_MMIO(0x209c) /* 915+ only */
#define IER		_MMIO(0x20a0)
#define IIR		_MMIO(0x20a4)
#define IMR		_MMIO(0x20a8)
#define ISR		_MMIO(0x20ac)
#define VLV_GUNIT_CLOCK_GATE	_MMIO(VLV_DISPLAY_BASE + 0x2060)
#define   GINT_DIS		(1 << 22)
#define   GCFG_DIS		(1 << 8)
#define VLV_GUNIT_CLOCK_GATE2	_MMIO(VLV_DISPLAY_BASE + 0x2064)
#define VLV_IIR_RW	_MMIO(VLV_DISPLAY_BASE + 0x2084)
#define VLV_IER		_MMIO(VLV_DISPLAY_BASE + 0x20a0)
#define VLV_IIR		_MMIO(VLV_DISPLAY_BASE + 0x20a4)
#define VLV_IMR		_MMIO(VLV_DISPLAY_BASE + 0x20a8)
#define VLV_ISR		_MMIO(VLV_DISPLAY_BASE + 0x20ac)
#define VLV_PCBR	_MMIO(VLV_DISPLAY_BASE + 0x2120)
#define VLV_PCBR_ADDR_SHIFT	12

#define   DISPLAY_PLANE_FLIP_PENDING(plane) (1 << (11 - (plane))) /* A and B only */
#define EIR		_MMIO(0x20b0)
#define EMR		_MMIO(0x20b4)
#define ESR		_MMIO(0x20b8)
#define   GM45_ERROR_PAGE_TABLE				(1 << 5)
#define   GM45_ERROR_MEM_PRIV				(1 << 4)
#define   I915_ERROR_PAGE_TABLE				(1 << 4)
#define   GM45_ERROR_CP_PRIV				(1 << 3)
#define   I915_ERROR_MEMORY_REFRESH			(1 << 1)
#define   I915_ERROR_INSTRUCTION			(1 << 0)
#define INSTPM	        _MMIO(0x20c0)
#define   INSTPM_SELF_EN (1 << 12) /* 915GM only */
#define   INSTPM_AGPBUSY_INT_EN (1 << 11) /* gen3: when disabled, pending interrupts
					will not assert AGPBUSY# and will only
					be delivered when out of C3. */
#define   INSTPM_FORCE_ORDERING				(1 << 7) /* GEN6+ */
#define   INSTPM_TLB_INVALIDATE	(1 << 9)
#define   INSTPM_SYNC_FLUSH	(1 << 5)
#define ACTHD	        _MMIO(0x20c8)
#define MEM_MODE	_MMIO(0x20cc)
#define   MEM_DISPLAY_B_TRICKLE_FEED_DISABLE (1 << 3) /* 830 only */
#define   MEM_DISPLAY_A_TRICKLE_FEED_DISABLE (1 << 2) /* 830/845 only */
#define   MEM_DISPLAY_TRICKLE_FEED_DISABLE (1 << 2) /* 85x only */
#define FW_BLC		_MMIO(0x20d8)
#define FW_BLC2		_MMIO(0x20dc)
#define FW_BLC_SELF	_MMIO(0x20e0) /* 915+ only */
#define   FW_BLC_SELF_EN_MASK      (1 << 31)
#define   FW_BLC_SELF_FIFO_MASK    (1 << 16) /* 945 only */
#define   FW_BLC_SELF_EN           (1 << 15) /* 945 only */
#define MM_BURST_LENGTH     0x00700000
#define MM_FIFO_WATERMARK   0x0001F000
#define LM_BURST_LENGTH     0x00000700
#define LM_FIFO_WATERMARK   0x0000001F
#define MI_ARB_STATE	_MMIO(0x20e4) /* 915+ only */

#define MBUS_ABOX_CTL			_MMIO(0x45038)
#define MBUS_ABOX_BW_CREDIT_MASK	(3 << 20)
#define MBUS_ABOX_BW_CREDIT(x)		((x) << 20)
#define MBUS_ABOX_B_CREDIT_MASK		(0xF << 16)
#define MBUS_ABOX_B_CREDIT(x)		((x) << 16)
#define MBUS_ABOX_BT_CREDIT_POOL2_MASK	(0x1F << 8)
#define MBUS_ABOX_BT_CREDIT_POOL2(x)	((x) << 8)
#define MBUS_ABOX_BT_CREDIT_POOL1_MASK	(0x1F << 0)
#define MBUS_ABOX_BT_CREDIT_POOL1(x)	((x) << 0)

#define _PIPEA_MBUS_DBOX_CTL		0x7003C
#define _PIPEB_MBUS_DBOX_CTL		0x7103C
#define PIPE_MBUS_DBOX_CTL(pipe)	_MMIO_PIPE(pipe, _PIPEA_MBUS_DBOX_CTL, \
						   _PIPEB_MBUS_DBOX_CTL)
#define MBUS_DBOX_BW_CREDIT_MASK	(3 << 14)
#define MBUS_DBOX_BW_CREDIT(x)		((x) << 14)
#define MBUS_DBOX_B_CREDIT_MASK		(0x1F << 8)
#define MBUS_DBOX_B_CREDIT(x)		((x) << 8)
#define MBUS_DBOX_A_CREDIT_MASK		(0xF << 0)
#define MBUS_DBOX_A_CREDIT(x)		((x) << 0)

#define MBUS_UBOX_CTL			_MMIO(0x4503C)
#define MBUS_BBOX_CTL_S1		_MMIO(0x45040)
#define MBUS_BBOX_CTL_S2		_MMIO(0x45044)

/* Make render/texture TLB fetches lower priorty than associated data
 *   fetches. This is not turned on by default
 */
#define   MI_ARB_RENDER_TLB_LOW_PRIORITY	(1 << 15)

/* Isoch request wait on GTT enable (Display A/B/C streams).
 * Make isoch requests stall on the TLB update. May cause
 * display underruns (test mode only)
 */
#define   MI_ARB_ISOCH_WAIT_GTT			(1 << 14)

/* Block grant count for isoch requests when block count is
 * set to a finite value.
 */
#define   MI_ARB_BLOCK_GRANT_MASK		(3 << 12)
#define   MI_ARB_BLOCK_GRANT_8			(0 << 12)	/* for 3 display planes */
#define   MI_ARB_BLOCK_GRANT_4			(1 << 12)	/* for 2 display planes */
#define   MI_ARB_BLOCK_GRANT_2			(2 << 12)	/* for 1 display plane */
#define   MI_ARB_BLOCK_GRANT_0			(3 << 12)	/* don't use */

/* Enable render writes to complete in C2/C3/C4 power states.
 * If this isn't enabled, render writes are prevented in low
 * power states. That seems bad to me.
 */
#define   MI_ARB_C3_LP_WRITE_ENABLE		(1 << 11)

/* This acknowledges an async flip immediately instead
 * of waiting for 2TLB fetches.
 */
#define   MI_ARB_ASYNC_FLIP_ACK_IMMEDIATE	(1 << 10)

/* Enables non-sequential data reads through arbiter
 */
#define   MI_ARB_DUAL_DATA_PHASE_DISABLE	(1 << 9)

/* Disable FSB snooping of cacheable write cycles from binner/render
 * command stream
 */
#define   MI_ARB_CACHE_SNOOP_DISABLE		(1 << 8)

/* Arbiter time slice for non-isoch streams */
#define   MI_ARB_TIME_SLICE_MASK		(7 << 5)
#define   MI_ARB_TIME_SLICE_1			(0 << 5)
#define   MI_ARB_TIME_SLICE_2			(1 << 5)
#define   MI_ARB_TIME_SLICE_4			(2 << 5)
#define   MI_ARB_TIME_SLICE_6			(3 << 5)
#define   MI_ARB_TIME_SLICE_8			(4 << 5)
#define   MI_ARB_TIME_SLICE_10			(5 << 5)
#define   MI_ARB_TIME_SLICE_14			(6 << 5)
#define   MI_ARB_TIME_SLICE_16			(7 << 5)

/* Low priority grace period page size */
#define   MI_ARB_LOW_PRIORITY_GRACE_4KB		(0 << 4)	/* default */
#define   MI_ARB_LOW_PRIORITY_GRACE_8KB		(1 << 4)

/* Disable display A/B trickle feed */
#define   MI_ARB_DISPLAY_TRICKLE_FEED_DISABLE	(1 << 2)

/* Set display plane priority */
#define   MI_ARB_DISPLAY_PRIORITY_A_B		(0 << 0)	/* display A > display B */
#define   MI_ARB_DISPLAY_PRIORITY_B_A		(1 << 0)	/* display B > display A */

#define MI_STATE	_MMIO(0x20e4) /* gen2 only */
#define   MI_AGPBUSY_INT_EN			(1 << 1) /* 85x only */
#define   MI_AGPBUSY_830_MODE			(1 << 0) /* 85x only */

#define CACHE_MODE_0	_MMIO(0x2120) /* 915+ only */
#define   CM0_PIPELINED_RENDER_FLUSH_DISABLE (1 << 8)
#define   CM0_IZ_OPT_DISABLE      (1 << 6)
#define   CM0_ZR_OPT_DISABLE      (1 << 5)
#define	  CM0_STC_EVICT_DISABLE_LRA_SNB	(1 << 5)
#define   CM0_DEPTH_EVICT_DISABLE (1 << 4)
#define   CM0_COLOR_EVICT_DISABLE (1 << 3)
#define   CM0_DEPTH_WRITE_DISABLE (1 << 1)
#define   CM0_RC_OP_FLUSH_DISABLE (1 << 0)
#define GFX_FLSH_CNTL	_MMIO(0x2170) /* 915+ only */
#define GFX_FLSH_CNTL_GEN6	_MMIO(0x101008)
#define   GFX_FLSH_CNTL_EN	(1 << 0)
#define ECOSKPD		_MMIO(0x21d0)
#define   ECO_GATING_CX_ONLY	(1 << 3)
#define   ECO_FLIP_DONE		(1 << 0)

#define CACHE_MODE_0_GEN7	_MMIO(0x7000) /* IVB+ */
#define RC_OP_FLUSH_ENABLE (1 << 0)
#define   HIZ_RAW_STALL_OPT_DISABLE (1 << 2)
#define CACHE_MODE_1		_MMIO(0x7004) /* IVB+ */
#define   PIXEL_SUBSPAN_COLLECT_OPT_DISABLE	(1 << 6)
#define   GEN8_4x4_STC_OPTIMIZATION_DISABLE	(1 << 6)
#define   GEN9_PARTIAL_RESOLVE_IN_VC_DISABLE	(1 << 1)

#define GEN6_BLITTER_ECOSKPD	_MMIO(0x221d0)
#define   GEN6_BLITTER_LOCK_SHIFT			16
#define   GEN6_BLITTER_FBC_NOTIFY			(1 << 3)

#define GEN6_RC_SLEEP_PSMI_CONTROL	_MMIO(0x2050)
#define   GEN6_PSMI_SLEEP_MSG_DISABLE	(1 << 0)
#define   GEN8_RC_SEMA_IDLE_MSG_DISABLE	(1 << 12)
#define   GEN8_FF_DOP_CLOCK_GATE_DISABLE	(1 << 10)

#define GEN6_RCS_PWR_FSM _MMIO(0x22ac)
#define GEN9_RCS_FE_FSM2 _MMIO(0x22a4)

/* Fuse readout registers for GT */
#define HSW_PAVP_FUSE1			_MMIO(0x911C)
#define   HSW_F1_EU_DIS_SHIFT		16
#define   HSW_F1_EU_DIS_MASK		(0x3 << HSW_F1_EU_DIS_SHIFT)
#define   HSW_F1_EU_DIS_10EUS		0
#define   HSW_F1_EU_DIS_8EUS		1
#define   HSW_F1_EU_DIS_6EUS		2

#define CHV_FUSE_GT			_MMIO(VLV_DISPLAY_BASE + 0x2168)
#define   CHV_FGT_DISABLE_SS0		(1 << 10)
#define   CHV_FGT_DISABLE_SS1		(1 << 11)
#define   CHV_FGT_EU_DIS_SS0_R0_SHIFT	16
#define   CHV_FGT_EU_DIS_SS0_R0_MASK	(0xf << CHV_FGT_EU_DIS_SS0_R0_SHIFT)
#define   CHV_FGT_EU_DIS_SS0_R1_SHIFT	20
#define   CHV_FGT_EU_DIS_SS0_R1_MASK	(0xf << CHV_FGT_EU_DIS_SS0_R1_SHIFT)
#define   CHV_FGT_EU_DIS_SS1_R0_SHIFT	24
#define   CHV_FGT_EU_DIS_SS1_R0_MASK	(0xf << CHV_FGT_EU_DIS_SS1_R0_SHIFT)
#define   CHV_FGT_EU_DIS_SS1_R1_SHIFT	28
#define   CHV_FGT_EU_DIS_SS1_R1_MASK	(0xf << CHV_FGT_EU_DIS_SS1_R1_SHIFT)

#define GEN8_FUSE2			_MMIO(0x9120)
#define   GEN8_F2_SS_DIS_SHIFT		21
#define   GEN8_F2_SS_DIS_MASK		(0x7 << GEN8_F2_SS_DIS_SHIFT)
#define   GEN8_F2_S_ENA_SHIFT		25
#define   GEN8_F2_S_ENA_MASK		(0x7 << GEN8_F2_S_ENA_SHIFT)

#define   GEN9_F2_SS_DIS_SHIFT		20
#define   GEN9_F2_SS_DIS_MASK		(0xf << GEN9_F2_SS_DIS_SHIFT)

#define   GEN10_F2_S_ENA_SHIFT		22
#define   GEN10_F2_S_ENA_MASK		(0x3f << GEN10_F2_S_ENA_SHIFT)
#define   GEN10_F2_SS_DIS_SHIFT		18
#define   GEN10_F2_SS_DIS_MASK		(0xf << GEN10_F2_SS_DIS_SHIFT)

#define	GEN10_MIRROR_FUSE3		_MMIO(0x9118)
#define GEN10_L3BANK_PAIR_COUNT     4
#define GEN10_L3BANK_MASK   0x0F

#define GEN8_EU_DISABLE0		_MMIO(0x9134)
#define   GEN8_EU_DIS0_S0_MASK		0xffffff
#define   GEN8_EU_DIS0_S1_SHIFT		24
#define   GEN8_EU_DIS0_S1_MASK		(0xff << GEN8_EU_DIS0_S1_SHIFT)

#define GEN8_EU_DISABLE1		_MMIO(0x9138)
#define   GEN8_EU_DIS1_S1_MASK		0xffff
#define   GEN8_EU_DIS1_S2_SHIFT		16
#define   GEN8_EU_DIS1_S2_MASK		(0xffff << GEN8_EU_DIS1_S2_SHIFT)

#define GEN8_EU_DISABLE2		_MMIO(0x913c)
#define   GEN8_EU_DIS2_S2_MASK		0xff

#define GEN9_EU_DISABLE(slice)		_MMIO(0x9134 + (slice) * 0x4)

#define GEN10_EU_DISABLE3		_MMIO(0x9140)
#define   GEN10_EU_DIS_SS_MASK		0xff

#define GEN11_GT_VEBOX_VDBOX_DISABLE	_MMIO(0x9140)
#define   GEN11_GT_VDBOX_DISABLE_MASK	0xff
#define   GEN11_GT_VEBOX_DISABLE_SHIFT	16
#define   GEN11_GT_VEBOX_DISABLE_MASK	(0xff << GEN11_GT_VEBOX_DISABLE_SHIFT)

#define GEN11_EU_DISABLE _MMIO(0x9134)
#define GEN11_EU_DIS_MASK 0xFF

#define GEN11_GT_SLICE_ENABLE _MMIO(0x9138)
#define GEN11_GT_S_ENA_MASK 0xFF

#define GEN11_GT_SUBSLICE_DISABLE _MMIO(0x913C)

#define GEN6_BSD_SLEEP_PSMI_CONTROL	_MMIO(0x12050)
#define   GEN6_BSD_SLEEP_MSG_DISABLE	(1 << 0)
#define   GEN6_BSD_SLEEP_FLUSH_DISABLE	(1 << 2)
#define   GEN6_BSD_SLEEP_INDICATOR	(1 << 3)
#define   GEN6_BSD_GO_INDICATOR		(1 << 4)

/* On modern GEN architectures interrupt control consists of two sets
 * of registers. The first set pertains to the ring generating the
 * interrupt. The second control is for the functional block generating the
 * interrupt. These are PM, GT, DE, etc.
 *
 * Luckily *knocks on wood* all the ring interrupt bits match up with the
 * GT interrupt bits, so we don't need to duplicate the defines.
 *
 * These defines should cover us well from SNB->HSW with minor exceptions
 * it can also work on ILK.
 */
#define GT_BLT_FLUSHDW_NOTIFY_INTERRUPT		(1 << 26)
#define GT_BLT_CS_ERROR_INTERRUPT		(1 << 25)
#define GT_BLT_USER_INTERRUPT			(1 << 22)
#define GT_BSD_CS_ERROR_INTERRUPT		(1 << 15)
#define GT_BSD_USER_INTERRUPT			(1 << 12)
#define GT_RENDER_L3_PARITY_ERROR_INTERRUPT_S1	(1 << 11) /* hsw+; rsvd on snb, ivb, vlv */
#define GT_CONTEXT_SWITCH_INTERRUPT		(1 <<  8)
#define GT_RENDER_L3_PARITY_ERROR_INTERRUPT	(1 <<  5) /* !snb */
#define GT_RENDER_PIPECTL_NOTIFY_INTERRUPT	(1 <<  4)
#define GT_RENDER_CS_MASTER_ERROR_INTERRUPT	(1 <<  3)
#define GT_RENDER_SYNC_STATUS_INTERRUPT		(1 <<  2)
#define GT_RENDER_DEBUG_INTERRUPT		(1 <<  1)
#define GT_RENDER_USER_INTERRUPT		(1 <<  0)

#define PM_VEBOX_CS_ERROR_INTERRUPT		(1 << 12) /* hsw+ */
#define PM_VEBOX_USER_INTERRUPT			(1 << 10) /* hsw+ */

#define GT_PARITY_ERROR(dev_priv) \
	(GT_RENDER_L3_PARITY_ERROR_INTERRUPT | \
	 (IS_HASWELL(dev_priv) ? GT_RENDER_L3_PARITY_ERROR_INTERRUPT_S1 : 0))

/* These are all the "old" interrupts */
#define ILK_BSD_USER_INTERRUPT				(1 << 5)

#define I915_PM_INTERRUPT				(1 << 31)
#define I915_ISP_INTERRUPT				(1 << 22)
#define I915_LPE_PIPE_B_INTERRUPT			(1 << 21)
#define I915_LPE_PIPE_A_INTERRUPT			(1 << 20)
#define I915_MIPIC_INTERRUPT				(1 << 19)
#define I915_MIPIA_INTERRUPT				(1 << 18)
#define I915_PIPE_CONTROL_NOTIFY_INTERRUPT		(1 << 18)
#define I915_DISPLAY_PORT_INTERRUPT			(1 << 17)
#define I915_DISPLAY_PIPE_C_HBLANK_INTERRUPT		(1 << 16)
#define I915_MASTER_ERROR_INTERRUPT			(1 << 15)
#define I915_DISPLAY_PIPE_B_HBLANK_INTERRUPT		(1 << 14)
#define I915_GMCH_THERMAL_SENSOR_EVENT_INTERRUPT	(1 << 14) /* p-state */
#define I915_DISPLAY_PIPE_A_HBLANK_INTERRUPT		(1 << 13)
#define I915_HWB_OOM_INTERRUPT				(1 << 13)
#define I915_LPE_PIPE_C_INTERRUPT			(1 << 12)
#define I915_SYNC_STATUS_INTERRUPT			(1 << 12)
#define I915_MISC_INTERRUPT				(1 << 11)
#define I915_DISPLAY_PLANE_A_FLIP_PENDING_INTERRUPT	(1 << 11)
#define I915_DISPLAY_PIPE_C_VBLANK_INTERRUPT		(1 << 10)
#define I915_DISPLAY_PLANE_B_FLIP_PENDING_INTERRUPT	(1 << 10)
#define I915_DISPLAY_PIPE_C_EVENT_INTERRUPT		(1 << 9)
#define I915_OVERLAY_PLANE_FLIP_PENDING_INTERRUPT	(1 << 9)
#define I915_DISPLAY_PIPE_C_DPBM_INTERRUPT		(1 << 8)
#define I915_DISPLAY_PLANE_C_FLIP_PENDING_INTERRUPT	(1 << 8)
#define I915_DISPLAY_PIPE_A_VBLANK_INTERRUPT		(1 << 7)
#define I915_DISPLAY_PIPE_A_EVENT_INTERRUPT		(1 << 6)
#define I915_DISPLAY_PIPE_B_VBLANK_INTERRUPT		(1 << 5)
#define I915_DISPLAY_PIPE_B_EVENT_INTERRUPT		(1 << 4)
#define I915_DISPLAY_PIPE_A_DPBM_INTERRUPT		(1 << 3)
#define I915_DISPLAY_PIPE_B_DPBM_INTERRUPT		(1 << 2)
#define I915_DEBUG_INTERRUPT				(1 << 2)
#define I915_WINVALID_INTERRUPT				(1 << 1)
#define I915_USER_INTERRUPT				(1 << 1)
#define I915_ASLE_INTERRUPT				(1 << 0)
#define I915_BSD_USER_INTERRUPT				(1 << 25)

#define I915_HDMI_LPE_AUDIO_BASE	(VLV_DISPLAY_BASE + 0x65000)
#define I915_HDMI_LPE_AUDIO_SIZE	0x1000

/* DisplayPort Audio w/ LPE */
#define VLV_AUD_CHICKEN_BIT_REG		_MMIO(VLV_DISPLAY_BASE + 0x62F38)
#define VLV_CHICKEN_BIT_DBG_ENABLE	(1 << 0)

#define _VLV_AUD_PORT_EN_B_DBG		(VLV_DISPLAY_BASE + 0x62F20)
#define _VLV_AUD_PORT_EN_C_DBG		(VLV_DISPLAY_BASE + 0x62F30)
#define _VLV_AUD_PORT_EN_D_DBG		(VLV_DISPLAY_BASE + 0x62F34)
#define VLV_AUD_PORT_EN_DBG(port)	_MMIO_PORT3((port) - PORT_B,	   \
						    _VLV_AUD_PORT_EN_B_DBG, \
						    _VLV_AUD_PORT_EN_C_DBG, \
						    _VLV_AUD_PORT_EN_D_DBG)
#define VLV_AMP_MUTE		        (1 << 1)

#define GEN6_BSD_RNCID			_MMIO(0x12198)

#define GEN7_FF_THREAD_MODE		_MMIO(0x20a0)
#define   GEN7_FF_SCHED_MASK		0x0077070
#define   GEN8_FF_DS_REF_CNT_FFME	(1 << 19)
#define   GEN7_FF_TS_SCHED_HS1		(0x5 << 16)
#define   GEN7_FF_TS_SCHED_HS0		(0x3 << 16)
#define   GEN7_FF_TS_SCHED_LOAD_BALANCE	(0x1 << 16)
#define   GEN7_FF_TS_SCHED_HW		(0x0 << 16) /* Default */
#define   GEN7_FF_VS_REF_CNT_FFME	(1 << 15)
#define   GEN7_FF_VS_SCHED_HS1		(0x5 << 12)
#define   GEN7_FF_VS_SCHED_HS0		(0x3 << 12)
#define   GEN7_FF_VS_SCHED_LOAD_BALANCE	(0x1 << 12) /* Default */
#define   GEN7_FF_VS_SCHED_HW		(0x0 << 12)
#define   GEN7_FF_DS_SCHED_HS1		(0x5 << 4)
#define   GEN7_FF_DS_SCHED_HS0		(0x3 << 4)
#define   GEN7_FF_DS_SCHED_LOAD_BALANCE	(0x1 << 4)  /* Default */
#define   GEN7_FF_DS_SCHED_HW		(0x0 << 4)

/*
 * Framebuffer compression (915+ only)
 */

#define FBC_CFB_BASE		_MMIO(0x3200) /* 4k page aligned */
#define FBC_LL_BASE		_MMIO(0x3204) /* 4k page aligned */
#define FBC_CONTROL		_MMIO(0x3208)
#define   FBC_CTL_EN		(1 << 31)
#define   FBC_CTL_PERIODIC	(1 << 30)
#define   FBC_CTL_INTERVAL_SHIFT (16)
#define   FBC_CTL_UNCOMPRESSIBLE (1 << 14)
#define   FBC_CTL_C3_IDLE	(1 << 13)
#define   FBC_CTL_STRIDE_SHIFT	(5)
#define   FBC_CTL_FENCENO_SHIFT	(0)
#define FBC_COMMAND		_MMIO(0x320c)
#define   FBC_CMD_COMPRESS	(1 << 0)
#define FBC_STATUS		_MMIO(0x3210)
#define   FBC_STAT_COMPRESSING	(1 << 31)
#define   FBC_STAT_COMPRESSED	(1 << 30)
#define   FBC_STAT_MODIFIED	(1 << 29)
#define   FBC_STAT_CURRENT_LINE_SHIFT	(0)
#define FBC_CONTROL2		_MMIO(0x3214)
#define   FBC_CTL_FENCE_DBL	(0 << 4)
#define   FBC_CTL_IDLE_IMM	(0 << 2)
#define   FBC_CTL_IDLE_FULL	(1 << 2)
#define   FBC_CTL_IDLE_LINE	(2 << 2)
#define   FBC_CTL_IDLE_DEBUG	(3 << 2)
#define   FBC_CTL_CPU_FENCE	(1 << 1)
#define   FBC_CTL_PLANE(plane)	((plane) << 0)
#define FBC_FENCE_OFF		_MMIO(0x3218) /* BSpec typo has 321Bh */
#define FBC_TAG(i)		_MMIO(0x3300 + (i) * 4)

#define FBC_LL_SIZE		(1536)

#define FBC_LLC_READ_CTRL	_MMIO(0x9044)
#define   FBC_LLC_FULLY_OPEN	(1 << 30)

/* Framebuffer compression for GM45+ */
#define DPFC_CB_BASE		_MMIO(0x3200)
#define DPFC_CONTROL		_MMIO(0x3208)
#define   DPFC_CTL_EN		(1 << 31)
#define   DPFC_CTL_PLANE(plane)	((plane) << 30)
#define   IVB_DPFC_CTL_PLANE(plane)	((plane) << 29)
#define   DPFC_CTL_FENCE_EN	(1 << 29)
#define   IVB_DPFC_CTL_FENCE_EN	(1 << 28)
#define   DPFC_CTL_PERSISTENT_MODE	(1 << 25)
#define   DPFC_SR_EN		(1 << 10)
#define   DPFC_CTL_LIMIT_1X	(0 << 6)
#define   DPFC_CTL_LIMIT_2X	(1 << 6)
#define   DPFC_CTL_LIMIT_4X	(2 << 6)
#define DPFC_RECOMP_CTL		_MMIO(0x320c)
#define   DPFC_RECOMP_STALL_EN	(1 << 27)
#define   DPFC_RECOMP_STALL_WM_SHIFT (16)
#define   DPFC_RECOMP_STALL_WM_MASK (0x07ff0000)
#define   DPFC_RECOMP_TIMER_COUNT_SHIFT (0)
#define   DPFC_RECOMP_TIMER_COUNT_MASK (0x0000003f)
#define DPFC_STATUS		_MMIO(0x3210)
#define   DPFC_INVAL_SEG_SHIFT  (16)
#define   DPFC_INVAL_SEG_MASK	(0x07ff0000)
#define   DPFC_COMP_SEG_SHIFT	(0)
#define   DPFC_COMP_SEG_MASK	(0x000007ff)
#define DPFC_STATUS2		_MMIO(0x3214)
#define DPFC_FENCE_YOFF		_MMIO(0x3218)
#define DPFC_CHICKEN		_MMIO(0x3224)
#define   DPFC_HT_MODIFY	(1 << 31)

/* Framebuffer compression for Ironlake */
#define ILK_DPFC_CB_BASE	_MMIO(0x43200)
#define ILK_DPFC_CONTROL	_MMIO(0x43208)
#define   FBC_CTL_FALSE_COLOR	(1 << 10)
/* The bit 28-8 is reserved */
#define   DPFC_RESERVED		(0x1FFFFF00)
#define ILK_DPFC_RECOMP_CTL	_MMIO(0x4320c)
#define ILK_DPFC_STATUS		_MMIO(0x43210)
#define  ILK_DPFC_COMP_SEG_MASK	0x7ff
#define IVB_FBC_STATUS2		_MMIO(0x43214)
#define  IVB_FBC_COMP_SEG_MASK	0x7ff
#define  BDW_FBC_COMP_SEG_MASK	0xfff
#define ILK_DPFC_FENCE_YOFF	_MMIO(0x43218)
#define ILK_DPFC_CHICKEN	_MMIO(0x43224)
#define   ILK_DPFC_DISABLE_DUMMY0 (1 << 8)
#define   ILK_DPFC_NUKE_ON_ANY_MODIFICATION	(1 << 23)
#define ILK_FBC_RT_BASE		_MMIO(0x2128)
#define   ILK_FBC_RT_VALID	(1 << 0)
#define   SNB_FBC_FRONT_BUFFER	(1 << 1)

#define ILK_DISPLAY_CHICKEN1	_MMIO(0x42000)
#define   ILK_FBCQ_DIS		(1 << 22)
#define	  ILK_PABSTRETCH_DIS	(1 << 21)


/*
 * Framebuffer compression for Sandybridge
 *
 * The following two registers are of type GTTMMADR
 */
#define SNB_DPFC_CTL_SA		_MMIO(0x100100)
#define   SNB_CPU_FENCE_ENABLE	(1 << 29)
#define DPFC_CPU_FENCE_OFFSET	_MMIO(0x100104)

/* Framebuffer compression for Ivybridge */
#define IVB_FBC_RT_BASE			_MMIO(0x7020)

#define IPS_CTL		_MMIO(0x43408)
#define   IPS_ENABLE	(1 << 31)

#define MSG_FBC_REND_STATE	_MMIO(0x50380)
#define   FBC_REND_NUKE		(1 << 2)
#define   FBC_REND_CACHE_CLEAN	(1 << 1)

/*
 * GPIO regs
 */
#define GPIOA			_MMIO(0x5010)
#define GPIOB			_MMIO(0x5014)
#define GPIOC			_MMIO(0x5018)
#define GPIOD			_MMIO(0x501c)
#define GPIOE			_MMIO(0x5020)
#define GPIOF			_MMIO(0x5024)
#define GPIOG			_MMIO(0x5028)
#define GPIOH			_MMIO(0x502c)
#define GPIOJ			_MMIO(0x5034)
#define GPIOK			_MMIO(0x5038)
#define GPIOL			_MMIO(0x503C)
#define GPIOM			_MMIO(0x5040)
# define GPIO_CLOCK_DIR_MASK		(1 << 0)
# define GPIO_CLOCK_DIR_IN		(0 << 1)
# define GPIO_CLOCK_DIR_OUT		(1 << 1)
# define GPIO_CLOCK_VAL_MASK		(1 << 2)
# define GPIO_CLOCK_VAL_OUT		(1 << 3)
# define GPIO_CLOCK_VAL_IN		(1 << 4)
# define GPIO_CLOCK_PULLUP_DISABLE	(1 << 5)
# define GPIO_DATA_DIR_MASK		(1 << 8)
# define GPIO_DATA_DIR_IN		(0 << 9)
# define GPIO_DATA_DIR_OUT		(1 << 9)
# define GPIO_DATA_VAL_MASK		(1 << 10)
# define GPIO_DATA_VAL_OUT		(1 << 11)
# define GPIO_DATA_VAL_IN		(1 << 12)
# define GPIO_DATA_PULLUP_DISABLE	(1 << 13)

#define GMBUS0			_MMIO(dev_priv->gpio_mmio_base + 0x5100) /* clock/port select */
#define   GMBUS_AKSV_SELECT	(1 << 11)
#define   GMBUS_RATE_100KHZ	(0 << 8)
#define   GMBUS_RATE_50KHZ	(1 << 8)
#define   GMBUS_RATE_400KHZ	(2 << 8) /* reserved on Pineview */
#define   GMBUS_RATE_1MHZ	(3 << 8) /* reserved on Pineview */
#define   GMBUS_HOLD_EXT	(1 << 7) /* 300ns hold time, rsvd on Pineview */
#define   GMBUS_BYTE_CNT_OVERRIDE (1 << 6)
#define   GMBUS_PIN_DISABLED	0
#define   GMBUS_PIN_SSC		1
#define   GMBUS_PIN_VGADDC	2
#define   GMBUS_PIN_PANEL	3
#define   GMBUS_PIN_DPD_CHV	3 /* HDMID_CHV */
#define   GMBUS_PIN_DPC		4 /* HDMIC */
#define   GMBUS_PIN_DPB		5 /* SDVO, HDMIB */
#define   GMBUS_PIN_DPD		6 /* HDMID */
#define   GMBUS_PIN_RESERVED	7 /* 7 reserved */
#define   GMBUS_PIN_1_BXT	1 /* BXT+ (atom) and CNP+ (big core) */
#define   GMBUS_PIN_2_BXT	2
#define   GMBUS_PIN_3_BXT	3
#define   GMBUS_PIN_4_CNP	4
#define   GMBUS_PIN_9_TC1_ICP	9
#define   GMBUS_PIN_10_TC2_ICP	10
#define   GMBUS_PIN_11_TC3_ICP	11
#define   GMBUS_PIN_12_TC4_ICP	12

#define   GMBUS_NUM_PINS	13 /* including 0 */
#define GMBUS1			_MMIO(dev_priv->gpio_mmio_base + 0x5104) /* command/status */
#define   GMBUS_SW_CLR_INT	(1 << 31)
#define   GMBUS_SW_RDY		(1 << 30)
#define   GMBUS_ENT		(1 << 29) /* enable timeout */
#define   GMBUS_CYCLE_NONE	(0 << 25)
#define   GMBUS_CYCLE_WAIT	(1 << 25)
#define   GMBUS_CYCLE_INDEX	(2 << 25)
#define   GMBUS_CYCLE_STOP	(4 << 25)
#define   GMBUS_BYTE_COUNT_SHIFT 16
#define   GMBUS_BYTE_COUNT_MAX   256U
#define   GEN9_GMBUS_BYTE_COUNT_MAX 511U
#define   GMBUS_SLAVE_INDEX_SHIFT 8
#define   GMBUS_SLAVE_ADDR_SHIFT 1
#define   GMBUS_SLAVE_READ	(1 << 0)
#define   GMBUS_SLAVE_WRITE	(0 << 0)
#define GMBUS2			_MMIO(dev_priv->gpio_mmio_base + 0x5108) /* status */
#define   GMBUS_INUSE		(1 << 15)
#define   GMBUS_HW_WAIT_PHASE	(1 << 14)
#define   GMBUS_STALL_TIMEOUT	(1 << 13)
#define   GMBUS_INT		(1 << 12)
#define   GMBUS_HW_RDY		(1 << 11)
#define   GMBUS_SATOER		(1 << 10)
#define   GMBUS_ACTIVE		(1 << 9)
#define GMBUS3			_MMIO(dev_priv->gpio_mmio_base + 0x510c) /* data buffer bytes 3-0 */
#define GMBUS4			_MMIO(dev_priv->gpio_mmio_base + 0x5110) /* interrupt mask (Pineview+) */
#define   GMBUS_SLAVE_TIMEOUT_EN (1 << 4)
#define   GMBUS_NAK_EN		(1 << 3)
#define   GMBUS_IDLE_EN		(1 << 2)
#define   GMBUS_HW_WAIT_EN	(1 << 1)
#define   GMBUS_HW_RDY_EN	(1 << 0)
#define GMBUS5			_MMIO(dev_priv->gpio_mmio_base + 0x5120) /* byte index */
#define   GMBUS_2BYTE_INDEX_EN	(1 << 31)

/*
 * Clock control & power management
 */
#define _DPLL_A (dev_priv->info.display_mmio_offset + 0x6014)
#define _DPLL_B (dev_priv->info.display_mmio_offset + 0x6018)
#define _CHV_DPLL_C (dev_priv->info.display_mmio_offset + 0x6030)
#define DPLL(pipe) _MMIO_PIPE3((pipe), _DPLL_A, _DPLL_B, _CHV_DPLL_C)

#define VGA0	_MMIO(0x6000)
#define VGA1	_MMIO(0x6004)
#define VGA_PD	_MMIO(0x6010)
#define   VGA0_PD_P2_DIV_4	(1 << 7)
#define   VGA0_PD_P1_DIV_2	(1 << 5)
#define   VGA0_PD_P1_SHIFT	0
#define   VGA0_PD_P1_MASK	(0x1f << 0)
#define   VGA1_PD_P2_DIV_4	(1 << 15)
#define   VGA1_PD_P1_DIV_2	(1 << 13)
#define   VGA1_PD_P1_SHIFT	8
#define   VGA1_PD_P1_MASK	(0x1f << 8)
#define   DPLL_VCO_ENABLE		(1 << 31)
#define   DPLL_SDVO_HIGH_SPEED		(1 << 30)
#define   DPLL_DVO_2X_MODE		(1 << 30)
#define   DPLL_EXT_BUFFER_ENABLE_VLV	(1 << 30)
#define   DPLL_SYNCLOCK_ENABLE		(1 << 29)
#define   DPLL_REF_CLK_ENABLE_VLV	(1 << 29)
#define   DPLL_VGA_MODE_DIS		(1 << 28)
#define   DPLLB_MODE_DAC_SERIAL		(1 << 26) /* i915 */
#define   DPLLB_MODE_LVDS		(2 << 26) /* i915 */
#define   DPLL_MODE_MASK		(3 << 26)
#define   DPLL_DAC_SERIAL_P2_CLOCK_DIV_10 (0 << 24) /* i915 */
#define   DPLL_DAC_SERIAL_P2_CLOCK_DIV_5 (1 << 24) /* i915 */
#define   DPLLB_LVDS_P2_CLOCK_DIV_14	(0 << 24) /* i915 */
#define   DPLLB_LVDS_P2_CLOCK_DIV_7	(1 << 24) /* i915 */
#define   DPLL_P2_CLOCK_DIV_MASK	0x03000000 /* i915 */
#define   DPLL_FPA01_P1_POST_DIV_MASK	0x00ff0000 /* i915 */
#define   DPLL_FPA01_P1_POST_DIV_MASK_PINEVIEW	0x00ff8000 /* Pineview */
#define   DPLL_LOCK_VLV			(1 << 15)
#define   DPLL_INTEGRATED_CRI_CLK_VLV	(1 << 14)
#define   DPLL_INTEGRATED_REF_CLK_VLV	(1 << 13)
#define   DPLL_SSC_REF_CLK_CHV		(1 << 13)
#define   DPLL_PORTC_READY_MASK		(0xf << 4)
#define   DPLL_PORTB_READY_MASK		(0xf)

#define   DPLL_FPA01_P1_POST_DIV_MASK_I830	0x001f0000

/* Additional CHV pll/phy registers */
#define DPIO_PHY_STATUS			_MMIO(VLV_DISPLAY_BASE + 0x6240)
#define   DPLL_PORTD_READY_MASK		(0xf)
#define DISPLAY_PHY_CONTROL _MMIO(VLV_DISPLAY_BASE + 0x60100)
#define   PHY_CH_POWER_DOWN_OVRD_EN(phy, ch)	(1 << (2 * (phy) + (ch) + 27))
#define   PHY_LDO_DELAY_0NS			0x0
#define   PHY_LDO_DELAY_200NS			0x1
#define   PHY_LDO_DELAY_600NS			0x2
#define   PHY_LDO_SEQ_DELAY(delay, phy)		((delay) << (2 * (phy) + 23))
#define   PHY_CH_POWER_DOWN_OVRD(mask, phy, ch)	((mask) << (8 * (phy) + 4 * (ch) + 11))
#define   PHY_CH_SU_PSR				0x1
#define   PHY_CH_DEEP_PSR			0x7
#define   PHY_CH_POWER_MODE(mode, phy, ch)	((mode) << (6 * (phy) + 3 * (ch) + 2))
#define   PHY_COM_LANE_RESET_DEASSERT(phy)	(1 << (phy))
#define DISPLAY_PHY_STATUS _MMIO(VLV_DISPLAY_BASE + 0x60104)
#define   PHY_POWERGOOD(phy)	(((phy) == DPIO_PHY0) ? (1 << 31) : (1 << 30))
#define   PHY_STATUS_CMN_LDO(phy, ch)                   (1 << (6 - (6 * (phy) + 3 * (ch))))
#define   PHY_STATUS_SPLINE_LDO(phy, ch, spline)        (1 << (8 - (6 * (phy) + 3 * (ch) + (spline))))

/*
 * The i830 generation, in LVDS mode, defines P1 as the bit number set within
 * this field (only one bit may be set).
 */
#define   DPLL_FPA01_P1_POST_DIV_MASK_I830_LVDS	0x003f0000
#define   DPLL_FPA01_P1_POST_DIV_SHIFT	16
#define   DPLL_FPA01_P1_POST_DIV_SHIFT_PINEVIEW 15
/* i830, required in DVO non-gang */
#define   PLL_P2_DIVIDE_BY_4		(1 << 23)
#define   PLL_P1_DIVIDE_BY_TWO		(1 << 21) /* i830 */
#define   PLL_REF_INPUT_DREFCLK		(0 << 13)
#define   PLL_REF_INPUT_TVCLKINA	(1 << 13) /* i830 */
#define   PLL_REF_INPUT_TVCLKINBC	(2 << 13) /* SDVO TVCLKIN */
#define   PLLB_REF_INPUT_SPREADSPECTRUMIN (3 << 13)
#define   PLL_REF_INPUT_MASK		(3 << 13)
#define   PLL_LOAD_PULSE_PHASE_SHIFT		9
/* Ironlake */
# define PLL_REF_SDVO_HDMI_MULTIPLIER_SHIFT     9
# define PLL_REF_SDVO_HDMI_MULTIPLIER_MASK      (7 << 9)
# define PLL_REF_SDVO_HDMI_MULTIPLIER(x)	(((x) - 1) << 9)
# define DPLL_FPA1_P1_POST_DIV_SHIFT            0
# define DPLL_FPA1_P1_POST_DIV_MASK             0xff

/*
 * Parallel to Serial Load Pulse phase selection.
 * Selects the phase for the 10X DPLL clock for the PCIe
 * digital display port. The range is 4 to 13; 10 or more
 * is just a flip delay. The default is 6
 */
#define   PLL_LOAD_PULSE_PHASE_MASK		(0xf << PLL_LOAD_PULSE_PHASE_SHIFT)
#define   DISPLAY_RATE_SELECT_FPA1		(1 << 8)
/*
 * SDVO multiplier for 945G/GM. Not used on 965.
 */
#define   SDVO_MULTIPLIER_MASK			0x000000ff
#define   SDVO_MULTIPLIER_SHIFT_HIRES		4
#define   SDVO_MULTIPLIER_SHIFT_VGA		0

#define _DPLL_A_MD (dev_priv->info.display_mmio_offset + 0x601c)
#define _DPLL_B_MD (dev_priv->info.display_mmio_offset + 0x6020)
#define _CHV_DPLL_C_MD (dev_priv->info.display_mmio_offset + 0x603c)
#define DPLL_MD(pipe) _MMIO_PIPE3((pipe), _DPLL_A_MD, _DPLL_B_MD, _CHV_DPLL_C_MD)

/*
 * UDI pixel divider, controlling how many pixels are stuffed into a packet.
 *
 * Value is pixels minus 1.  Must be set to 1 pixel for SDVO.
 */
#define   DPLL_MD_UDI_DIVIDER_MASK		0x3f000000
#define   DPLL_MD_UDI_DIVIDER_SHIFT		24
/* UDI pixel divider for VGA, same as DPLL_MD_UDI_DIVIDER_MASK. */
#define   DPLL_MD_VGA_UDI_DIVIDER_MASK		0x003f0000
#define   DPLL_MD_VGA_UDI_DIVIDER_SHIFT		16
/*
 * SDVO/UDI pixel multiplier.
 *
 * SDVO requires that the bus clock rate be between 1 and 2 Ghz, and the bus
 * clock rate is 10 times the DPLL clock.  At low resolution/refresh rate
 * modes, the bus rate would be below the limits, so SDVO allows for stuffing
 * dummy bytes in the datastream at an increased clock rate, with both sides of
 * the link knowing how many bytes are fill.
 *
 * So, for a mode with a dotclock of 65Mhz, we would want to double the clock
 * rate to 130Mhz to get a bus rate of 1.30Ghz.  The DPLL clock rate would be
 * set to 130Mhz, and the SDVO multiplier set to 2x in this register and
 * through an SDVO command.
 *
 * This register field has values of multiplication factor minus 1, with
 * a maximum multiplier of 5 for SDVO.
 */
#define   DPLL_MD_UDI_MULTIPLIER_MASK		0x00003f00
#define   DPLL_MD_UDI_MULTIPLIER_SHIFT		8
/*
 * SDVO/UDI pixel multiplier for VGA, same as DPLL_MD_UDI_MULTIPLIER_MASK.
 * This best be set to the default value (3) or the CRT won't work. No,
 * I don't entirely understand what this does...
 */
#define   DPLL_MD_VGA_UDI_MULTIPLIER_MASK	0x0000003f
#define   DPLL_MD_VGA_UDI_MULTIPLIER_SHIFT	0

#define RAWCLK_FREQ_VLV		_MMIO(VLV_DISPLAY_BASE + 0x6024)

#define _FPA0	0x6040
#define _FPA1	0x6044
#define _FPB0	0x6048
#define _FPB1	0x604c
#define FP0(pipe) _MMIO_PIPE(pipe, _FPA0, _FPB0)
#define FP1(pipe) _MMIO_PIPE(pipe, _FPA1, _FPB1)
#define   FP_N_DIV_MASK		0x003f0000
#define   FP_N_PINEVIEW_DIV_MASK	0x00ff0000
#define   FP_N_DIV_SHIFT		16
#define   FP_M1_DIV_MASK	0x00003f00
#define   FP_M1_DIV_SHIFT		 8
#define   FP_M2_DIV_MASK	0x0000003f
#define   FP_M2_PINEVIEW_DIV_MASK	0x000000ff
#define   FP_M2_DIV_SHIFT		 0
#define DPLL_TEST	_MMIO(0x606c)
#define   DPLLB_TEST_SDVO_DIV_1		(0 << 22)
#define   DPLLB_TEST_SDVO_DIV_2		(1 << 22)
#define   DPLLB_TEST_SDVO_DIV_4		(2 << 22)
#define   DPLLB_TEST_SDVO_DIV_MASK	(3 << 22)
#define   DPLLB_TEST_N_BYPASS		(1 << 19)
#define   DPLLB_TEST_M_BYPASS		(1 << 18)
#define   DPLLB_INPUT_BUFFER_ENABLE	(1 << 16)
#define   DPLLA_TEST_N_BYPASS		(1 << 3)
#define   DPLLA_TEST_M_BYPASS		(1 << 2)
#define   DPLLA_INPUT_BUFFER_ENABLE	(1 << 0)
#define D_STATE		_MMIO(0x6104)
#define  DSTATE_GFX_RESET_I830			(1 << 6)
#define  DSTATE_PLL_D3_OFF			(1 << 3)
#define  DSTATE_GFX_CLOCK_GATING		(1 << 1)
#define  DSTATE_DOT_CLOCK_GATING		(1 << 0)
#define DSPCLK_GATE_D	_MMIO(dev_priv->info.display_mmio_offset + 0x6200)
# define DPUNIT_B_CLOCK_GATE_DISABLE		(1 << 30) /* 965 */
# define VSUNIT_CLOCK_GATE_DISABLE		(1 << 29) /* 965 */
# define VRHUNIT_CLOCK_GATE_DISABLE		(1 << 28) /* 965 */
# define VRDUNIT_CLOCK_GATE_DISABLE		(1 << 27) /* 965 */
# define AUDUNIT_CLOCK_GATE_DISABLE		(1 << 26) /* 965 */
# define DPUNIT_A_CLOCK_GATE_DISABLE		(1 << 25) /* 965 */
# define DPCUNIT_CLOCK_GATE_DISABLE		(1 << 24) /* 965 */
# define PNV_GMBUSUNIT_CLOCK_GATE_DISABLE	(1 << 24) /* pnv */
# define TVRUNIT_CLOCK_GATE_DISABLE		(1 << 23) /* 915-945 */
# define TVCUNIT_CLOCK_GATE_DISABLE		(1 << 22) /* 915-945 */
# define TVFUNIT_CLOCK_GATE_DISABLE		(1 << 21) /* 915-945 */
# define TVEUNIT_CLOCK_GATE_DISABLE		(1 << 20) /* 915-945 */
# define DVSUNIT_CLOCK_GATE_DISABLE		(1 << 19) /* 915-945 */
# define DSSUNIT_CLOCK_GATE_DISABLE		(1 << 18) /* 915-945 */
# define DDBUNIT_CLOCK_GATE_DISABLE		(1 << 17) /* 915-945 */
# define DPRUNIT_CLOCK_GATE_DISABLE		(1 << 16) /* 915-945 */
# define DPFUNIT_CLOCK_GATE_DISABLE		(1 << 15) /* 915-945 */
# define DPBMUNIT_CLOCK_GATE_DISABLE		(1 << 14) /* 915-945 */
# define DPLSUNIT_CLOCK_GATE_DISABLE		(1 << 13) /* 915-945 */
# define DPLUNIT_CLOCK_GATE_DISABLE		(1 << 12) /* 915-945 */
# define DPOUNIT_CLOCK_GATE_DISABLE		(1 << 11)
# define DPBUNIT_CLOCK_GATE_DISABLE		(1 << 10)
# define DCUNIT_CLOCK_GATE_DISABLE		(1 << 9)
# define DPUNIT_CLOCK_GATE_DISABLE		(1 << 8)
# define VRUNIT_CLOCK_GATE_DISABLE		(1 << 7) /* 915+: reserved */
# define OVHUNIT_CLOCK_GATE_DISABLE		(1 << 6) /* 830-865 */
# define DPIOUNIT_CLOCK_GATE_DISABLE		(1 << 6) /* 915-945 */
# define OVFUNIT_CLOCK_GATE_DISABLE		(1 << 5)
# define OVBUNIT_CLOCK_GATE_DISABLE		(1 << 4)
/*
 * This bit must be set on the 830 to prevent hangs when turning off the
 * overlay scaler.
 */
# define OVRUNIT_CLOCK_GATE_DISABLE		(1 << 3)
# define OVCUNIT_CLOCK_GATE_DISABLE		(1 << 2)
# define OVUUNIT_CLOCK_GATE_DISABLE		(1 << 1)
# define ZVUNIT_CLOCK_GATE_DISABLE		(1 << 0) /* 830 */
# define OVLUNIT_CLOCK_GATE_DISABLE		(1 << 0) /* 845,865 */

#define RENCLK_GATE_D1		_MMIO(0x6204)
# define BLITTER_CLOCK_GATE_DISABLE		(1 << 13) /* 945GM only */
# define MPEG_CLOCK_GATE_DISABLE		(1 << 12) /* 945GM only */
# define PC_FE_CLOCK_GATE_DISABLE		(1 << 11)
# define PC_BE_CLOCK_GATE_DISABLE		(1 << 10)
# define WINDOWER_CLOCK_GATE_DISABLE		(1 << 9)
# define INTERPOLATOR_CLOCK_GATE_DISABLE	(1 << 8)
# define COLOR_CALCULATOR_CLOCK_GATE_DISABLE	(1 << 7)
# define MOTION_COMP_CLOCK_GATE_DISABLE		(1 << 6)
# define MAG_CLOCK_GATE_DISABLE			(1 << 5)
/* This bit must be unset on 855,865 */
# define MECI_CLOCK_GATE_DISABLE		(1 << 4)
# define DCMP_CLOCK_GATE_DISABLE		(1 << 3)
# define MEC_CLOCK_GATE_DISABLE			(1 << 2)
# define MECO_CLOCK_GATE_DISABLE		(1 << 1)
/* This bit must be set on 855,865. */
# define SV_CLOCK_GATE_DISABLE			(1 << 0)
# define I915_MPEG_CLOCK_GATE_DISABLE		(1 << 16)
# define I915_VLD_IP_PR_CLOCK_GATE_DISABLE	(1 << 15)
# define I915_MOTION_COMP_CLOCK_GATE_DISABLE	(1 << 14)
# define I915_BD_BF_CLOCK_GATE_DISABLE		(1 << 13)
# define I915_SF_SE_CLOCK_GATE_DISABLE		(1 << 12)
# define I915_WM_CLOCK_GATE_DISABLE		(1 << 11)
# define I915_IZ_CLOCK_GATE_DISABLE		(1 << 10)
# define I915_PI_CLOCK_GATE_DISABLE		(1 << 9)
# define I915_DI_CLOCK_GATE_DISABLE		(1 << 8)
# define I915_SH_SV_CLOCK_GATE_DISABLE		(1 << 7)
# define I915_PL_DG_QC_FT_CLOCK_GATE_DISABLE	(1 << 6)
# define I915_SC_CLOCK_GATE_DISABLE		(1 << 5)
# define I915_FL_CLOCK_GATE_DISABLE		(1 << 4)
# define I915_DM_CLOCK_GATE_DISABLE		(1 << 3)
# define I915_PS_CLOCK_GATE_DISABLE		(1 << 2)
# define I915_CC_CLOCK_GATE_DISABLE		(1 << 1)
# define I915_BY_CLOCK_GATE_DISABLE		(1 << 0)

# define I965_RCZ_CLOCK_GATE_DISABLE		(1 << 30)
/* This bit must always be set on 965G/965GM */
# define I965_RCC_CLOCK_GATE_DISABLE		(1 << 29)
# define I965_RCPB_CLOCK_GATE_DISABLE		(1 << 28)
# define I965_DAP_CLOCK_GATE_DISABLE		(1 << 27)
# define I965_ROC_CLOCK_GATE_DISABLE		(1 << 26)
# define I965_GW_CLOCK_GATE_DISABLE		(1 << 25)
# define I965_TD_CLOCK_GATE_DISABLE		(1 << 24)
/* This bit must always be set on 965G */
# define I965_ISC_CLOCK_GATE_DISABLE		(1 << 23)
# define I965_IC_CLOCK_GATE_DISABLE		(1 << 22)
# define I965_EU_CLOCK_GATE_DISABLE		(1 << 21)
# define I965_IF_CLOCK_GATE_DISABLE		(1 << 20)
# define I965_TC_CLOCK_GATE_DISABLE		(1 << 19)
# define I965_SO_CLOCK_GATE_DISABLE		(1 << 17)
# define I965_FBC_CLOCK_GATE_DISABLE		(1 << 16)
# define I965_MARI_CLOCK_GATE_DISABLE		(1 << 15)
# define I965_MASF_CLOCK_GATE_DISABLE		(1 << 14)
# define I965_MAWB_CLOCK_GATE_DISABLE		(1 << 13)
# define I965_EM_CLOCK_GATE_DISABLE		(1 << 12)
# define I965_UC_CLOCK_GATE_DISABLE		(1 << 11)
# define I965_SI_CLOCK_GATE_DISABLE		(1 << 6)
# define I965_MT_CLOCK_GATE_DISABLE		(1 << 5)
# define I965_PL_CLOCK_GATE_DISABLE		(1 << 4)
# define I965_DG_CLOCK_GATE_DISABLE		(1 << 3)
# define I965_QC_CLOCK_GATE_DISABLE		(1 << 2)
# define I965_FT_CLOCK_GATE_DISABLE		(1 << 1)
# define I965_DM_CLOCK_GATE_DISABLE		(1 << 0)

#define RENCLK_GATE_D2		_MMIO(0x6208)
#define VF_UNIT_CLOCK_GATE_DISABLE		(1 << 9)
#define GS_UNIT_CLOCK_GATE_DISABLE		(1 << 7)
#define CL_UNIT_CLOCK_GATE_DISABLE		(1 << 6)

#define VDECCLK_GATE_D		_MMIO(0x620C)		/* g4x only */
#define  VCP_UNIT_CLOCK_GATE_DISABLE		(1 << 4)

#define RAMCLK_GATE_D		_MMIO(0x6210)		/* CRL only */
#define DEUC			_MMIO(0x6214)          /* CRL only */

#define FW_BLC_SELF_VLV		_MMIO(VLV_DISPLAY_BASE + 0x6500)
#define  FW_CSPWRDWNEN		(1 << 15)

#define MI_ARB_VLV		_MMIO(VLV_DISPLAY_BASE + 0x6504)

#define CZCLK_CDCLK_FREQ_RATIO	_MMIO(VLV_DISPLAY_BASE + 0x6508)
#define   CDCLK_FREQ_SHIFT	4
#define   CDCLK_FREQ_MASK	(0x1f << CDCLK_FREQ_SHIFT)
#define   CZCLK_FREQ_MASK	0xf

#define GCI_CONTROL		_MMIO(VLV_DISPLAY_BASE + 0x650C)
#define   PFI_CREDIT_63		(9 << 28)		/* chv only */
#define   PFI_CREDIT_31		(8 << 28)		/* chv only */
#define   PFI_CREDIT(x)		(((x) - 8) << 28)	/* 8-15 */
#define   PFI_CREDIT_RESEND	(1 << 27)
#define   VGA_FAST_MODE_DISABLE	(1 << 14)

#define GMBUSFREQ_VLV		_MMIO(VLV_DISPLAY_BASE + 0x6510)

/*
 * Palette regs
 */
#define PALETTE_A_OFFSET 0xa000
#define PALETTE_B_OFFSET 0xa800
#define CHV_PALETTE_C_OFFSET 0xc000
#define PALETTE(pipe, i) _MMIO(dev_priv->info.palette_offsets[pipe] +	\
			      dev_priv->info.display_mmio_offset + (i) * 4)

/* MCH MMIO space */

/*
 * MCHBAR mirror.
 *
 * This mirrors the MCHBAR MMIO space whose location is determined by
 * device 0 function 0's pci config register 0x44 or 0x48 and matches it in
 * every way.  It is not accessible from the CP register read instructions.
 *
 * Starting from Haswell, you can't write registers using the MCHBAR mirror,
 * just read.
 */
#define MCHBAR_MIRROR_BASE	0x10000

#define MCHBAR_MIRROR_BASE_SNB	0x140000

#define CTG_STOLEN_RESERVED		_MMIO(MCHBAR_MIRROR_BASE + 0x34)
#define ELK_STOLEN_RESERVED		_MMIO(MCHBAR_MIRROR_BASE + 0x48)
#define G4X_STOLEN_RESERVED_ADDR1_MASK	(0xFFFF << 16)
#define G4X_STOLEN_RESERVED_ADDR2_MASK	(0xFFF << 4)
#define G4X_STOLEN_RESERVED_ENABLE	(1 << 0)

/* Memory controller frequency in MCHBAR for Haswell (possible SNB+) */
#define DCLK _MMIO(MCHBAR_MIRROR_BASE_SNB + 0x5e04)

/* 915-945 and GM965 MCH register controlling DRAM channel access */
#define DCC			_MMIO(MCHBAR_MIRROR_BASE + 0x200)
#define DCC_ADDRESSING_MODE_SINGLE_CHANNEL		(0 << 0)
#define DCC_ADDRESSING_MODE_DUAL_CHANNEL_ASYMMETRIC	(1 << 0)
#define DCC_ADDRESSING_MODE_DUAL_CHANNEL_INTERLEAVED	(2 << 0)
#define DCC_ADDRESSING_MODE_MASK			(3 << 0)
#define DCC_CHANNEL_XOR_DISABLE				(1 << 10)
#define DCC_CHANNEL_XOR_BIT_17				(1 << 9)
#define DCC2			_MMIO(MCHBAR_MIRROR_BASE + 0x204)
#define DCC2_MODIFIED_ENHANCED_DISABLE			(1 << 20)

/* Pineview MCH register contains DDR3 setting */
#define CSHRDDR3CTL            _MMIO(MCHBAR_MIRROR_BASE + 0x1a8)
#define CSHRDDR3CTL_DDR3       (1 << 2)

/* 965 MCH register controlling DRAM channel configuration */
#define C0DRB3			_MMIO(MCHBAR_MIRROR_BASE + 0x206)
#define C1DRB3			_MMIO(MCHBAR_MIRROR_BASE + 0x606)

/* snb MCH registers for reading the DRAM channel configuration */
#define MAD_DIMM_C0			_MMIO(MCHBAR_MIRROR_BASE_SNB + 0x5004)
#define MAD_DIMM_C1			_MMIO(MCHBAR_MIRROR_BASE_SNB + 0x5008)
#define MAD_DIMM_C2			_MMIO(MCHBAR_MIRROR_BASE_SNB + 0x500C)
#define   MAD_DIMM_ECC_MASK		(0x3 << 24)
#define   MAD_DIMM_ECC_OFF		(0x0 << 24)
#define   MAD_DIMM_ECC_IO_ON_LOGIC_OFF	(0x1 << 24)
#define   MAD_DIMM_ECC_IO_OFF_LOGIC_ON	(0x2 << 24)
#define   MAD_DIMM_ECC_ON		(0x3 << 24)
#define   MAD_DIMM_ENH_INTERLEAVE	(0x1 << 22)
#define   MAD_DIMM_RANK_INTERLEAVE	(0x1 << 21)
#define   MAD_DIMM_B_WIDTH_X16		(0x1 << 20) /* X8 chips if unset */
#define   MAD_DIMM_A_WIDTH_X16		(0x1 << 19) /* X8 chips if unset */
#define   MAD_DIMM_B_DUAL_RANK		(0x1 << 18)
#define   MAD_DIMM_A_DUAL_RANK		(0x1 << 17)
#define   MAD_DIMM_A_SELECT		(0x1 << 16)
/* DIMM sizes are in multiples of 256mb. */
#define   MAD_DIMM_B_SIZE_SHIFT		8
#define   MAD_DIMM_B_SIZE_MASK		(0xff << MAD_DIMM_B_SIZE_SHIFT)
#define   MAD_DIMM_A_SIZE_SHIFT		0
#define   MAD_DIMM_A_SIZE_MASK		(0xff << MAD_DIMM_A_SIZE_SHIFT)

/* snb MCH registers for priority tuning */
#define MCH_SSKPD			_MMIO(MCHBAR_MIRROR_BASE_SNB + 0x5d10)
#define   MCH_SSKPD_WM0_MASK		0x3f
#define   MCH_SSKPD_WM0_VAL		0xc

#define MCH_SECP_NRG_STTS		_MMIO(MCHBAR_MIRROR_BASE_SNB + 0x592c)

/* Clocking configuration register */
#define CLKCFG			_MMIO(MCHBAR_MIRROR_BASE + 0xc00)
#define CLKCFG_FSB_400					(5 << 0)	/* hrawclk 100 */
#define CLKCFG_FSB_533					(1 << 0)	/* hrawclk 133 */
#define CLKCFG_FSB_667					(3 << 0)	/* hrawclk 166 */
#define CLKCFG_FSB_800					(2 << 0)	/* hrawclk 200 */
#define CLKCFG_FSB_1067					(6 << 0)	/* hrawclk 266 */
#define CLKCFG_FSB_1067_ALT				(0 << 0)	/* hrawclk 266 */
#define CLKCFG_FSB_1333					(7 << 0)	/* hrawclk 333 */
/*
 * Note that on at least on ELK the below value is reported for both
 * 333 and 400 MHz BIOS FSB setting, but given that the gmch datasheet
 * lists only 200/266/333 MHz FSB as supported let's decode it as 333 MHz.
 */
#define CLKCFG_FSB_1333_ALT				(4 << 0)	/* hrawclk 333 */
#define CLKCFG_FSB_MASK					(7 << 0)
#define CLKCFG_MEM_533					(1 << 4)
#define CLKCFG_MEM_667					(2 << 4)
#define CLKCFG_MEM_800					(3 << 4)
#define CLKCFG_MEM_MASK					(7 << 4)

#define HPLLVCO                 _MMIO(MCHBAR_MIRROR_BASE + 0xc38)
#define HPLLVCO_MOBILE          _MMIO(MCHBAR_MIRROR_BASE + 0xc0f)

#define TSC1			_MMIO(0x11001)
#define   TSE			(1 << 0)
#define TR1			_MMIO(0x11006)
#define TSFS			_MMIO(0x11020)
#define   TSFS_SLOPE_MASK	0x0000ff00
#define   TSFS_SLOPE_SHIFT	8
#define   TSFS_INTR_MASK	0x000000ff

#define CRSTANDVID		_MMIO(0x11100)
#define PXVFREQ(fstart)		_MMIO(0x11110 + (fstart) * 4)  /* P[0-15]VIDFREQ (0x1114c) (Ironlake) */
#define   PXVFREQ_PX_MASK	0x7f000000
#define   PXVFREQ_PX_SHIFT	24
#define VIDFREQ_BASE		_MMIO(0x11110)
#define VIDFREQ1		_MMIO(0x11110) /* VIDFREQ1-4 (0x1111c) (Cantiga) */
#define VIDFREQ2		_MMIO(0x11114)
#define VIDFREQ3		_MMIO(0x11118)
#define VIDFREQ4		_MMIO(0x1111c)
#define   VIDFREQ_P0_MASK	0x1f000000
#define   VIDFREQ_P0_SHIFT	24
#define   VIDFREQ_P0_CSCLK_MASK	0x00f00000
#define   VIDFREQ_P0_CSCLK_SHIFT 20
#define   VIDFREQ_P0_CRCLK_MASK	0x000f0000
#define   VIDFREQ_P0_CRCLK_SHIFT 16
#define   VIDFREQ_P1_MASK	0x00001f00
#define   VIDFREQ_P1_SHIFT	8
#define   VIDFREQ_P1_CSCLK_MASK	0x000000f0
#define   VIDFREQ_P1_CSCLK_SHIFT 4
#define   VIDFREQ_P1_CRCLK_MASK	0x0000000f
#define INTTOEXT_BASE_ILK	_MMIO(0x11300)
#define INTTOEXT_BASE		_MMIO(0x11120) /* INTTOEXT1-8 (0x1113c) */
#define   INTTOEXT_MAP3_SHIFT	24
#define   INTTOEXT_MAP3_MASK	(0x1f << INTTOEXT_MAP3_SHIFT)
#define   INTTOEXT_MAP2_SHIFT	16
#define   INTTOEXT_MAP2_MASK	(0x1f << INTTOEXT_MAP2_SHIFT)
#define   INTTOEXT_MAP1_SHIFT	8
#define   INTTOEXT_MAP1_MASK	(0x1f << INTTOEXT_MAP1_SHIFT)
#define   INTTOEXT_MAP0_SHIFT	0
#define   INTTOEXT_MAP0_MASK	(0x1f << INTTOEXT_MAP0_SHIFT)
#define MEMSWCTL		_MMIO(0x11170) /* Ironlake only */
#define   MEMCTL_CMD_MASK	0xe000
#define   MEMCTL_CMD_SHIFT	13
#define   MEMCTL_CMD_RCLK_OFF	0
#define   MEMCTL_CMD_RCLK_ON	1
#define   MEMCTL_CMD_CHFREQ	2
#define   MEMCTL_CMD_CHVID	3
#define   MEMCTL_CMD_VMMOFF	4
#define   MEMCTL_CMD_VMMON	5
#define   MEMCTL_CMD_STS	(1 << 12) /* write 1 triggers command, clears
					   when command complete */
#define   MEMCTL_FREQ_MASK	0x0f00 /* jitter, from 0-15 */
#define   MEMCTL_FREQ_SHIFT	8
#define   MEMCTL_SFCAVM		(1 << 7)
#define   MEMCTL_TGT_VID_MASK	0x007f
#define MEMIHYST		_MMIO(0x1117c)
#define MEMINTREN		_MMIO(0x11180) /* 16 bits */
#define   MEMINT_RSEXIT_EN	(1 << 8)
#define   MEMINT_CX_SUPR_EN	(1 << 7)
#define   MEMINT_CONT_BUSY_EN	(1 << 6)
#define   MEMINT_AVG_BUSY_EN	(1 << 5)
#define   MEMINT_EVAL_CHG_EN	(1 << 4)
#define   MEMINT_MON_IDLE_EN	(1 << 3)
#define   MEMINT_UP_EVAL_EN	(1 << 2)
#define   MEMINT_DOWN_EVAL_EN	(1 << 1)
#define   MEMINT_SW_CMD_EN	(1 << 0)
#define MEMINTRSTR		_MMIO(0x11182) /* 16 bits */
#define   MEM_RSEXIT_MASK	0xc000
#define   MEM_RSEXIT_SHIFT	14
#define   MEM_CONT_BUSY_MASK	0x3000
#define   MEM_CONT_BUSY_SHIFT	12
#define   MEM_AVG_BUSY_MASK	0x0c00
#define   MEM_AVG_BUSY_SHIFT	10
#define   MEM_EVAL_CHG_MASK	0x0300
#define   MEM_EVAL_BUSY_SHIFT	8
#define   MEM_MON_IDLE_MASK	0x00c0
#define   MEM_MON_IDLE_SHIFT	6
#define   MEM_UP_EVAL_MASK	0x0030
#define   MEM_UP_EVAL_SHIFT	4
#define   MEM_DOWN_EVAL_MASK	0x000c
#define   MEM_DOWN_EVAL_SHIFT	2
#define   MEM_SW_CMD_MASK	0x0003
#define   MEM_INT_STEER_GFX	0
#define   MEM_INT_STEER_CMR	1
#define   MEM_INT_STEER_SMI	2
#define   MEM_INT_STEER_SCI	3
#define MEMINTRSTS		_MMIO(0x11184)
#define   MEMINT_RSEXIT		(1 << 7)
#define   MEMINT_CONT_BUSY	(1 << 6)
#define   MEMINT_AVG_BUSY	(1 << 5)
#define   MEMINT_EVAL_CHG	(1 << 4)
#define   MEMINT_MON_IDLE	(1 << 3)
#define   MEMINT_UP_EVAL	(1 << 2)
#define   MEMINT_DOWN_EVAL	(1 << 1)
#define   MEMINT_SW_CMD		(1 << 0)
#define MEMMODECTL		_MMIO(0x11190)
#define   MEMMODE_BOOST_EN	(1 << 31)
#define   MEMMODE_BOOST_FREQ_MASK 0x0f000000 /* jitter for boost, 0-15 */
#define   MEMMODE_BOOST_FREQ_SHIFT 24
#define   MEMMODE_IDLE_MODE_MASK 0x00030000
#define   MEMMODE_IDLE_MODE_SHIFT 16
#define   MEMMODE_IDLE_MODE_EVAL 0
#define   MEMMODE_IDLE_MODE_CONT 1
#define   MEMMODE_HWIDLE_EN	(1 << 15)
#define   MEMMODE_SWMODE_EN	(1 << 14)
#define   MEMMODE_RCLK_GATE	(1 << 13)
#define   MEMMODE_HW_UPDATE	(1 << 12)
#define   MEMMODE_FSTART_MASK	0x00000f00 /* starting jitter, 0-15 */
#define   MEMMODE_FSTART_SHIFT	8
#define   MEMMODE_FMAX_MASK	0x000000f0 /* max jitter, 0-15 */
#define   MEMMODE_FMAX_SHIFT	4
#define   MEMMODE_FMIN_MASK	0x0000000f /* min jitter, 0-15 */
#define RCBMAXAVG		_MMIO(0x1119c)
#define MEMSWCTL2		_MMIO(0x1119e) /* Cantiga only */
#define   SWMEMCMD_RENDER_OFF	(0 << 13)
#define   SWMEMCMD_RENDER_ON	(1 << 13)
#define   SWMEMCMD_SWFREQ	(2 << 13)
#define   SWMEMCMD_TARVID	(3 << 13)
#define   SWMEMCMD_VRM_OFF	(4 << 13)
#define   SWMEMCMD_VRM_ON	(5 << 13)
#define   CMDSTS		(1 << 12)
#define   SFCAVM		(1 << 11)
#define   SWFREQ_MASK		0x0380 /* P0-7 */
#define   SWFREQ_SHIFT		7
#define   TARVID_MASK		0x001f
#define MEMSTAT_CTG		_MMIO(0x111a0)
#define RCBMINAVG		_MMIO(0x111a0)
#define RCUPEI			_MMIO(0x111b0)
#define RCDNEI			_MMIO(0x111b4)
#define RSTDBYCTL		_MMIO(0x111b8)
#define   RS1EN			(1 << 31)
#define   RS2EN			(1 << 30)
#define   RS3EN			(1 << 29)
#define   D3RS3EN		(1 << 28) /* Display D3 imlies RS3 */
#define   SWPROMORSX		(1 << 27) /* RSx promotion timers ignored */
#define   RCWAKERW		(1 << 26) /* Resetwarn from PCH causes wakeup */
#define   DPRSLPVREN		(1 << 25) /* Fast voltage ramp enable */
#define   GFXTGHYST		(1 << 24) /* Hysteresis to allow trunk gating */
#define   RCX_SW_EXIT		(1 << 23) /* Leave RSx and prevent re-entry */
#define   RSX_STATUS_MASK	(7 << 20)
#define   RSX_STATUS_ON		(0 << 20)
#define   RSX_STATUS_RC1	(1 << 20)
#define   RSX_STATUS_RC1E	(2 << 20)
#define   RSX_STATUS_RS1	(3 << 20)
#define   RSX_STATUS_RS2	(4 << 20) /* aka rc6 */
#define   RSX_STATUS_RSVD	(5 << 20) /* deep rc6 unsupported on ilk */
#define   RSX_STATUS_RS3	(6 << 20) /* rs3 unsupported on ilk */
#define   RSX_STATUS_RSVD2	(7 << 20)
#define   UWRCRSXE		(1 << 19) /* wake counter limit prevents rsx */
#define   RSCRP			(1 << 18) /* rs requests control on rs1/2 reqs */
#define   JRSC			(1 << 17) /* rsx coupled to cpu c-state */
#define   RS2INC0		(1 << 16) /* allow rs2 in cpu c0 */
#define   RS1CONTSAV_MASK	(3 << 14)
#define   RS1CONTSAV_NO_RS1	(0 << 14) /* rs1 doesn't save/restore context */
#define   RS1CONTSAV_RSVD	(1 << 14)
#define   RS1CONTSAV_SAVE_RS1	(2 << 14) /* rs1 saves context */
#define   RS1CONTSAV_FULL_RS1	(3 << 14) /* rs1 saves and restores context */
#define   NORMSLEXLAT_MASK	(3 << 12)
#define   SLOW_RS123		(0 << 12)
#define   SLOW_RS23		(1 << 12)
#define   SLOW_RS3		(2 << 12)
#define   NORMAL_RS123		(3 << 12)
#define   RCMODE_TIMEOUT	(1 << 11) /* 0 is eval interval method */
#define   IMPROMOEN		(1 << 10) /* promo is immediate or delayed until next idle interval (only for timeout method above) */
#define   RCENTSYNC		(1 << 9) /* rs coupled to cpu c-state (3/6/7) */
#define   STATELOCK		(1 << 7) /* locked to rs_cstate if 0 */
#define   RS_CSTATE_MASK	(3 << 4)
#define   RS_CSTATE_C367_RS1	(0 << 4)
#define   RS_CSTATE_C36_RS1_C7_RS2 (1 << 4)
#define   RS_CSTATE_RSVD	(2 << 4)
#define   RS_CSTATE_C367_RS2	(3 << 4)
#define   REDSAVES		(1 << 3) /* no context save if was idle during rs0 */
#define   REDRESTORES		(1 << 2) /* no restore if was idle during rs0 */
#define VIDCTL			_MMIO(0x111c0)
#define VIDSTS			_MMIO(0x111c8)
#define VIDSTART		_MMIO(0x111cc) /* 8 bits */
#define MEMSTAT_ILK		_MMIO(0x111f8)
#define   MEMSTAT_VID_MASK	0x7f00
#define   MEMSTAT_VID_SHIFT	8
#define   MEMSTAT_PSTATE_MASK	0x00f8
#define   MEMSTAT_PSTATE_SHIFT  3
#define   MEMSTAT_MON_ACTV	(1 << 2)
#define   MEMSTAT_SRC_CTL_MASK	0x0003
#define   MEMSTAT_SRC_CTL_CORE	0
#define   MEMSTAT_SRC_CTL_TRB	1
#define   MEMSTAT_SRC_CTL_THM	2
#define   MEMSTAT_SRC_CTL_STDBY 3
#define RCPREVBSYTUPAVG		_MMIO(0x113b8)
#define RCPREVBSYTDNAVG		_MMIO(0x113bc)
#define PMMISC			_MMIO(0x11214)
#define   MCPPCE_EN		(1 << 0) /* enable PM_MSG from PCH->MPC */
#define SDEW			_MMIO(0x1124c)
#define CSIEW0			_MMIO(0x11250)
#define CSIEW1			_MMIO(0x11254)
#define CSIEW2			_MMIO(0x11258)
#define PEW(i)			_MMIO(0x1125c + (i) * 4) /* 5 registers */
#define DEW(i)			_MMIO(0x11270 + (i) * 4) /* 3 registers */
#define MCHAFE			_MMIO(0x112c0)
#define CSIEC			_MMIO(0x112e0)
#define DMIEC			_MMIO(0x112e4)
#define DDREC			_MMIO(0x112e8)
#define PEG0EC			_MMIO(0x112ec)
#define PEG1EC			_MMIO(0x112f0)
#define GFXEC			_MMIO(0x112f4)
#define RPPREVBSYTUPAVG		_MMIO(0x113b8)
#define RPPREVBSYTDNAVG		_MMIO(0x113bc)
#define ECR			_MMIO(0x11600)
#define   ECR_GPFE		(1 << 31)
#define   ECR_IMONE		(1 << 30)
#define   ECR_CAP_MASK		0x0000001f /* Event range, 0-31 */
#define OGW0			_MMIO(0x11608)
#define OGW1			_MMIO(0x1160c)
#define EG0			_MMIO(0x11610)
#define EG1			_MMIO(0x11614)
#define EG2			_MMIO(0x11618)
#define EG3			_MMIO(0x1161c)
#define EG4			_MMIO(0x11620)
#define EG5			_MMIO(0x11624)
#define EG6			_MMIO(0x11628)
#define EG7			_MMIO(0x1162c)
#define PXW(i)			_MMIO(0x11664 + (i) * 4) /* 4 registers */
#define PXWL(i)			_MMIO(0x11680 + (i) * 8) /* 8 registers */
#define LCFUSE02		_MMIO(0x116c0)
#define   LCFUSE_HIV_MASK	0x000000ff
#define CSIPLL0			_MMIO(0x12c10)
#define DDRMPLL1		_MMIO(0X12c20)
#define PEG_BAND_GAP_DATA	_MMIO(0x14d68)

#define GEN6_GT_THREAD_STATUS_REG _MMIO(0x13805c)
#define GEN6_GT_THREAD_STATUS_CORE_MASK 0x7

#define GEN6_GT_PERF_STATUS	_MMIO(MCHBAR_MIRROR_BASE_SNB + 0x5948)
#define BXT_GT_PERF_STATUS      _MMIO(MCHBAR_MIRROR_BASE_SNB + 0x7070)
#define GEN6_RP_STATE_LIMITS	_MMIO(MCHBAR_MIRROR_BASE_SNB + 0x5994)
#define GEN6_RP_STATE_CAP	_MMIO(MCHBAR_MIRROR_BASE_SNB + 0x5998)
#define BXT_RP_STATE_CAP        _MMIO(0x138170)

/*
 * Make these a multiple of magic 25 to avoid SNB (eg. Dell XPS
 * 8300) freezing up around GPU hangs. Looks as if even
 * scheduling/timer interrupts start misbehaving if the RPS
 * EI/thresholds are "bad", leading to a very sluggish or even
 * frozen machine.
 */
#define INTERVAL_1_28_US(us)	roundup(((us) * 100) >> 7, 25)
#define INTERVAL_1_33_US(us)	(((us) * 3)   >> 2)
#define INTERVAL_0_833_US(us)	(((us) * 6) / 5)
#define GT_INTERVAL_FROM_US(dev_priv, us) (INTEL_GEN(dev_priv) >= 9 ? \
				(IS_GEN9_LP(dev_priv) ? \
				INTERVAL_0_833_US(us) : \
				INTERVAL_1_33_US(us)) : \
				INTERVAL_1_28_US(us))

#define INTERVAL_1_28_TO_US(interval)  (((interval) << 7) / 100)
#define INTERVAL_1_33_TO_US(interval)  (((interval) << 2) / 3)
#define INTERVAL_0_833_TO_US(interval) (((interval) * 5)  / 6)
#define GT_PM_INTERVAL_TO_US(dev_priv, interval) (INTEL_GEN(dev_priv) >= 9 ? \
                           (IS_GEN9_LP(dev_priv) ? \
                           INTERVAL_0_833_TO_US(interval) : \
                           INTERVAL_1_33_TO_US(interval)) : \
                           INTERVAL_1_28_TO_US(interval))

/*
 * Logical Context regs
 */
#define CCID				_MMIO(0x2180)
#define   CCID_EN			BIT(0)
#define   CCID_EXTENDED_STATE_RESTORE	BIT(2)
#define   CCID_EXTENDED_STATE_SAVE	BIT(3)
/*
 * Notes on SNB/IVB/VLV context size:
 * - Power context is saved elsewhere (LLC or stolen)
 * - Ring/execlist context is saved on SNB, not on IVB
 * - Extended context size already includes render context size
 * - We always need to follow the extended context size.
 *   SNB BSpec has comments indicating that we should use the
 *   render context size instead if execlists are disabled, but
 *   based on empirical testing that's just nonsense.
 * - Pipelined/VF state is saved on SNB/IVB respectively
 * - GT1 size just indicates how much of render context
 *   doesn't need saving on GT1
 */
#define CXT_SIZE		_MMIO(0x21a0)
#define GEN6_CXT_POWER_SIZE(cxt_reg)	(((cxt_reg) >> 24) & 0x3f)
#define GEN6_CXT_RING_SIZE(cxt_reg)	(((cxt_reg) >> 18) & 0x3f)
#define GEN6_CXT_RENDER_SIZE(cxt_reg)	(((cxt_reg) >> 12) & 0x3f)
#define GEN6_CXT_EXTENDED_SIZE(cxt_reg)	(((cxt_reg) >> 6) & 0x3f)
#define GEN6_CXT_PIPELINE_SIZE(cxt_reg)	(((cxt_reg) >> 0) & 0x3f)
#define GEN6_CXT_TOTAL_SIZE(cxt_reg)	(GEN6_CXT_RING_SIZE(cxt_reg) + \
					GEN6_CXT_EXTENDED_SIZE(cxt_reg) + \
					GEN6_CXT_PIPELINE_SIZE(cxt_reg))
#define GEN7_CXT_SIZE		_MMIO(0x21a8)
#define GEN7_CXT_POWER_SIZE(ctx_reg)	(((ctx_reg) >> 25) & 0x7f)
#define GEN7_CXT_RING_SIZE(ctx_reg)	(((ctx_reg) >> 22) & 0x7)
#define GEN7_CXT_RENDER_SIZE(ctx_reg)	(((ctx_reg) >> 16) & 0x3f)
#define GEN7_CXT_EXTENDED_SIZE(ctx_reg)	(((ctx_reg) >> 9) & 0x7f)
#define GEN7_CXT_GT1_SIZE(ctx_reg)	(((ctx_reg) >> 6) & 0x7)
#define GEN7_CXT_VFSTATE_SIZE(ctx_reg)	(((ctx_reg) >> 0) & 0x3f)
#define GEN7_CXT_TOTAL_SIZE(ctx_reg)	(GEN7_CXT_EXTENDED_SIZE(ctx_reg) + \
					 GEN7_CXT_VFSTATE_SIZE(ctx_reg))

enum {
	INTEL_ADVANCED_CONTEXT = 0,
	INTEL_LEGACY_32B_CONTEXT,
	INTEL_ADVANCED_AD_CONTEXT,
	INTEL_LEGACY_64B_CONTEXT
};

enum {
	FAULT_AND_HANG = 0,
	FAULT_AND_HALT, /* Debug only */
	FAULT_AND_STREAM,
	FAULT_AND_CONTINUE /* Unsupported */
};

#define GEN8_CTX_VALID (1 << 0)
#define GEN8_CTX_FORCE_PD_RESTORE (1 << 1)
#define GEN8_CTX_FORCE_RESTORE (1 << 2)
#define GEN8_CTX_L3LLC_COHERENT (1 << 5)
#define GEN8_CTX_PRIVILEGE (1 << 8)
#define GEN8_CTX_ADDRESSING_MODE_SHIFT 3

#define GEN8_CTX_ID_SHIFT 32
#define GEN8_CTX_ID_WIDTH 21
#define GEN11_SW_CTX_ID_SHIFT 37
#define GEN11_SW_CTX_ID_WIDTH 11
#define GEN11_ENGINE_CLASS_SHIFT 61
#define GEN11_ENGINE_CLASS_WIDTH 3
#define GEN11_ENGINE_INSTANCE_SHIFT 48
#define GEN11_ENGINE_INSTANCE_WIDTH 6

#define CHV_CLK_CTL1			_MMIO(0x101100)
#define VLV_CLK_CTL2			_MMIO(0x101104)
#define   CLK_CTL2_CZCOUNT_30NS_SHIFT	28

/*
 * Overlay regs
 */

#define OVADD			_MMIO(0x30000)
#define DOVSTA			_MMIO(0x30008)
#define OC_BUF			(0x3 << 20)
#define OGAMC5			_MMIO(0x30010)
#define OGAMC4			_MMIO(0x30014)
#define OGAMC3			_MMIO(0x30018)
#define OGAMC2			_MMIO(0x3001c)
#define OGAMC1			_MMIO(0x30020)
#define OGAMC0			_MMIO(0x30024)

/*
 * GEN9 clock gating regs
 */
#define GEN9_CLKGATE_DIS_0		_MMIO(0x46530)
#define   DARBF_GATING_DIS		(1 << 27)
#define   PWM2_GATING_DIS		(1 << 14)
#define   PWM1_GATING_DIS		(1 << 13)

#define GEN9_CLKGATE_DIS_4		_MMIO(0x4653C)
#define   BXT_GMBUS_GATING_DIS		(1 << 14)

#define _CLKGATE_DIS_PSL_A		0x46520
#define _CLKGATE_DIS_PSL_B		0x46524
#define _CLKGATE_DIS_PSL_C		0x46528
#define   DUPS1_GATING_DIS		(1 << 15)
#define   DUPS2_GATING_DIS		(1 << 19)
#define   DUPS3_GATING_DIS		(1 << 23)
#define   DPF_GATING_DIS		(1 << 10)
#define   DPF_RAM_GATING_DIS		(1 << 9)
#define   DPFR_GATING_DIS		(1 << 8)

#define CLKGATE_DIS_PSL(pipe) \
	_MMIO_PIPE(pipe, _CLKGATE_DIS_PSL_A, _CLKGATE_DIS_PSL_B)

/*
 * GEN10 clock gating regs
 */
#define SLICE_UNIT_LEVEL_CLKGATE	_MMIO(0x94d4)
#define  SARBUNIT_CLKGATE_DIS		(1 << 5)
#define  RCCUNIT_CLKGATE_DIS		(1 << 7)
#define  MSCUNIT_CLKGATE_DIS		(1 << 10)

#define SUBSLICE_UNIT_LEVEL_CLKGATE	_MMIO(0x9524)
#define  GWUNIT_CLKGATE_DIS		(1 << 16)

#define UNSLICE_UNIT_LEVEL_CLKGATE	_MMIO(0x9434)
#define  VFUNIT_CLKGATE_DIS		(1 << 20)

#define INF_UNIT_LEVEL_CLKGATE		_MMIO(0x9560)
#define   CGPSF_CLKGATE_DIS		(1 << 3)

/*
 * Display engine regs
 */

/* Pipe A CRC regs */
#define _PIPE_CRC_CTL_A			0x60050
#define   PIPE_CRC_ENABLE		(1 << 31)
/* ivb+ source selection */
#define   PIPE_CRC_SOURCE_PRIMARY_IVB	(0 << 29)
#define   PIPE_CRC_SOURCE_SPRITE_IVB	(1 << 29)
#define   PIPE_CRC_SOURCE_PF_IVB	(2 << 29)
/* ilk+ source selection */
#define   PIPE_CRC_SOURCE_PRIMARY_ILK	(0 << 28)
#define   PIPE_CRC_SOURCE_SPRITE_ILK	(1 << 28)
#define   PIPE_CRC_SOURCE_PIPE_ILK	(2 << 28)
/* embedded DP port on the north display block, reserved on ivb */
#define   PIPE_CRC_SOURCE_PORT_A_ILK	(4 << 28)
#define   PIPE_CRC_SOURCE_FDI_ILK	(5 << 28) /* reserved on ivb */
/* vlv source selection */
#define   PIPE_CRC_SOURCE_PIPE_VLV	(0 << 27)
#define   PIPE_CRC_SOURCE_HDMIB_VLV	(1 << 27)
#define   PIPE_CRC_SOURCE_HDMIC_VLV	(2 << 27)
/* with DP port the pipe source is invalid */
#define   PIPE_CRC_SOURCE_DP_D_VLV	(3 << 27)
#define   PIPE_CRC_SOURCE_DP_B_VLV	(6 << 27)
#define   PIPE_CRC_SOURCE_DP_C_VLV	(7 << 27)
/* gen3+ source selection */
#define   PIPE_CRC_SOURCE_PIPE_I9XX	(0 << 28)
#define   PIPE_CRC_SOURCE_SDVOB_I9XX	(1 << 28)
#define   PIPE_CRC_SOURCE_SDVOC_I9XX	(2 << 28)
/* with DP/TV port the pipe source is invalid */
#define   PIPE_CRC_SOURCE_DP_D_G4X	(3 << 28)
#define   PIPE_CRC_SOURCE_TV_PRE	(4 << 28)
#define   PIPE_CRC_SOURCE_TV_POST	(5 << 28)
#define   PIPE_CRC_SOURCE_DP_B_G4X	(6 << 28)
#define   PIPE_CRC_SOURCE_DP_C_G4X	(7 << 28)
/* gen2 doesn't have source selection bits */
#define   PIPE_CRC_INCLUDE_BORDER_I8XX	(1 << 30)

#define _PIPE_CRC_RES_1_A_IVB		0x60064
#define _PIPE_CRC_RES_2_A_IVB		0x60068
#define _PIPE_CRC_RES_3_A_IVB		0x6006c
#define _PIPE_CRC_RES_4_A_IVB		0x60070
#define _PIPE_CRC_RES_5_A_IVB		0x60074

#define _PIPE_CRC_RES_RED_A		0x60060
#define _PIPE_CRC_RES_GREEN_A		0x60064
#define _PIPE_CRC_RES_BLUE_A		0x60068
#define _PIPE_CRC_RES_RES1_A_I915	0x6006c
#define _PIPE_CRC_RES_RES2_A_G4X	0x60080

/* Pipe B CRC regs */
#define _PIPE_CRC_RES_1_B_IVB		0x61064
#define _PIPE_CRC_RES_2_B_IVB		0x61068
#define _PIPE_CRC_RES_3_B_IVB		0x6106c
#define _PIPE_CRC_RES_4_B_IVB		0x61070
#define _PIPE_CRC_RES_5_B_IVB		0x61074

#define PIPE_CRC_CTL(pipe)		_MMIO_TRANS2(pipe, _PIPE_CRC_CTL_A)
#define PIPE_CRC_RES_1_IVB(pipe)	_MMIO_TRANS2(pipe, _PIPE_CRC_RES_1_A_IVB)
#define PIPE_CRC_RES_2_IVB(pipe)	_MMIO_TRANS2(pipe, _PIPE_CRC_RES_2_A_IVB)
#define PIPE_CRC_RES_3_IVB(pipe)	_MMIO_TRANS2(pipe, _PIPE_CRC_RES_3_A_IVB)
#define PIPE_CRC_RES_4_IVB(pipe)	_MMIO_TRANS2(pipe, _PIPE_CRC_RES_4_A_IVB)
#define PIPE_CRC_RES_5_IVB(pipe)	_MMIO_TRANS2(pipe, _PIPE_CRC_RES_5_A_IVB)

#define PIPE_CRC_RES_RED(pipe)		_MMIO_TRANS2(pipe, _PIPE_CRC_RES_RED_A)
#define PIPE_CRC_RES_GREEN(pipe)	_MMIO_TRANS2(pipe, _PIPE_CRC_RES_GREEN_A)
#define PIPE_CRC_RES_BLUE(pipe)		_MMIO_TRANS2(pipe, _PIPE_CRC_RES_BLUE_A)
#define PIPE_CRC_RES_RES1_I915(pipe)	_MMIO_TRANS2(pipe, _PIPE_CRC_RES_RES1_A_I915)
#define PIPE_CRC_RES_RES2_G4X(pipe)	_MMIO_TRANS2(pipe, _PIPE_CRC_RES_RES2_A_G4X)

/* Pipe A timing regs */
#define _HTOTAL_A	0x60000
#define _HBLANK_A	0x60004
#define _HSYNC_A	0x60008
#define _VTOTAL_A	0x6000c
#define _VBLANK_A	0x60010
#define _VSYNC_A	0x60014
#define _PIPEASRC	0x6001c
#define _BCLRPAT_A	0x60020
#define _VSYNCSHIFT_A	0x60028
#define _PIPE_MULT_A	0x6002c

/* Pipe B timing regs */
#define _HTOTAL_B	0x61000
#define _HBLANK_B	0x61004
#define _HSYNC_B	0x61008
#define _VTOTAL_B	0x6100c
#define _VBLANK_B	0x61010
#define _VSYNC_B	0x61014
#define _PIPEBSRC	0x6101c
#define _BCLRPAT_B	0x61020
#define _VSYNCSHIFT_B	0x61028
#define _PIPE_MULT_B	0x6102c

#define TRANSCODER_A_OFFSET 0x60000
#define TRANSCODER_B_OFFSET 0x61000
#define TRANSCODER_C_OFFSET 0x62000
#define CHV_TRANSCODER_C_OFFSET 0x63000
#define TRANSCODER_EDP_OFFSET 0x6f000

#define _MMIO_TRANS2(pipe, reg) _MMIO(dev_priv->info.trans_offsets[(pipe)] - \
	dev_priv->info.trans_offsets[TRANSCODER_A] + (reg) + \
	dev_priv->info.display_mmio_offset)

#define HTOTAL(trans)		_MMIO_TRANS2(trans, _HTOTAL_A)
#define HBLANK(trans)		_MMIO_TRANS2(trans, _HBLANK_A)
#define HSYNC(trans)		_MMIO_TRANS2(trans, _HSYNC_A)
#define VTOTAL(trans)		_MMIO_TRANS2(trans, _VTOTAL_A)
#define VBLANK(trans)		_MMIO_TRANS2(trans, _VBLANK_A)
#define VSYNC(trans)		_MMIO_TRANS2(trans, _VSYNC_A)
#define BCLRPAT(trans)		_MMIO_TRANS2(trans, _BCLRPAT_A)
#define VSYNCSHIFT(trans)	_MMIO_TRANS2(trans, _VSYNCSHIFT_A)
#define PIPESRC(trans)		_MMIO_TRANS2(trans, _PIPEASRC)
#define PIPE_MULT(trans)	_MMIO_TRANS2(trans, _PIPE_MULT_A)

/* VLV eDP PSR registers */
#define _PSRCTLA				(VLV_DISPLAY_BASE + 0x60090)
#define _PSRCTLB				(VLV_DISPLAY_BASE + 0x61090)
#define  VLV_EDP_PSR_ENABLE			(1 << 0)
#define  VLV_EDP_PSR_RESET			(1 << 1)
#define  VLV_EDP_PSR_MODE_MASK			(7 << 2)
#define  VLV_EDP_PSR_MODE_HW_TIMER		(1 << 3)
#define  VLV_EDP_PSR_MODE_SW_TIMER		(1 << 2)
#define  VLV_EDP_PSR_SINGLE_FRAME_UPDATE	(1 << 7)
#define  VLV_EDP_PSR_ACTIVE_ENTRY		(1 << 8)
#define  VLV_EDP_PSR_SRC_TRANSMITTER_STATE	(1 << 9)
#define  VLV_EDP_PSR_DBL_FRAME			(1 << 10)
#define  VLV_EDP_PSR_FRAME_COUNT_MASK		(0xff << 16)
#define  VLV_EDP_PSR_IDLE_FRAME_SHIFT		16
#define VLV_PSRCTL(pipe)	_MMIO_PIPE(pipe, _PSRCTLA, _PSRCTLB)

#define _VSCSDPA			(VLV_DISPLAY_BASE + 0x600a0)
#define _VSCSDPB			(VLV_DISPLAY_BASE + 0x610a0)
#define  VLV_EDP_PSR_SDP_FREQ_MASK	(3 << 30)
#define  VLV_EDP_PSR_SDP_FREQ_ONCE	(1 << 31)
#define  VLV_EDP_PSR_SDP_FREQ_EVFRAME	(1 << 30)
#define VLV_VSCSDP(pipe)	_MMIO_PIPE(pipe, _VSCSDPA, _VSCSDPB)

#define _PSRSTATA			(VLV_DISPLAY_BASE + 0x60094)
#define _PSRSTATB			(VLV_DISPLAY_BASE + 0x61094)
#define  VLV_EDP_PSR_LAST_STATE_MASK	(7 << 3)
#define  VLV_EDP_PSR_CURR_STATE_MASK	7
#define  VLV_EDP_PSR_DISABLED		(0 << 0)
#define  VLV_EDP_PSR_INACTIVE		(1 << 0)
#define  VLV_EDP_PSR_IN_TRANS_TO_ACTIVE	(2 << 0)
#define  VLV_EDP_PSR_ACTIVE_NORFB_UP	(3 << 0)
#define  VLV_EDP_PSR_ACTIVE_SF_UPDATE	(4 << 0)
#define  VLV_EDP_PSR_EXIT		(5 << 0)
#define  VLV_EDP_PSR_IN_TRANS		(1 << 7)
#define VLV_PSRSTAT(pipe)	_MMIO_PIPE(pipe, _PSRSTATA, _PSRSTATB)

/* HSW+ eDP PSR registers */
#define HSW_EDP_PSR_BASE	0x64800
#define BDW_EDP_PSR_BASE	0x6f800
#define EDP_PSR_CTL				_MMIO(dev_priv->psr_mmio_base + 0)
#define   EDP_PSR_ENABLE			(1 << 31)
#define   BDW_PSR_SINGLE_FRAME			(1 << 30)
#define   EDP_PSR_RESTORE_PSR_ACTIVE_CTX_MASK	(1 << 29) /* SW can't modify */
#define   EDP_PSR_LINK_STANDBY			(1 << 27)
#define   EDP_PSR_MIN_LINK_ENTRY_TIME_MASK	(3 << 25)
#define   EDP_PSR_MIN_LINK_ENTRY_TIME_8_LINES	(0 << 25)
#define   EDP_PSR_MIN_LINK_ENTRY_TIME_4_LINES	(1 << 25)
#define   EDP_PSR_MIN_LINK_ENTRY_TIME_2_LINES	(2 << 25)
#define   EDP_PSR_MIN_LINK_ENTRY_TIME_0_LINES	(3 << 25)
#define   EDP_PSR_MAX_SLEEP_TIME_SHIFT		20
#define   EDP_PSR_SKIP_AUX_EXIT			(1 << 12)
#define   EDP_PSR_TP1_TP2_SEL			(0 << 11)
#define   EDP_PSR_TP1_TP3_SEL			(1 << 11)
#define   EDP_PSR_CRC_ENABLE			(1 << 10) /* BDW+ */
#define   EDP_PSR_TP2_TP3_TIME_500us		(0 << 8)
#define   EDP_PSR_TP2_TP3_TIME_100us		(1 << 8)
#define   EDP_PSR_TP2_TP3_TIME_2500us		(2 << 8)
#define   EDP_PSR_TP2_TP3_TIME_0us		(3 << 8)
#define   EDP_PSR_TP1_TIME_500us		(0 << 4)
#define   EDP_PSR_TP1_TIME_100us		(1 << 4)
#define   EDP_PSR_TP1_TIME_2500us		(2 << 4)
#define   EDP_PSR_TP1_TIME_0us			(3 << 4)
#define   EDP_PSR_IDLE_FRAME_SHIFT		0

/* Bspec claims those aren't shifted but stay at 0x64800 */
#define EDP_PSR_IMR				_MMIO(0x64834)
#define EDP_PSR_IIR				_MMIO(0x64838)
#define   EDP_PSR_ERROR(trans)			(1 << (((trans) * 8 + 10) & 31))
#define   EDP_PSR_POST_EXIT(trans)		(1 << (((trans) * 8 + 9) & 31))
#define   EDP_PSR_PRE_ENTRY(trans)		(1 << (((trans) * 8 + 8) & 31))

#define EDP_PSR_AUX_CTL				_MMIO(dev_priv->psr_mmio_base + 0x10)
#define   EDP_PSR_AUX_CTL_TIME_OUT_MASK		(3 << 26)
#define   EDP_PSR_AUX_CTL_MESSAGE_SIZE_MASK	(0x1f << 20)
#define   EDP_PSR_AUX_CTL_PRECHARGE_2US_MASK	(0xf << 16)
#define   EDP_PSR_AUX_CTL_ERROR_INTERRUPT	(1 << 11)
#define   EDP_PSR_AUX_CTL_BIT_CLOCK_2X_MASK	(0x7ff)

#define EDP_PSR_AUX_DATA(i)			_MMIO(dev_priv->psr_mmio_base + 0x14 + (i) * 4) /* 5 registers */

#define EDP_PSR_STATUS				_MMIO(dev_priv->psr_mmio_base + 0x40)
#define   EDP_PSR_STATUS_STATE_MASK		(7 << 29)
#define   EDP_PSR_STATUS_STATE_SHIFT		29
#define   EDP_PSR_STATUS_STATE_IDLE		(0 << 29)
#define   EDP_PSR_STATUS_STATE_SRDONACK		(1 << 29)
#define   EDP_PSR_STATUS_STATE_SRDENT		(2 << 29)
#define   EDP_PSR_STATUS_STATE_BUFOFF		(3 << 29)
#define   EDP_PSR_STATUS_STATE_BUFON		(4 << 29)
#define   EDP_PSR_STATUS_STATE_AUXACK		(5 << 29)
#define   EDP_PSR_STATUS_STATE_SRDOFFACK	(6 << 29)
#define   EDP_PSR_STATUS_LINK_MASK		(3 << 26)
#define   EDP_PSR_STATUS_LINK_FULL_OFF		(0 << 26)
#define   EDP_PSR_STATUS_LINK_FULL_ON		(1 << 26)
#define   EDP_PSR_STATUS_LINK_STANDBY		(2 << 26)
#define   EDP_PSR_STATUS_MAX_SLEEP_TIMER_SHIFT	20
#define   EDP_PSR_STATUS_MAX_SLEEP_TIMER_MASK	0x1f
#define   EDP_PSR_STATUS_COUNT_SHIFT		16
#define   EDP_PSR_STATUS_COUNT_MASK		0xf
#define   EDP_PSR_STATUS_AUX_ERROR		(1 << 15)
#define   EDP_PSR_STATUS_AUX_SENDING		(1 << 12)
#define   EDP_PSR_STATUS_SENDING_IDLE		(1 << 9)
#define   EDP_PSR_STATUS_SENDING_TP2_TP3	(1 << 8)
#define   EDP_PSR_STATUS_SENDING_TP1		(1 << 4)
#define   EDP_PSR_STATUS_IDLE_MASK		0xf

#define EDP_PSR_PERF_CNT		_MMIO(dev_priv->psr_mmio_base + 0x44)
#define   EDP_PSR_PERF_CNT_MASK		0xffffff

#define EDP_PSR_DEBUG				_MMIO(dev_priv->psr_mmio_base + 0x60) /* PSR_MASK on SKL+ */
#define   EDP_PSR_DEBUG_MASK_MAX_SLEEP         (1 << 28)
#define   EDP_PSR_DEBUG_MASK_LPSP              (1 << 27)
#define   EDP_PSR_DEBUG_MASK_MEMUP             (1 << 26)
#define   EDP_PSR_DEBUG_MASK_HPD               (1 << 25)
#define   EDP_PSR_DEBUG_MASK_DISP_REG_WRITE    (1 << 16)
#define   EDP_PSR_DEBUG_EXIT_ON_PIXEL_UNDERRUN (1 << 15) /* SKL+ */

#define EDP_PSR2_CTL			_MMIO(0x6f900)
#define   EDP_PSR2_ENABLE		(1 << 31)
#define   EDP_SU_TRACK_ENABLE		(1 << 30)
#define   EDP_Y_COORDINATE_VALID	(1 << 26) /* GLK and CNL+ */
#define   EDP_Y_COORDINATE_ENABLE	(1 << 25) /* GLK and CNL+ */
#define   EDP_MAX_SU_DISABLE_TIME(t)	((t) << 20)
#define   EDP_MAX_SU_DISABLE_TIME_MASK	(0x1f << 20)
#define   EDP_PSR2_TP2_TIME_500us	(0 << 8)
#define   EDP_PSR2_TP2_TIME_100us	(1 << 8)
#define   EDP_PSR2_TP2_TIME_2500us	(2 << 8)
#define   EDP_PSR2_TP2_TIME_50us	(3 << 8)
#define   EDP_PSR2_TP2_TIME_MASK	(3 << 8)
#define   EDP_PSR2_FRAME_BEFORE_SU_SHIFT 4
#define   EDP_PSR2_FRAME_BEFORE_SU_MASK	(0xf << 4)
#define   EDP_PSR2_FRAME_BEFORE_SU(a)	((a) << 4)
#define   EDP_PSR2_IDLE_FRAME_MASK	0xf
#define   EDP_PSR2_IDLE_FRAME_SHIFT	0

#define _PSR_EVENT_TRANS_A			0x60848
#define _PSR_EVENT_TRANS_B			0x61848
#define _PSR_EVENT_TRANS_C			0x62848
#define _PSR_EVENT_TRANS_D			0x63848
#define _PSR_EVENT_TRANS_EDP			0x6F848
#define PSR_EVENT(trans)			_MMIO_TRANS2(trans, _PSR_EVENT_TRANS_A)
#define  PSR_EVENT_PSR2_WD_TIMER_EXPIRE		(1 << 17)
#define  PSR_EVENT_PSR2_DISABLED		(1 << 16)
#define  PSR_EVENT_SU_DIRTY_FIFO_UNDERRUN	(1 << 15)
#define  PSR_EVENT_SU_CRC_FIFO_UNDERRUN		(1 << 14)
#define  PSR_EVENT_GRAPHICS_RESET		(1 << 12)
#define  PSR_EVENT_PCH_INTERRUPT		(1 << 11)
#define  PSR_EVENT_MEMORY_UP			(1 << 10)
#define  PSR_EVENT_FRONT_BUFFER_MODIFY		(1 << 9)
#define  PSR_EVENT_WD_TIMER_EXPIRE		(1 << 8)
#define  PSR_EVENT_PIPE_REGISTERS_UPDATE	(1 << 6)
#define  PSR_EVENT_REGISTER_UPDATE		(1 << 5)
#define  PSR_EVENT_HDCP_ENABLE			(1 << 4)
#define  PSR_EVENT_KVMR_SESSION_ENABLE		(1 << 3)
#define  PSR_EVENT_VBI_ENABLE			(1 << 2)
#define  PSR_EVENT_LPSP_MODE_EXIT		(1 << 1)
#define  PSR_EVENT_PSR_DISABLE			(1 << 0)

#define EDP_PSR2_STATUS			_MMIO(0x6f940)
#define EDP_PSR2_STATUS_STATE_MASK     (0xf << 28)
#define EDP_PSR2_STATUS_STATE_SHIFT    28

/* VGA port control */
#define ADPA			_MMIO(0x61100)
#define PCH_ADPA                _MMIO(0xe1100)
#define VLV_ADPA		_MMIO(VLV_DISPLAY_BASE + 0x61100)

#define   ADPA_DAC_ENABLE	(1 << 31)
#define   ADPA_DAC_DISABLE	0
#define   ADPA_PIPE_SEL_SHIFT		30
#define   ADPA_PIPE_SEL_MASK		(1 << 30)
#define   ADPA_PIPE_SEL(pipe)		((pipe) << 30)
#define   ADPA_PIPE_SEL_SHIFT_CPT	29
#define   ADPA_PIPE_SEL_MASK_CPT	(3 << 29)
#define   ADPA_PIPE_SEL_CPT(pipe)	((pipe) << 29)
#define   ADPA_CRT_HOTPLUG_MASK  0x03ff0000 /* bit 25-16 */
#define   ADPA_CRT_HOTPLUG_MONITOR_NONE  (0 << 24)
#define   ADPA_CRT_HOTPLUG_MONITOR_MASK  (3 << 24)
#define   ADPA_CRT_HOTPLUG_MONITOR_COLOR (3 << 24)
#define   ADPA_CRT_HOTPLUG_MONITOR_MONO  (2 << 24)
#define   ADPA_CRT_HOTPLUG_ENABLE        (1 << 23)
#define   ADPA_CRT_HOTPLUG_PERIOD_64     (0 << 22)
#define   ADPA_CRT_HOTPLUG_PERIOD_128    (1 << 22)
#define   ADPA_CRT_HOTPLUG_WARMUP_5MS    (0 << 21)
#define   ADPA_CRT_HOTPLUG_WARMUP_10MS   (1 << 21)
#define   ADPA_CRT_HOTPLUG_SAMPLE_2S     (0 << 20)
#define   ADPA_CRT_HOTPLUG_SAMPLE_4S     (1 << 20)
#define   ADPA_CRT_HOTPLUG_VOLTAGE_40    (0 << 18)
#define   ADPA_CRT_HOTPLUG_VOLTAGE_50    (1 << 18)
#define   ADPA_CRT_HOTPLUG_VOLTAGE_60    (2 << 18)
#define   ADPA_CRT_HOTPLUG_VOLTAGE_70    (3 << 18)
#define   ADPA_CRT_HOTPLUG_VOLREF_325MV  (0 << 17)
#define   ADPA_CRT_HOTPLUG_VOLREF_475MV  (1 << 17)
#define   ADPA_CRT_HOTPLUG_FORCE_TRIGGER (1 << 16)
#define   ADPA_USE_VGA_HVPOLARITY (1 << 15)
#define   ADPA_SETS_HVPOLARITY	0
#define   ADPA_VSYNC_CNTL_DISABLE (1 << 10)
#define   ADPA_VSYNC_CNTL_ENABLE 0
#define   ADPA_HSYNC_CNTL_DISABLE (1 << 11)
#define   ADPA_HSYNC_CNTL_ENABLE 0
#define   ADPA_VSYNC_ACTIVE_HIGH (1 << 4)
#define   ADPA_VSYNC_ACTIVE_LOW	0
#define   ADPA_HSYNC_ACTIVE_HIGH (1 << 3)
#define   ADPA_HSYNC_ACTIVE_LOW	0
#define   ADPA_DPMS_MASK	(~(3 << 10))
#define   ADPA_DPMS_ON		(0 << 10)
#define   ADPA_DPMS_SUSPEND	(1 << 10)
#define   ADPA_DPMS_STANDBY	(2 << 10)
#define   ADPA_DPMS_OFF		(3 << 10)


/* Hotplug control (945+ only) */
#define PORT_HOTPLUG_EN		_MMIO(dev_priv->info.display_mmio_offset + 0x61110)
#define   PORTB_HOTPLUG_INT_EN			(1 << 29)
#define   PORTC_HOTPLUG_INT_EN			(1 << 28)
#define   PORTD_HOTPLUG_INT_EN			(1 << 27)
#define   SDVOB_HOTPLUG_INT_EN			(1 << 26)
#define   SDVOC_HOTPLUG_INT_EN			(1 << 25)
#define   TV_HOTPLUG_INT_EN			(1 << 18)
#define   CRT_HOTPLUG_INT_EN			(1 << 9)
#define HOTPLUG_INT_EN_MASK			(PORTB_HOTPLUG_INT_EN | \
						 PORTC_HOTPLUG_INT_EN | \
						 PORTD_HOTPLUG_INT_EN | \
						 SDVOC_HOTPLUG_INT_EN | \
						 SDVOB_HOTPLUG_INT_EN | \
						 CRT_HOTPLUG_INT_EN)
#define   CRT_HOTPLUG_FORCE_DETECT		(1 << 3)
#define CRT_HOTPLUG_ACTIVATION_PERIOD_32	(0 << 8)
/* must use period 64 on GM45 according to docs */
#define CRT_HOTPLUG_ACTIVATION_PERIOD_64	(1 << 8)
#define CRT_HOTPLUG_DAC_ON_TIME_2M		(0 << 7)
#define CRT_HOTPLUG_DAC_ON_TIME_4M		(1 << 7)
#define CRT_HOTPLUG_VOLTAGE_COMPARE_40		(0 << 5)
#define CRT_HOTPLUG_VOLTAGE_COMPARE_50		(1 << 5)
#define CRT_HOTPLUG_VOLTAGE_COMPARE_60		(2 << 5)
#define CRT_HOTPLUG_VOLTAGE_COMPARE_70		(3 << 5)
#define CRT_HOTPLUG_VOLTAGE_COMPARE_MASK	(3 << 5)
#define CRT_HOTPLUG_DETECT_DELAY_1G		(0 << 4)
#define CRT_HOTPLUG_DETECT_DELAY_2G		(1 << 4)
#define CRT_HOTPLUG_DETECT_VOLTAGE_325MV	(0 << 2)
#define CRT_HOTPLUG_DETECT_VOLTAGE_475MV	(1 << 2)

#define PORT_HOTPLUG_STAT	_MMIO(dev_priv->info.display_mmio_offset + 0x61114)
/*
 * HDMI/DP bits are g4x+
 *
 * WARNING: Bspec for hpd status bits on gen4 seems to be completely confused.
 * Please check the detailed lore in the commit message for for experimental
 * evidence.
 */
/* Bspec says GM45 should match G4X/VLV/CHV, but reality disagrees */
#define   PORTD_HOTPLUG_LIVE_STATUS_GM45	(1 << 29)
#define   PORTC_HOTPLUG_LIVE_STATUS_GM45	(1 << 28)
#define   PORTB_HOTPLUG_LIVE_STATUS_GM45	(1 << 27)
/* G4X/VLV/CHV DP/HDMI bits again match Bspec */
#define   PORTD_HOTPLUG_LIVE_STATUS_G4X		(1 << 27)
#define   PORTC_HOTPLUG_LIVE_STATUS_G4X		(1 << 28)
#define   PORTB_HOTPLUG_LIVE_STATUS_G4X		(1 << 29)
#define   PORTD_HOTPLUG_INT_STATUS		(3 << 21)
#define   PORTD_HOTPLUG_INT_LONG_PULSE		(2 << 21)
#define   PORTD_HOTPLUG_INT_SHORT_PULSE		(1 << 21)
#define   PORTC_HOTPLUG_INT_STATUS		(3 << 19)
#define   PORTC_HOTPLUG_INT_LONG_PULSE		(2 << 19)
#define   PORTC_HOTPLUG_INT_SHORT_PULSE		(1 << 19)
#define   PORTB_HOTPLUG_INT_STATUS		(3 << 17)
#define   PORTB_HOTPLUG_INT_LONG_PULSE		(2 << 17)
#define   PORTB_HOTPLUG_INT_SHORT_PLUSE		(1 << 17)
/* CRT/TV common between gen3+ */
#define   CRT_HOTPLUG_INT_STATUS		(1 << 11)
#define   TV_HOTPLUG_INT_STATUS			(1 << 10)
#define   CRT_HOTPLUG_MONITOR_MASK		(3 << 8)
#define   CRT_HOTPLUG_MONITOR_COLOR		(3 << 8)
#define   CRT_HOTPLUG_MONITOR_MONO		(2 << 8)
#define   CRT_HOTPLUG_MONITOR_NONE		(0 << 8)
#define   DP_AUX_CHANNEL_D_INT_STATUS_G4X	(1 << 6)
#define   DP_AUX_CHANNEL_C_INT_STATUS_G4X	(1 << 5)
#define   DP_AUX_CHANNEL_B_INT_STATUS_G4X	(1 << 4)
#define   DP_AUX_CHANNEL_MASK_INT_STATUS_G4X	(7 << 4)

/* SDVO is different across gen3/4 */
#define   SDVOC_HOTPLUG_INT_STATUS_G4X		(1 << 3)
#define   SDVOB_HOTPLUG_INT_STATUS_G4X		(1 << 2)
/*
 * Bspec seems to be seriously misleaded about the SDVO hpd bits on i965g/gm,
 * since reality corrobates that they're the same as on gen3. But keep these
 * bits here (and the comment!) to help any other lost wanderers back onto the
 * right tracks.
 */
#define   SDVOC_HOTPLUG_INT_STATUS_I965		(3 << 4)
#define   SDVOB_HOTPLUG_INT_STATUS_I965		(3 << 2)
#define   SDVOC_HOTPLUG_INT_STATUS_I915		(1 << 7)
#define   SDVOB_HOTPLUG_INT_STATUS_I915		(1 << 6)
#define   HOTPLUG_INT_STATUS_G4X		(CRT_HOTPLUG_INT_STATUS | \
						 SDVOB_HOTPLUG_INT_STATUS_G4X | \
						 SDVOC_HOTPLUG_INT_STATUS_G4X | \
						 PORTB_HOTPLUG_INT_STATUS | \
						 PORTC_HOTPLUG_INT_STATUS | \
						 PORTD_HOTPLUG_INT_STATUS)

#define HOTPLUG_INT_STATUS_I915			(CRT_HOTPLUG_INT_STATUS | \
						 SDVOB_HOTPLUG_INT_STATUS_I915 | \
						 SDVOC_HOTPLUG_INT_STATUS_I915 | \
						 PORTB_HOTPLUG_INT_STATUS | \
						 PORTC_HOTPLUG_INT_STATUS | \
						 PORTD_HOTPLUG_INT_STATUS)

/* SDVO and HDMI port control.
 * The same register may be used for SDVO or HDMI */
#define _GEN3_SDVOB	0x61140
#define _GEN3_SDVOC	0x61160
#define GEN3_SDVOB	_MMIO(_GEN3_SDVOB)
#define GEN3_SDVOC	_MMIO(_GEN3_SDVOC)
#define GEN4_HDMIB	GEN3_SDVOB
#define GEN4_HDMIC	GEN3_SDVOC
#define VLV_HDMIB	_MMIO(VLV_DISPLAY_BASE + 0x61140)
#define VLV_HDMIC	_MMIO(VLV_DISPLAY_BASE + 0x61160)
#define CHV_HDMID	_MMIO(VLV_DISPLAY_BASE + 0x6116C)
#define PCH_SDVOB	_MMIO(0xe1140)
#define PCH_HDMIB	PCH_SDVOB
#define PCH_HDMIC	_MMIO(0xe1150)
#define PCH_HDMID	_MMIO(0xe1160)

#define PORT_DFT_I9XX				_MMIO(0x61150)
#define   DC_BALANCE_RESET			(1 << 25)
#define PORT_DFT2_G4X		_MMIO(dev_priv->info.display_mmio_offset + 0x61154)
#define   DC_BALANCE_RESET_VLV			(1 << 31)
#define   PIPE_SCRAMBLE_RESET_MASK		((1 << 14) | (0x3 << 0))
#define   PIPE_C_SCRAMBLE_RESET			(1 << 14) /* chv */
#define   PIPE_B_SCRAMBLE_RESET			(1 << 1)
#define   PIPE_A_SCRAMBLE_RESET			(1 << 0)

/* Gen 3 SDVO bits: */
#define   SDVO_ENABLE				(1 << 31)
#define   SDVO_PIPE_SEL_SHIFT			30
#define   SDVO_PIPE_SEL_MASK			(1 << 30)
#define   SDVO_PIPE_SEL(pipe)			((pipe) << 30)
#define   SDVO_STALL_SELECT			(1 << 29)
#define   SDVO_INTERRUPT_ENABLE			(1 << 26)
/*
 * 915G/GM SDVO pixel multiplier.
 * Programmed value is multiplier - 1, up to 5x.
 * \sa DPLL_MD_UDI_MULTIPLIER_MASK
 */
#define   SDVO_PORT_MULTIPLY_MASK		(7 << 23)
#define   SDVO_PORT_MULTIPLY_SHIFT		23
#define   SDVO_PHASE_SELECT_MASK		(15 << 19)
#define   SDVO_PHASE_SELECT_DEFAULT		(6 << 19)
#define   SDVO_CLOCK_OUTPUT_INVERT		(1 << 18)
#define   SDVOC_GANG_MODE			(1 << 16) /* Port C only */
#define   SDVO_BORDER_ENABLE			(1 << 7) /* SDVO only */
#define   SDVOB_PCIE_CONCURRENCY		(1 << 3) /* Port B only */
#define   SDVO_DETECTED				(1 << 2)
/* Bits to be preserved when writing */
#define   SDVOB_PRESERVE_MASK ((1 << 17) | (1 << 16) | (1 << 14) | \
			       SDVO_INTERRUPT_ENABLE)
#define   SDVOC_PRESERVE_MASK ((1 << 17) | SDVO_INTERRUPT_ENABLE)

/* Gen 4 SDVO/HDMI bits: */
#define   SDVO_COLOR_FORMAT_8bpc		(0 << 26)
#define   SDVO_COLOR_FORMAT_MASK		(7 << 26)
#define   SDVO_ENCODING_SDVO			(0 << 10)
#define   SDVO_ENCODING_HDMI			(2 << 10)
#define   HDMI_MODE_SELECT_HDMI			(1 << 9) /* HDMI only */
#define   HDMI_MODE_SELECT_DVI			(0 << 9) /* HDMI only */
#define   HDMI_COLOR_RANGE_16_235		(1 << 8) /* HDMI only */
#define   SDVO_AUDIO_ENABLE			(1 << 6)
/* VSYNC/HSYNC bits new with 965, default is to be set */
#define   SDVO_VSYNC_ACTIVE_HIGH		(1 << 4)
#define   SDVO_HSYNC_ACTIVE_HIGH		(1 << 3)

/* Gen 5 (IBX) SDVO/HDMI bits: */
#define   HDMI_COLOR_FORMAT_12bpc		(3 << 26) /* HDMI only */
#define   SDVOB_HOTPLUG_ENABLE			(1 << 23) /* SDVO only */

/* Gen 6 (CPT) SDVO/HDMI bits: */
#define   SDVO_PIPE_SEL_SHIFT_CPT		29
#define   SDVO_PIPE_SEL_MASK_CPT		(3 << 29)
#define   SDVO_PIPE_SEL_CPT(pipe)		((pipe) << 29)

/* CHV SDVO/HDMI bits: */
#define   SDVO_PIPE_SEL_SHIFT_CHV		24
#define   SDVO_PIPE_SEL_MASK_CHV		(3 << 24)
#define   SDVO_PIPE_SEL_CHV(pipe)		((pipe) << 24)


/* DVO port control */
#define _DVOA			0x61120
#define DVOA			_MMIO(_DVOA)
#define _DVOB			0x61140
#define DVOB			_MMIO(_DVOB)
#define _DVOC			0x61160
#define DVOC			_MMIO(_DVOC)
#define   DVO_ENABLE			(1 << 31)
#define   DVO_PIPE_SEL_SHIFT		30
#define   DVO_PIPE_SEL_MASK		(1 << 30)
#define   DVO_PIPE_SEL(pipe)		((pipe) << 30)
#define   DVO_PIPE_STALL_UNUSED		(0 << 28)
#define   DVO_PIPE_STALL		(1 << 28)
#define   DVO_PIPE_STALL_TV		(2 << 28)
#define   DVO_PIPE_STALL_MASK		(3 << 28)
#define   DVO_USE_VGA_SYNC		(1 << 15)
#define   DVO_DATA_ORDER_I740		(0 << 14)
#define   DVO_DATA_ORDER_FP		(1 << 14)
#define   DVO_VSYNC_DISABLE		(1 << 11)
#define   DVO_HSYNC_DISABLE		(1 << 10)
#define   DVO_VSYNC_TRISTATE		(1 << 9)
#define   DVO_HSYNC_TRISTATE		(1 << 8)
#define   DVO_BORDER_ENABLE		(1 << 7)
#define   DVO_DATA_ORDER_GBRG		(1 << 6)
#define   DVO_DATA_ORDER_RGGB		(0 << 6)
#define   DVO_DATA_ORDER_GBRG_ERRATA	(0 << 6)
#define   DVO_DATA_ORDER_RGGB_ERRATA	(1 << 6)
#define   DVO_VSYNC_ACTIVE_HIGH		(1 << 4)
#define   DVO_HSYNC_ACTIVE_HIGH		(1 << 3)
#define   DVO_BLANK_ACTIVE_HIGH		(1 << 2)
#define   DVO_OUTPUT_CSTATE_PIXELS	(1 << 1)	/* SDG only */
#define   DVO_OUTPUT_SOURCE_SIZE_PIXELS	(1 << 0)	/* SDG only */
#define   DVO_PRESERVE_MASK		(0x7 << 24)
#define DVOA_SRCDIM		_MMIO(0x61124)
#define DVOB_SRCDIM		_MMIO(0x61144)
#define DVOC_SRCDIM		_MMIO(0x61164)
#define   DVO_SRCDIM_HORIZONTAL_SHIFT	12
#define   DVO_SRCDIM_VERTICAL_SHIFT	0

/* LVDS port control */
#define LVDS			_MMIO(0x61180)
/*
 * Enables the LVDS port.  This bit must be set before DPLLs are enabled, as
 * the DPLL semantics change when the LVDS is assigned to that pipe.
 */
#define   LVDS_PORT_EN			(1 << 31)
/* Selects pipe B for LVDS data.  Must be set on pre-965. */
#define   LVDS_PIPE_SEL_SHIFT		30
#define   LVDS_PIPE_SEL_MASK		(1 << 30)
#define   LVDS_PIPE_SEL(pipe)		((pipe) << 30)
#define   LVDS_PIPE_SEL_SHIFT_CPT	29
#define   LVDS_PIPE_SEL_MASK_CPT	(3 << 29)
#define   LVDS_PIPE_SEL_CPT(pipe)	((pipe) << 29)
/* LVDS dithering flag on 965/g4x platform */
#define   LVDS_ENABLE_DITHER		(1 << 25)
/* LVDS sync polarity flags. Set to invert (i.e. negative) */
#define   LVDS_VSYNC_POLARITY		(1 << 21)
#define   LVDS_HSYNC_POLARITY		(1 << 20)

/* Enable border for unscaled (or aspect-scaled) display */
#define   LVDS_BORDER_ENABLE		(1 << 15)
/*
 * Enables the A0-A2 data pairs and CLKA, containing 18 bits of color data per
 * pixel.
 */
#define   LVDS_A0A2_CLKA_POWER_MASK	(3 << 8)
#define   LVDS_A0A2_CLKA_POWER_DOWN	(0 << 8)
#define   LVDS_A0A2_CLKA_POWER_UP	(3 << 8)
/*
 * Controls the A3 data pair, which contains the additional LSBs for 24 bit
 * mode.  Only enabled if LVDS_A0A2_CLKA_POWER_UP also indicates it should be
 * on.
 */
#define   LVDS_A3_POWER_MASK		(3 << 6)
#define   LVDS_A3_POWER_DOWN		(0 << 6)
#define   LVDS_A3_POWER_UP		(3 << 6)
/*
 * Controls the CLKB pair.  This should only be set when LVDS_B0B3_POWER_UP
 * is set.
 */
#define   LVDS_CLKB_POWER_MASK		(3 << 4)
#define   LVDS_CLKB_POWER_DOWN		(0 << 4)
#define   LVDS_CLKB_POWER_UP		(3 << 4)
/*
 * Controls the B0-B3 data pairs.  This must be set to match the DPLL p2
 * setting for whether we are in dual-channel mode.  The B3 pair will
 * additionally only be powered up when LVDS_A3_POWER_UP is set.
 */
#define   LVDS_B0B3_POWER_MASK		(3 << 2)
#define   LVDS_B0B3_POWER_DOWN		(0 << 2)
#define   LVDS_B0B3_POWER_UP		(3 << 2)

/* Video Data Island Packet control */
#define VIDEO_DIP_DATA		_MMIO(0x61178)
/* Read the description of VIDEO_DIP_DATA (before Haswell) or VIDEO_DIP_ECC
 * (Haswell and newer) to see which VIDEO_DIP_DATA byte corresponds to each byte
 * of the infoframe structure specified by CEA-861. */
#define   VIDEO_DIP_DATA_SIZE	32
#define   VIDEO_DIP_VSC_DATA_SIZE	36
#define VIDEO_DIP_CTL		_MMIO(0x61170)
/* Pre HSW: */
#define   VIDEO_DIP_ENABLE		(1 << 31)
#define   VIDEO_DIP_PORT(port)		((port) << 29)
#define   VIDEO_DIP_PORT_MASK		(3 << 29)
#define   VIDEO_DIP_ENABLE_GCP		(1 << 25)
#define   VIDEO_DIP_ENABLE_AVI		(1 << 21)
#define   VIDEO_DIP_ENABLE_VENDOR	(2 << 21)
#define   VIDEO_DIP_ENABLE_GAMUT	(4 << 21)
#define   VIDEO_DIP_ENABLE_SPD		(8 << 21)
#define   VIDEO_DIP_SELECT_AVI		(0 << 19)
#define   VIDEO_DIP_SELECT_VENDOR	(1 << 19)
#define   VIDEO_DIP_SELECT_SPD		(3 << 19)
#define   VIDEO_DIP_SELECT_MASK		(3 << 19)
#define   VIDEO_DIP_FREQ_ONCE		(0 << 16)
#define   VIDEO_DIP_FREQ_VSYNC		(1 << 16)
#define   VIDEO_DIP_FREQ_2VSYNC		(2 << 16)
#define   VIDEO_DIP_FREQ_MASK		(3 << 16)
/* HSW and later: */
#define   VIDEO_DIP_ENABLE_VSC_HSW	(1 << 20)
#define   VIDEO_DIP_ENABLE_GCP_HSW	(1 << 16)
#define   VIDEO_DIP_ENABLE_AVI_HSW	(1 << 12)
#define   VIDEO_DIP_ENABLE_VS_HSW	(1 << 8)
#define   VIDEO_DIP_ENABLE_GMP_HSW	(1 << 4)
#define   VIDEO_DIP_ENABLE_SPD_HSW	(1 << 0)

#define  DRM_DIP_ENABLE			(1 << 28)
#define  PSR_VSC_BIT_7_SET		(1 << 27)
#define  VSC_SELECT_MASK		(0x3 << 26)
#define  VSC_SELECT_SHIFT		26
#define  VSC_DIP_HW_HEA_DATA		(0 << 26)
#define  VSC_DIP_HW_HEA_SW_DATA		(1 << 26)
#define  VSC_DIP_HW_DATA_SW_HEA		(2 << 26)
#define  VSC_DIP_SW_HEA_DATA		(3 << 26)
#define  VDIP_ENABLE_PPS		(1 << 24)

/* Panel power sequencing */
#define PPS_BASE			0x61200
#define VLV_PPS_BASE			(VLV_DISPLAY_BASE + PPS_BASE)
#define PCH_PPS_BASE			0xC7200

#define _MMIO_PPS(pps_idx, reg)		_MMIO(dev_priv->pps_mmio_base -	\
					      PPS_BASE + (reg) +	\
					      (pps_idx) * 0x100)

#define _PP_STATUS			0x61200
#define PP_STATUS(pps_idx)		_MMIO_PPS(pps_idx, _PP_STATUS)
#define   PP_ON				(1 << 31)
/*
 * Indicates that all dependencies of the panel are on:
 *
 * - PLL enabled
 * - pipe enabled
 * - LVDS/DVOB/DVOC on
 */
#define   PP_READY			(1 << 30)
#define   PP_SEQUENCE_NONE		(0 << 28)
#define   PP_SEQUENCE_POWER_UP		(1 << 28)
#define   PP_SEQUENCE_POWER_DOWN	(2 << 28)
#define   PP_SEQUENCE_MASK		(3 << 28)
#define   PP_SEQUENCE_SHIFT		28
#define   PP_CYCLE_DELAY_ACTIVE		(1 << 27)
#define   PP_SEQUENCE_STATE_MASK	0x0000000f
#define   PP_SEQUENCE_STATE_OFF_IDLE	(0x0 << 0)
#define   PP_SEQUENCE_STATE_OFF_S0_1	(0x1 << 0)
#define   PP_SEQUENCE_STATE_OFF_S0_2	(0x2 << 0)
#define   PP_SEQUENCE_STATE_OFF_S0_3	(0x3 << 0)
#define   PP_SEQUENCE_STATE_ON_IDLE	(0x8 << 0)
#define   PP_SEQUENCE_STATE_ON_S1_0	(0x9 << 0)
#define   PP_SEQUENCE_STATE_ON_S1_2	(0xa << 0)
#define   PP_SEQUENCE_STATE_ON_S1_3	(0xb << 0)
#define   PP_SEQUENCE_STATE_RESET	(0xf << 0)

#define _PP_CONTROL			0x61204
#define PP_CONTROL(pps_idx)		_MMIO_PPS(pps_idx, _PP_CONTROL)
#define  PANEL_UNLOCK_REGS		(0xabcd << 16)
#define  PANEL_UNLOCK_MASK		(0xffff << 16)
#define  BXT_POWER_CYCLE_DELAY_MASK	0x1f0
#define  BXT_POWER_CYCLE_DELAY_SHIFT	4
#define  EDP_FORCE_VDD			(1 << 3)
#define  EDP_BLC_ENABLE			(1 << 2)
#define  PANEL_POWER_RESET		(1 << 1)
#define  PANEL_POWER_OFF		(0 << 0)
#define  PANEL_POWER_ON			(1 << 0)

#define _PP_ON_DELAYS			0x61208
#define PP_ON_DELAYS(pps_idx)		_MMIO_PPS(pps_idx, _PP_ON_DELAYS)
#define  PANEL_PORT_SELECT_SHIFT	30
#define  PANEL_PORT_SELECT_MASK		(3 << 30)
#define  PANEL_PORT_SELECT_LVDS		(0 << 30)
#define  PANEL_PORT_SELECT_DPA		(1 << 30)
#define  PANEL_PORT_SELECT_DPC		(2 << 30)
#define  PANEL_PORT_SELECT_DPD		(3 << 30)
#define  PANEL_PORT_SELECT_VLV(port)	((port) << 30)
#define  PANEL_POWER_UP_DELAY_MASK	0x1fff0000
#define  PANEL_POWER_UP_DELAY_SHIFT	16
#define  PANEL_LIGHT_ON_DELAY_MASK	0x1fff
#define  PANEL_LIGHT_ON_DELAY_SHIFT	0

#define _PP_OFF_DELAYS			0x6120C
#define PP_OFF_DELAYS(pps_idx)		_MMIO_PPS(pps_idx, _PP_OFF_DELAYS)
#define  PANEL_POWER_DOWN_DELAY_MASK	0x1fff0000
#define  PANEL_POWER_DOWN_DELAY_SHIFT	16
#define  PANEL_LIGHT_OFF_DELAY_MASK	0x1fff
#define  PANEL_LIGHT_OFF_DELAY_SHIFT	0

#define _PP_DIVISOR			0x61210
#define PP_DIVISOR(pps_idx)		_MMIO_PPS(pps_idx, _PP_DIVISOR)
#define  PP_REFERENCE_DIVIDER_MASK	0xffffff00
#define  PP_REFERENCE_DIVIDER_SHIFT	8
#define  PANEL_POWER_CYCLE_DELAY_MASK	0x1f
#define  PANEL_POWER_CYCLE_DELAY_SHIFT	0

/* Panel fitting */
#define PFIT_CONTROL	_MMIO(dev_priv->info.display_mmio_offset + 0x61230)
#define   PFIT_ENABLE		(1 << 31)
#define   PFIT_PIPE_MASK	(3 << 29)
#define   PFIT_PIPE_SHIFT	29
#define   VERT_INTERP_DISABLE	(0 << 10)
#define   VERT_INTERP_BILINEAR	(1 << 10)
#define   VERT_INTERP_MASK	(3 << 10)
#define   VERT_AUTO_SCALE	(1 << 9)
#define   HORIZ_INTERP_DISABLE	(0 << 6)
#define   HORIZ_INTERP_BILINEAR	(1 << 6)
#define   HORIZ_INTERP_MASK	(3 << 6)
#define   HORIZ_AUTO_SCALE	(1 << 5)
#define   PANEL_8TO6_DITHER_ENABLE (1 << 3)
#define   PFIT_FILTER_FUZZY	(0 << 24)
#define   PFIT_SCALING_AUTO	(0 << 26)
#define   PFIT_SCALING_PROGRAMMED (1 << 26)
#define   PFIT_SCALING_PILLAR	(2 << 26)
#define   PFIT_SCALING_LETTER	(3 << 26)
#define PFIT_PGM_RATIOS _MMIO(dev_priv->info.display_mmio_offset + 0x61234)
/* Pre-965 */
#define		PFIT_VERT_SCALE_SHIFT		20
#define		PFIT_VERT_SCALE_MASK		0xfff00000
#define		PFIT_HORIZ_SCALE_SHIFT		4
#define		PFIT_HORIZ_SCALE_MASK		0x0000fff0
/* 965+ */
#define		PFIT_VERT_SCALE_SHIFT_965	16
#define		PFIT_VERT_SCALE_MASK_965	0x1fff0000
#define		PFIT_HORIZ_SCALE_SHIFT_965	0
#define		PFIT_HORIZ_SCALE_MASK_965	0x00001fff

#define PFIT_AUTO_RATIOS _MMIO(dev_priv->info.display_mmio_offset + 0x61238)

#define _VLV_BLC_PWM_CTL2_A (dev_priv->info.display_mmio_offset + 0x61250)
#define _VLV_BLC_PWM_CTL2_B (dev_priv->info.display_mmio_offset + 0x61350)
#define VLV_BLC_PWM_CTL2(pipe) _MMIO_PIPE(pipe, _VLV_BLC_PWM_CTL2_A, \
					 _VLV_BLC_PWM_CTL2_B)

#define _VLV_BLC_PWM_CTL_A (dev_priv->info.display_mmio_offset + 0x61254)
#define _VLV_BLC_PWM_CTL_B (dev_priv->info.display_mmio_offset + 0x61354)
#define VLV_BLC_PWM_CTL(pipe) _MMIO_PIPE(pipe, _VLV_BLC_PWM_CTL_A, \
					_VLV_BLC_PWM_CTL_B)

#define _VLV_BLC_HIST_CTL_A (dev_priv->info.display_mmio_offset + 0x61260)
#define _VLV_BLC_HIST_CTL_B (dev_priv->info.display_mmio_offset + 0x61360)
#define VLV_BLC_HIST_CTL(pipe) _MMIO_PIPE(pipe, _VLV_BLC_HIST_CTL_A, \
					 _VLV_BLC_HIST_CTL_B)

/* Backlight control */
#define BLC_PWM_CTL2	_MMIO(dev_priv->info.display_mmio_offset + 0x61250) /* 965+ only */
#define   BLM_PWM_ENABLE		(1 << 31)
#define   BLM_COMBINATION_MODE		(1 << 30) /* gen4 only */
#define   BLM_PIPE_SELECT		(1 << 29)
#define   BLM_PIPE_SELECT_IVB		(3 << 29)
#define   BLM_PIPE_A			(0 << 29)
#define   BLM_PIPE_B			(1 << 29)
#define   BLM_PIPE_C			(2 << 29) /* ivb + */
#define   BLM_TRANSCODER_A		BLM_PIPE_A /* hsw */
#define   BLM_TRANSCODER_B		BLM_PIPE_B
#define   BLM_TRANSCODER_C		BLM_PIPE_C
#define   BLM_TRANSCODER_EDP		(3 << 29)
#define   BLM_PIPE(pipe)		((pipe) << 29)
#define   BLM_POLARITY_I965		(1 << 28) /* gen4 only */
#define   BLM_PHASE_IN_INTERUPT_STATUS	(1 << 26)
#define   BLM_PHASE_IN_ENABLE		(1 << 25)
#define   BLM_PHASE_IN_INTERUPT_ENABL	(1 << 24)
#define   BLM_PHASE_IN_TIME_BASE_SHIFT	(16)
#define   BLM_PHASE_IN_TIME_BASE_MASK	(0xff << 16)
#define   BLM_PHASE_IN_COUNT_SHIFT	(8)
#define   BLM_PHASE_IN_COUNT_MASK	(0xff << 8)
#define   BLM_PHASE_IN_INCR_SHIFT	(0)
#define   BLM_PHASE_IN_INCR_MASK	(0xff << 0)
#define BLC_PWM_CTL	_MMIO(dev_priv->info.display_mmio_offset + 0x61254)
/*
 * This is the most significant 15 bits of the number of backlight cycles in a
 * complete cycle of the modulated backlight control.
 *
 * The actual value is this field multiplied by two.
 */
#define   BACKLIGHT_MODULATION_FREQ_SHIFT	(17)
#define   BACKLIGHT_MODULATION_FREQ_MASK	(0x7fff << 17)
#define   BLM_LEGACY_MODE			(1 << 16) /* gen2 only */
/*
 * This is the number of cycles out of the backlight modulation cycle for which
 * the backlight is on.
 *
 * This field must be no greater than the number of cycles in the complete
 * backlight modulation cycle.
 */
#define   BACKLIGHT_DUTY_CYCLE_SHIFT		(0)
#define   BACKLIGHT_DUTY_CYCLE_MASK		(0xffff)
#define   BACKLIGHT_DUTY_CYCLE_MASK_PNV		(0xfffe)
#define   BLM_POLARITY_PNV			(1 << 0) /* pnv only */

#define BLC_HIST_CTL	_MMIO(dev_priv->info.display_mmio_offset + 0x61260)
#define  BLM_HISTOGRAM_ENABLE			(1 << 31)

/* New registers for PCH-split platforms. Safe where new bits show up, the
 * register layout machtes with gen4 BLC_PWM_CTL[12]. */
#define BLC_PWM_CPU_CTL2	_MMIO(0x48250)
#define BLC_PWM_CPU_CTL		_MMIO(0x48254)

#define HSW_BLC_PWM2_CTL	_MMIO(0x48350)

/* PCH CTL1 is totally different, all but the below bits are reserved. CTL2 is
 * like the normal CTL from gen4 and earlier. Hooray for confusing naming. */
#define BLC_PWM_PCH_CTL1	_MMIO(0xc8250)
#define   BLM_PCH_PWM_ENABLE			(1 << 31)
#define   BLM_PCH_OVERRIDE_ENABLE		(1 << 30)
#define   BLM_PCH_POLARITY			(1 << 29)
#define BLC_PWM_PCH_CTL2	_MMIO(0xc8254)

#define UTIL_PIN_CTL		_MMIO(0x48400)
#define   UTIL_PIN_ENABLE	(1 << 31)

#define   UTIL_PIN_PIPE(x)     ((x) << 29)
#define   UTIL_PIN_PIPE_MASK   (3 << 29)
#define   UTIL_PIN_MODE_PWM    (1 << 24)
#define   UTIL_PIN_MODE_MASK   (0xf << 24)
#define   UTIL_PIN_POLARITY    (1 << 22)

/* BXT backlight register definition. */
#define _BXT_BLC_PWM_CTL1			0xC8250
#define   BXT_BLC_PWM_ENABLE			(1 << 31)
#define   BXT_BLC_PWM_POLARITY			(1 << 29)
#define _BXT_BLC_PWM_FREQ1			0xC8254
#define _BXT_BLC_PWM_DUTY1			0xC8258

#define _BXT_BLC_PWM_CTL2			0xC8350
#define _BXT_BLC_PWM_FREQ2			0xC8354
#define _BXT_BLC_PWM_DUTY2			0xC8358

#define BXT_BLC_PWM_CTL(controller)    _MMIO_PIPE(controller,		\
					_BXT_BLC_PWM_CTL1, _BXT_BLC_PWM_CTL2)
#define BXT_BLC_PWM_FREQ(controller)   _MMIO_PIPE(controller, \
					_BXT_BLC_PWM_FREQ1, _BXT_BLC_PWM_FREQ2)
#define BXT_BLC_PWM_DUTY(controller)   _MMIO_PIPE(controller, \
					_BXT_BLC_PWM_DUTY1, _BXT_BLC_PWM_DUTY2)

#define PCH_GTC_CTL		_MMIO(0xe7000)
#define   PCH_GTC_ENABLE	(1 << 31)

/* TV port control */
#define TV_CTL			_MMIO(0x68000)
/* Enables the TV encoder */
# define TV_ENC_ENABLE			(1 << 31)
/* Sources the TV encoder input from pipe B instead of A. */
# define TV_ENC_PIPE_SEL_SHIFT		30
# define TV_ENC_PIPE_SEL_MASK		(1 << 30)
# define TV_ENC_PIPE_SEL(pipe)		((pipe) << 30)
/* Outputs composite video (DAC A only) */
# define TV_ENC_OUTPUT_COMPOSITE	(0 << 28)
/* Outputs SVideo video (DAC B/C) */
# define TV_ENC_OUTPUT_SVIDEO		(1 << 28)
/* Outputs Component video (DAC A/B/C) */
# define TV_ENC_OUTPUT_COMPONENT	(2 << 28)
/* Outputs Composite and SVideo (DAC A/B/C) */
# define TV_ENC_OUTPUT_SVIDEO_COMPOSITE	(3 << 28)
# define TV_TRILEVEL_SYNC		(1 << 21)
/* Enables slow sync generation (945GM only) */
# define TV_SLOW_SYNC			(1 << 20)
/* Selects 4x oversampling for 480i and 576p */
# define TV_OVERSAMPLE_4X		(0 << 18)
/* Selects 2x oversampling for 720p and 1080i */
# define TV_OVERSAMPLE_2X		(1 << 18)
/* Selects no oversampling for 1080p */
# define TV_OVERSAMPLE_NONE		(2 << 18)
/* Selects 8x oversampling */
# define TV_OVERSAMPLE_8X		(3 << 18)
/* Selects progressive mode rather than interlaced */
# define TV_PROGRESSIVE			(1 << 17)
/* Sets the colorburst to PAL mode.  Required for non-M PAL modes. */
# define TV_PAL_BURST			(1 << 16)
/* Field for setting delay of Y compared to C */
# define TV_YC_SKEW_MASK		(7 << 12)
/* Enables a fix for 480p/576p standard definition modes on the 915GM only */
# define TV_ENC_SDP_FIX			(1 << 11)
/*
 * Enables a fix for the 915GM only.
 *
 * Not sure what it does.
 */
# define TV_ENC_C0_FIX			(1 << 10)
/* Bits that must be preserved by software */
# define TV_CTL_SAVE			((1 << 11) | (3 << 9) | (7 << 6) | 0xf)
# define TV_FUSE_STATE_MASK		(3 << 4)
/* Read-only state that reports all features enabled */
# define TV_FUSE_STATE_ENABLED		(0 << 4)
/* Read-only state that reports that Macrovision is disabled in hardware*/
# define TV_FUSE_STATE_NO_MACROVISION	(1 << 4)
/* Read-only state that reports that TV-out is disabled in hardware. */
# define TV_FUSE_STATE_DISABLED		(2 << 4)
/* Normal operation */
# define TV_TEST_MODE_NORMAL		(0 << 0)
/* Encoder test pattern 1 - combo pattern */
# define TV_TEST_MODE_PATTERN_1		(1 << 0)
/* Encoder test pattern 2 - full screen vertical 75% color bars */
# define TV_TEST_MODE_PATTERN_2		(2 << 0)
/* Encoder test pattern 3 - full screen horizontal 75% color bars */
# define TV_TEST_MODE_PATTERN_3		(3 << 0)
/* Encoder test pattern 4 - random noise */
# define TV_TEST_MODE_PATTERN_4		(4 << 0)
/* Encoder test pattern 5 - linear color ramps */
# define TV_TEST_MODE_PATTERN_5		(5 << 0)
/*
 * This test mode forces the DACs to 50% of full output.
 *
 * This is used for load detection in combination with TVDAC_SENSE_MASK
 */
# define TV_TEST_MODE_MONITOR_DETECT	(7 << 0)
# define TV_TEST_MODE_MASK		(7 << 0)

#define TV_DAC			_MMIO(0x68004)
# define TV_DAC_SAVE		0x00ffff00
/*
 * Reports that DAC state change logic has reported change (RO).
 *
 * This gets cleared when TV_DAC_STATE_EN is cleared
*/
# define TVDAC_STATE_CHG		(1 << 31)
# define TVDAC_SENSE_MASK		(7 << 28)
/* Reports that DAC A voltage is above the detect threshold */
# define TVDAC_A_SENSE			(1 << 30)
/* Reports that DAC B voltage is above the detect threshold */
# define TVDAC_B_SENSE			(1 << 29)
/* Reports that DAC C voltage is above the detect threshold */
# define TVDAC_C_SENSE			(1 << 28)
/*
 * Enables DAC state detection logic, for load-based TV detection.
 *
 * The PLL of the chosen pipe (in TV_CTL) must be running, and the encoder set
 * to off, for load detection to work.
 */
# define TVDAC_STATE_CHG_EN		(1 << 27)
/* Sets the DAC A sense value to high */
# define TVDAC_A_SENSE_CTL		(1 << 26)
/* Sets the DAC B sense value to high */
# define TVDAC_B_SENSE_CTL		(1 << 25)
/* Sets the DAC C sense value to high */
# define TVDAC_C_SENSE_CTL		(1 << 24)
/* Overrides the ENC_ENABLE and DAC voltage levels */
# define DAC_CTL_OVERRIDE		(1 << 7)
/* Sets the slew rate.  Must be preserved in software */
# define ENC_TVDAC_SLEW_FAST		(1 << 6)
# define DAC_A_1_3_V			(0 << 4)
# define DAC_A_1_1_V			(1 << 4)
# define DAC_A_0_7_V			(2 << 4)
# define DAC_A_MASK			(3 << 4)
# define DAC_B_1_3_V			(0 << 2)
# define DAC_B_1_1_V			(1 << 2)
# define DAC_B_0_7_V			(2 << 2)
# define DAC_B_MASK			(3 << 2)
# define DAC_C_1_3_V			(0 << 0)
# define DAC_C_1_1_V			(1 << 0)
# define DAC_C_0_7_V			(2 << 0)
# define DAC_C_MASK			(3 << 0)

/*
 * CSC coefficients are stored in a floating point format with 9 bits of
 * mantissa and 2 or 3 bits of exponent.  The exponent is represented as 2**-n,
 * where 2-bit exponents are unsigned n, and 3-bit exponents are signed n with
 * -1 (0x3) being the only legal negative value.
 */
#define TV_CSC_Y		_MMIO(0x68010)
# define TV_RY_MASK			0x07ff0000
# define TV_RY_SHIFT			16
# define TV_GY_MASK			0x00000fff
# define TV_GY_SHIFT			0

#define TV_CSC_Y2		_MMIO(0x68014)
# define TV_BY_MASK			0x07ff0000
# define TV_BY_SHIFT			16
/*
 * Y attenuation for component video.
 *
 * Stored in 1.9 fixed point.
 */
# define TV_AY_MASK			0x000003ff
# define TV_AY_SHIFT			0

#define TV_CSC_U		_MMIO(0x68018)
# define TV_RU_MASK			0x07ff0000
# define TV_RU_SHIFT			16
# define TV_GU_MASK			0x000007ff
# define TV_GU_SHIFT			0

#define TV_CSC_U2		_MMIO(0x6801c)
# define TV_BU_MASK			0x07ff0000
# define TV_BU_SHIFT			16
/*
 * U attenuation for component video.
 *
 * Stored in 1.9 fixed point.
 */
# define TV_AU_MASK			0x000003ff
# define TV_AU_SHIFT			0

#define TV_CSC_V		_MMIO(0x68020)
# define TV_RV_MASK			0x0fff0000
# define TV_RV_SHIFT			16
# define TV_GV_MASK			0x000007ff
# define TV_GV_SHIFT			0

#define TV_CSC_V2		_MMIO(0x68024)
# define TV_BV_MASK			0x07ff0000
# define TV_BV_SHIFT			16
/*
 * V attenuation for component video.
 *
 * Stored in 1.9 fixed point.
 */
# define TV_AV_MASK			0x000007ff
# define TV_AV_SHIFT			0

#define TV_CLR_KNOBS		_MMIO(0x68028)
/* 2s-complement brightness adjustment */
# define TV_BRIGHTNESS_MASK		0xff000000
# define TV_BRIGHTNESS_SHIFT		24
/* Contrast adjustment, as a 2.6 unsigned floating point number */
# define TV_CONTRAST_MASK		0x00ff0000
# define TV_CONTRAST_SHIFT		16
/* Saturation adjustment, as a 2.6 unsigned floating point number */
# define TV_SATURATION_MASK		0x0000ff00
# define TV_SATURATION_SHIFT		8
/* Hue adjustment, as an integer phase angle in degrees */
# define TV_HUE_MASK			0x000000ff
# define TV_HUE_SHIFT			0

#define TV_CLR_LEVEL		_MMIO(0x6802c)
/* Controls the DAC level for black */
# define TV_BLACK_LEVEL_MASK		0x01ff0000
# define TV_BLACK_LEVEL_SHIFT		16
/* Controls the DAC level for blanking */
# define TV_BLANK_LEVEL_MASK		0x000001ff
# define TV_BLANK_LEVEL_SHIFT		0

#define TV_H_CTL_1		_MMIO(0x68030)
/* Number of pixels in the hsync. */
# define TV_HSYNC_END_MASK		0x1fff0000
# define TV_HSYNC_END_SHIFT		16
/* Total number of pixels minus one in the line (display and blanking). */
# define TV_HTOTAL_MASK			0x00001fff
# define TV_HTOTAL_SHIFT		0

#define TV_H_CTL_2		_MMIO(0x68034)
/* Enables the colorburst (needed for non-component color) */
# define TV_BURST_ENA			(1 << 31)
/* Offset of the colorburst from the start of hsync, in pixels minus one. */
# define TV_HBURST_START_SHIFT		16
# define TV_HBURST_START_MASK		0x1fff0000
/* Length of the colorburst */
# define TV_HBURST_LEN_SHIFT		0
# define TV_HBURST_LEN_MASK		0x0001fff

#define TV_H_CTL_3		_MMIO(0x68038)
/* End of hblank, measured in pixels minus one from start of hsync */
# define TV_HBLANK_END_SHIFT		16
# define TV_HBLANK_END_MASK		0x1fff0000
/* Start of hblank, measured in pixels minus one from start of hsync */
# define TV_HBLANK_START_SHIFT		0
# define TV_HBLANK_START_MASK		0x0001fff

#define TV_V_CTL_1		_MMIO(0x6803c)
/* XXX */
# define TV_NBR_END_SHIFT		16
# define TV_NBR_END_MASK		0x07ff0000
/* XXX */
# define TV_VI_END_F1_SHIFT		8
# define TV_VI_END_F1_MASK		0x00003f00
/* XXX */
# define TV_VI_END_F2_SHIFT		0
# define TV_VI_END_F2_MASK		0x0000003f

#define TV_V_CTL_2		_MMIO(0x68040)
/* Length of vsync, in half lines */
# define TV_VSYNC_LEN_MASK		0x07ff0000
# define TV_VSYNC_LEN_SHIFT		16
/* Offset of the start of vsync in field 1, measured in one less than the
 * number of half lines.
 */
# define TV_VSYNC_START_F1_MASK		0x00007f00
# define TV_VSYNC_START_F1_SHIFT	8
/*
 * Offset of the start of vsync in field 2, measured in one less than the
 * number of half lines.
 */
# define TV_VSYNC_START_F2_MASK		0x0000007f
# define TV_VSYNC_START_F2_SHIFT	0

#define TV_V_CTL_3		_MMIO(0x68044)
/* Enables generation of the equalization signal */
# define TV_EQUAL_ENA			(1 << 31)
/* Length of vsync, in half lines */
# define TV_VEQ_LEN_MASK		0x007f0000
# define TV_VEQ_LEN_SHIFT		16
/* Offset of the start of equalization in field 1, measured in one less than
 * the number of half lines.
 */
# define TV_VEQ_START_F1_MASK		0x0007f00
# define TV_VEQ_START_F1_SHIFT		8
/*
 * Offset of the start of equalization in field 2, measured in one less than
 * the number of half lines.
 */
# define TV_VEQ_START_F2_MASK		0x000007f
# define TV_VEQ_START_F2_SHIFT		0

#define TV_V_CTL_4		_MMIO(0x68048)
/*
 * Offset to start of vertical colorburst, measured in one less than the
 * number of lines from vertical start.
 */
# define TV_VBURST_START_F1_MASK	0x003f0000
# define TV_VBURST_START_F1_SHIFT	16
/*
 * Offset to the end of vertical colorburst, measured in one less than the
 * number of lines from the start of NBR.
 */
# define TV_VBURST_END_F1_MASK		0x000000ff
# define TV_VBURST_END_F1_SHIFT		0

#define TV_V_CTL_5		_MMIO(0x6804c)
/*
 * Offset to start of vertical colorburst, measured in one less than the
 * number of lines from vertical start.
 */
# define TV_VBURST_START_F2_MASK	0x003f0000
# define TV_VBURST_START_F2_SHIFT	16
/*
 * Offset to the end of vertical colorburst, measured in one less than the
 * number of lines from the start of NBR.
 */
# define TV_VBURST_END_F2_MASK		0x000000ff
# define TV_VBURST_END_F2_SHIFT		0

#define TV_V_CTL_6		_MMIO(0x68050)
/*
 * Offset to start of vertical colorburst, measured in one less than the
 * number of lines from vertical start.
 */
# define TV_VBURST_START_F3_MASK	0x003f0000
# define TV_VBURST_START_F3_SHIFT	16
/*
 * Offset to the end of vertical colorburst, measured in one less than the
 * number of lines from the start of NBR.
 */
# define TV_VBURST_END_F3_MASK		0x000000ff
# define TV_VBURST_END_F3_SHIFT		0

#define TV_V_CTL_7		_MMIO(0x68054)
/*
 * Offset to start of vertical colorburst, measured in one less than the
 * number of lines from vertical start.
 */
# define TV_VBURST_START_F4_MASK	0x003f0000
# define TV_VBURST_START_F4_SHIFT	16
/*
 * Offset to the end of vertical colorburst, measured in one less than the
 * number of lines from the start of NBR.
 */
# define TV_VBURST_END_F4_MASK		0x000000ff
# define TV_VBURST_END_F4_SHIFT		0

#define TV_SC_CTL_1		_MMIO(0x68060)
/* Turns on the first subcarrier phase generation DDA */
# define TV_SC_DDA1_EN			(1 << 31)
/* Turns on the first subcarrier phase generation DDA */
# define TV_SC_DDA2_EN			(1 << 30)
/* Turns on the first subcarrier phase generation DDA */
# define TV_SC_DDA3_EN			(1 << 29)
/* Sets the subcarrier DDA to reset frequency every other field */
# define TV_SC_RESET_EVERY_2		(0 << 24)
/* Sets the subcarrier DDA to reset frequency every fourth field */
# define TV_SC_RESET_EVERY_4		(1 << 24)
/* Sets the subcarrier DDA to reset frequency every eighth field */
# define TV_SC_RESET_EVERY_8		(2 << 24)
/* Sets the subcarrier DDA to never reset the frequency */
# define TV_SC_RESET_NEVER		(3 << 24)
/* Sets the peak amplitude of the colorburst.*/
# define TV_BURST_LEVEL_MASK		0x00ff0000
# define TV_BURST_LEVEL_SHIFT		16
/* Sets the increment of the first subcarrier phase generation DDA */
# define TV_SCDDA1_INC_MASK		0x00000fff
# define TV_SCDDA1_INC_SHIFT		0

#define TV_SC_CTL_2		_MMIO(0x68064)
/* Sets the rollover for the second subcarrier phase generation DDA */
# define TV_SCDDA2_SIZE_MASK		0x7fff0000
# define TV_SCDDA2_SIZE_SHIFT		16
/* Sets the increent of the second subcarrier phase generation DDA */
# define TV_SCDDA2_INC_MASK		0x00007fff
# define TV_SCDDA2_INC_SHIFT		0

#define TV_SC_CTL_3		_MMIO(0x68068)
/* Sets the rollover for the third subcarrier phase generation DDA */
# define TV_SCDDA3_SIZE_MASK		0x7fff0000
# define TV_SCDDA3_SIZE_SHIFT		16
/* Sets the increent of the third subcarrier phase generation DDA */
# define TV_SCDDA3_INC_MASK		0x00007fff
# define TV_SCDDA3_INC_SHIFT		0

#define TV_WIN_POS		_MMIO(0x68070)
/* X coordinate of the display from the start of horizontal active */
# define TV_XPOS_MASK			0x1fff0000
# define TV_XPOS_SHIFT			16
/* Y coordinate of the display from the start of vertical active (NBR) */
# define TV_YPOS_MASK			0x00000fff
# define TV_YPOS_SHIFT			0

#define TV_WIN_SIZE		_MMIO(0x68074)
/* Horizontal size of the display window, measured in pixels*/
# define TV_XSIZE_MASK			0x1fff0000
# define TV_XSIZE_SHIFT			16
/*
 * Vertical size of the display window, measured in pixels.
 *
 * Must be even for interlaced modes.
 */
# define TV_YSIZE_MASK			0x00000fff
# define TV_YSIZE_SHIFT			0

#define TV_FILTER_CTL_1		_MMIO(0x68080)
/*
 * Enables automatic scaling calculation.
 *
 * If set, the rest of the registers are ignored, and the calculated values can
 * be read back from the register.
 */
# define TV_AUTO_SCALE			(1 << 31)
/*
 * Disables the vertical filter.
 *
 * This is required on modes more than 1024 pixels wide */
# define TV_V_FILTER_BYPASS		(1 << 29)
/* Enables adaptive vertical filtering */
# define TV_VADAPT			(1 << 28)
# define TV_VADAPT_MODE_MASK		(3 << 26)
/* Selects the least adaptive vertical filtering mode */
# define TV_VADAPT_MODE_LEAST		(0 << 26)
/* Selects the moderately adaptive vertical filtering mode */
# define TV_VADAPT_MODE_MODERATE	(1 << 26)
/* Selects the most adaptive vertical filtering mode */
# define TV_VADAPT_MODE_MOST		(3 << 26)
/*
 * Sets the horizontal scaling factor.
 *
 * This should be the fractional part of the horizontal scaling factor divided
 * by the oversampling rate.  TV_HSCALE should be less than 1, and set to:
 *
 * (src width - 1) / ((oversample * dest width) - 1)
 */
# define TV_HSCALE_FRAC_MASK		0x00003fff
# define TV_HSCALE_FRAC_SHIFT		0

#define TV_FILTER_CTL_2		_MMIO(0x68084)
/*
 * Sets the integer part of the 3.15 fixed-point vertical scaling factor.
 *
 * TV_VSCALE should be (src height - 1) / ((interlace * dest height) - 1)
 */
# define TV_VSCALE_INT_MASK		0x00038000
# define TV_VSCALE_INT_SHIFT		15
/*
 * Sets the fractional part of the 3.15 fixed-point vertical scaling factor.
 *
 * \sa TV_VSCALE_INT_MASK
 */
# define TV_VSCALE_FRAC_MASK		0x00007fff
# define TV_VSCALE_FRAC_SHIFT		0

#define TV_FILTER_CTL_3		_MMIO(0x68088)
/*
 * Sets the integer part of the 3.15 fixed-point vertical scaling factor.
 *
 * TV_VSCALE should be (src height - 1) / (1/4 * (dest height - 1))
 *
 * For progressive modes, TV_VSCALE_IP_INT should be set to zeroes.
 */
# define TV_VSCALE_IP_INT_MASK		0x00038000
# define TV_VSCALE_IP_INT_SHIFT		15
/*
 * Sets the fractional part of the 3.15 fixed-point vertical scaling factor.
 *
 * For progressive modes, TV_VSCALE_IP_INT should be set to zeroes.
 *
 * \sa TV_VSCALE_IP_INT_MASK
 */
# define TV_VSCALE_IP_FRAC_MASK		0x00007fff
# define TV_VSCALE_IP_FRAC_SHIFT		0

#define TV_CC_CONTROL		_MMIO(0x68090)
# define TV_CC_ENABLE			(1 << 31)
/*
 * Specifies which field to send the CC data in.
 *
 * CC data is usually sent in field 0.
 */
# define TV_CC_FID_MASK			(1 << 27)
# define TV_CC_FID_SHIFT		27
/* Sets the horizontal position of the CC data.  Usually 135. */
# define TV_CC_HOFF_MASK		0x03ff0000
# define TV_CC_HOFF_SHIFT		16
/* Sets the vertical position of the CC data.  Usually 21 */
# define TV_CC_LINE_MASK		0x0000003f
# define TV_CC_LINE_SHIFT		0

#define TV_CC_DATA		_MMIO(0x68094)
# define TV_CC_RDY			(1 << 31)
/* Second word of CC data to be transmitted. */
# define TV_CC_DATA_2_MASK		0x007f0000
# define TV_CC_DATA_2_SHIFT		16
/* First word of CC data to be transmitted. */
# define TV_CC_DATA_1_MASK		0x0000007f
# define TV_CC_DATA_1_SHIFT		0

#define TV_H_LUMA(i)		_MMIO(0x68100 + (i) * 4) /* 60 registers */
#define TV_H_CHROMA(i)		_MMIO(0x68200 + (i) * 4) /* 60 registers */
#define TV_V_LUMA(i)		_MMIO(0x68300 + (i) * 4) /* 43 registers */
#define TV_V_CHROMA(i)		_MMIO(0x68400 + (i) * 4) /* 43 registers */

/* Display Port */
#define DP_A			_MMIO(0x64000) /* eDP */
#define DP_B			_MMIO(0x64100)
#define DP_C			_MMIO(0x64200)
#define DP_D			_MMIO(0x64300)

#define VLV_DP_B		_MMIO(VLV_DISPLAY_BASE + 0x64100)
#define VLV_DP_C		_MMIO(VLV_DISPLAY_BASE + 0x64200)
#define CHV_DP_D		_MMIO(VLV_DISPLAY_BASE + 0x64300)

#define   DP_PORT_EN			(1 << 31)
#define   DP_PIPE_SEL_SHIFT		30
#define   DP_PIPE_SEL_MASK		(1 << 30)
#define   DP_PIPE_SEL(pipe)		((pipe) << 30)
#define   DP_PIPE_SEL_SHIFT_IVB		29
#define   DP_PIPE_SEL_MASK_IVB		(3 << 29)
#define   DP_PIPE_SEL_IVB(pipe)		((pipe) << 29)
#define   DP_PIPE_SEL_SHIFT_CHV		16
#define   DP_PIPE_SEL_MASK_CHV		(3 << 16)
#define   DP_PIPE_SEL_CHV(pipe)		((pipe) << 16)

/* Link training mode - select a suitable mode for each stage */
#define   DP_LINK_TRAIN_PAT_1		(0 << 28)
#define   DP_LINK_TRAIN_PAT_2		(1 << 28)
#define   DP_LINK_TRAIN_PAT_IDLE	(2 << 28)
#define   DP_LINK_TRAIN_OFF		(3 << 28)
#define   DP_LINK_TRAIN_MASK		(3 << 28)
#define   DP_LINK_TRAIN_SHIFT		28

/* CPT Link training mode */
#define   DP_LINK_TRAIN_PAT_1_CPT	(0 << 8)
#define   DP_LINK_TRAIN_PAT_2_CPT	(1 << 8)
#define   DP_LINK_TRAIN_PAT_IDLE_CPT	(2 << 8)
#define   DP_LINK_TRAIN_OFF_CPT		(3 << 8)
#define   DP_LINK_TRAIN_MASK_CPT	(7 << 8)
#define   DP_LINK_TRAIN_SHIFT_CPT	8

/* Signal voltages. These are mostly controlled by the other end */
#define   DP_VOLTAGE_0_4		(0 << 25)
#define   DP_VOLTAGE_0_6		(1 << 25)
#define   DP_VOLTAGE_0_8		(2 << 25)
#define   DP_VOLTAGE_1_2		(3 << 25)
#define   DP_VOLTAGE_MASK		(7 << 25)
#define   DP_VOLTAGE_SHIFT		25

/* Signal pre-emphasis levels, like voltages, the other end tells us what
 * they want
 */
#define   DP_PRE_EMPHASIS_0		(0 << 22)
#define   DP_PRE_EMPHASIS_3_5		(1 << 22)
#define   DP_PRE_EMPHASIS_6		(2 << 22)
#define   DP_PRE_EMPHASIS_9_5		(3 << 22)
#define   DP_PRE_EMPHASIS_MASK		(7 << 22)
#define   DP_PRE_EMPHASIS_SHIFT		22

/* How many wires to use. I guess 3 was too hard */
#define   DP_PORT_WIDTH(width)		(((width) - 1) << 19)
#define   DP_PORT_WIDTH_MASK		(7 << 19)
#define   DP_PORT_WIDTH_SHIFT		19

/* Mystic DPCD version 1.1 special mode */
#define   DP_ENHANCED_FRAMING		(1 << 18)

/* eDP */
#define   DP_PLL_FREQ_270MHZ		(0 << 16)
#define   DP_PLL_FREQ_162MHZ		(1 << 16)
#define   DP_PLL_FREQ_MASK		(3 << 16)

/* locked once port is enabled */
#define   DP_PORT_REVERSAL		(1 << 15)

/* eDP */
#define   DP_PLL_ENABLE			(1 << 14)

/* sends the clock on lane 15 of the PEG for debug */
#define   DP_CLOCK_OUTPUT_ENABLE	(1 << 13)

#define   DP_SCRAMBLING_DISABLE		(1 << 12)
#define   DP_SCRAMBLING_DISABLE_IRONLAKE	(1 << 7)

/* limit RGB values to avoid confusing TVs */
#define   DP_COLOR_RANGE_16_235		(1 << 8)

/* Turn on the audio link */
#define   DP_AUDIO_OUTPUT_ENABLE	(1 << 6)

/* vs and hs sync polarity */
#define   DP_SYNC_VS_HIGH		(1 << 4)
#define   DP_SYNC_HS_HIGH		(1 << 3)

/* A fantasy */
#define   DP_DETECTED			(1 << 2)

/* The aux channel provides a way to talk to the
 * signal sink for DDC etc. Max packet size supported
 * is 20 bytes in each direction, hence the 5 fixed
 * data registers
 */
#define _DPA_AUX_CH_CTL		(dev_priv->info.display_mmio_offset + 0x64010)
#define _DPA_AUX_CH_DATA1	(dev_priv->info.display_mmio_offset + 0x64014)
#define _DPA_AUX_CH_DATA2	(dev_priv->info.display_mmio_offset + 0x64018)
#define _DPA_AUX_CH_DATA3	(dev_priv->info.display_mmio_offset + 0x6401c)
#define _DPA_AUX_CH_DATA4	(dev_priv->info.display_mmio_offset + 0x64020)
#define _DPA_AUX_CH_DATA5	(dev_priv->info.display_mmio_offset + 0x64024)

#define _DPB_AUX_CH_CTL		(dev_priv->info.display_mmio_offset + 0x64110)
#define _DPB_AUX_CH_DATA1	(dev_priv->info.display_mmio_offset + 0x64114)
#define _DPB_AUX_CH_DATA2	(dev_priv->info.display_mmio_offset + 0x64118)
#define _DPB_AUX_CH_DATA3	(dev_priv->info.display_mmio_offset + 0x6411c)
#define _DPB_AUX_CH_DATA4	(dev_priv->info.display_mmio_offset + 0x64120)
#define _DPB_AUX_CH_DATA5	(dev_priv->info.display_mmio_offset + 0x64124)

#define _DPC_AUX_CH_CTL		(dev_priv->info.display_mmio_offset + 0x64210)
#define _DPC_AUX_CH_DATA1	(dev_priv->info.display_mmio_offset + 0x64214)
#define _DPC_AUX_CH_DATA2	(dev_priv->info.display_mmio_offset + 0x64218)
#define _DPC_AUX_CH_DATA3	(dev_priv->info.display_mmio_offset + 0x6421c)
#define _DPC_AUX_CH_DATA4	(dev_priv->info.display_mmio_offset + 0x64220)
#define _DPC_AUX_CH_DATA5	(dev_priv->info.display_mmio_offset + 0x64224)

#define _DPD_AUX_CH_CTL		(dev_priv->info.display_mmio_offset + 0x64310)
#define _DPD_AUX_CH_DATA1	(dev_priv->info.display_mmio_offset + 0x64314)
#define _DPD_AUX_CH_DATA2	(dev_priv->info.display_mmio_offset + 0x64318)
#define _DPD_AUX_CH_DATA3	(dev_priv->info.display_mmio_offset + 0x6431c)
#define _DPD_AUX_CH_DATA4	(dev_priv->info.display_mmio_offset + 0x64320)
#define _DPD_AUX_CH_DATA5	(dev_priv->info.display_mmio_offset + 0x64324)

#define _DPE_AUX_CH_CTL		(dev_priv->info.display_mmio_offset + 0x64410)
#define _DPE_AUX_CH_DATA1	(dev_priv->info.display_mmio_offset + 0x64414)
#define _DPE_AUX_CH_DATA2	(dev_priv->info.display_mmio_offset + 0x64418)
#define _DPE_AUX_CH_DATA3	(dev_priv->info.display_mmio_offset + 0x6441c)
#define _DPE_AUX_CH_DATA4	(dev_priv->info.display_mmio_offset + 0x64420)
#define _DPE_AUX_CH_DATA5	(dev_priv->info.display_mmio_offset + 0x64424)

#define _DPF_AUX_CH_CTL		(dev_priv->info.display_mmio_offset + 0x64510)
#define _DPF_AUX_CH_DATA1	(dev_priv->info.display_mmio_offset + 0x64514)
#define _DPF_AUX_CH_DATA2	(dev_priv->info.display_mmio_offset + 0x64518)
#define _DPF_AUX_CH_DATA3	(dev_priv->info.display_mmio_offset + 0x6451c)
#define _DPF_AUX_CH_DATA4	(dev_priv->info.display_mmio_offset + 0x64520)
#define _DPF_AUX_CH_DATA5	(dev_priv->info.display_mmio_offset + 0x64524)

#define DP_AUX_CH_CTL(aux_ch)	_MMIO_PORT(aux_ch, _DPA_AUX_CH_CTL, _DPB_AUX_CH_CTL)
#define DP_AUX_CH_DATA(aux_ch, i)	_MMIO(_PORT(aux_ch, _DPA_AUX_CH_DATA1, _DPB_AUX_CH_DATA1) + (i) * 4) /* 5 registers */

#define   DP_AUX_CH_CTL_SEND_BUSY	    (1 << 31)
#define   DP_AUX_CH_CTL_DONE		    (1 << 30)
#define   DP_AUX_CH_CTL_INTERRUPT	    (1 << 29)
#define   DP_AUX_CH_CTL_TIME_OUT_ERROR	    (1 << 28)
#define   DP_AUX_CH_CTL_TIME_OUT_400us	    (0 << 26)
#define   DP_AUX_CH_CTL_TIME_OUT_600us	    (1 << 26)
#define   DP_AUX_CH_CTL_TIME_OUT_800us	    (2 << 26)
#define   DP_AUX_CH_CTL_TIME_OUT_MAX	    (3 << 26) /* Varies per platform */
#define   DP_AUX_CH_CTL_TIME_OUT_MASK	    (3 << 26)
#define   DP_AUX_CH_CTL_RECEIVE_ERROR	    (1 << 25)
#define   DP_AUX_CH_CTL_MESSAGE_SIZE_MASK    (0x1f << 20)
#define   DP_AUX_CH_CTL_MESSAGE_SIZE_SHIFT   20
#define   DP_AUX_CH_CTL_PRECHARGE_2US_MASK   (0xf << 16)
#define   DP_AUX_CH_CTL_PRECHARGE_2US_SHIFT  16
#define   DP_AUX_CH_CTL_AUX_AKSV_SELECT	    (1 << 15)
#define   DP_AUX_CH_CTL_MANCHESTER_TEST	    (1 << 14)
#define   DP_AUX_CH_CTL_SYNC_TEST	    (1 << 13)
#define   DP_AUX_CH_CTL_DEGLITCH_TEST	    (1 << 12)
#define   DP_AUX_CH_CTL_PRECHARGE_TEST	    (1 << 11)
#define   DP_AUX_CH_CTL_BIT_CLOCK_2X_MASK    (0x7ff)
#define   DP_AUX_CH_CTL_BIT_CLOCK_2X_SHIFT   0
#define   DP_AUX_CH_CTL_PSR_DATA_AUX_REG_SKL	(1 << 14)
#define   DP_AUX_CH_CTL_FS_DATA_AUX_REG_SKL	(1 << 13)
#define   DP_AUX_CH_CTL_GTC_DATA_AUX_REG_SKL	(1 << 12)
#define   DP_AUX_CH_CTL_FW_SYNC_PULSE_SKL_MASK (0x1f << 5)
#define   DP_AUX_CH_CTL_FW_SYNC_PULSE_SKL(c) (((c) - 1) << 5)
#define   DP_AUX_CH_CTL_SYNC_PULSE_SKL(c)   ((c) - 1)

/*
 * Computing GMCH M and N values for the Display Port link
 *
 * GMCH M/N = dot clock * bytes per pixel / ls_clk * # of lanes
 *
 * ls_clk (we assume) is the DP link clock (1.62 or 2.7 GHz)
 *
 * The GMCH value is used internally
 *
 * bytes_per_pixel is the number of bytes coming out of the plane,
 * which is after the LUTs, so we want the bytes for our color format.
 * For our current usage, this is always 3, one byte for R, G and B.
 */
#define _PIPEA_DATA_M_G4X	0x70050
#define _PIPEB_DATA_M_G4X	0x71050

/* Transfer unit size for display port - 1, default is 0x3f (for TU size 64) */
#define  TU_SIZE(x)             (((x) - 1) << 25) /* default size 64 */
#define  TU_SIZE_SHIFT		25
#define  TU_SIZE_MASK           (0x3f << 25)

#define  DATA_LINK_M_N_MASK	(0xffffff)
#define  DATA_LINK_N_MAX	(0x800000)

#define _PIPEA_DATA_N_G4X	0x70054
#define _PIPEB_DATA_N_G4X	0x71054
#define   PIPE_GMCH_DATA_N_MASK			(0xffffff)

/*
 * Computing Link M and N values for the Display Port link
 *
 * Link M / N = pixel_clock / ls_clk
 *
 * (the DP spec calls pixel_clock the 'strm_clk')
 *
 * The Link value is transmitted in the Main Stream
 * Attributes and VB-ID.
 */

#define _PIPEA_LINK_M_G4X	0x70060
#define _PIPEB_LINK_M_G4X	0x71060
#define   PIPEA_DP_LINK_M_MASK			(0xffffff)

#define _PIPEA_LINK_N_G4X	0x70064
#define _PIPEB_LINK_N_G4X	0x71064
#define   PIPEA_DP_LINK_N_MASK			(0xffffff)

#define PIPE_DATA_M_G4X(pipe) _MMIO_PIPE(pipe, _PIPEA_DATA_M_G4X, _PIPEB_DATA_M_G4X)
#define PIPE_DATA_N_G4X(pipe) _MMIO_PIPE(pipe, _PIPEA_DATA_N_G4X, _PIPEB_DATA_N_G4X)
#define PIPE_LINK_M_G4X(pipe) _MMIO_PIPE(pipe, _PIPEA_LINK_M_G4X, _PIPEB_LINK_M_G4X)
#define PIPE_LINK_N_G4X(pipe) _MMIO_PIPE(pipe, _PIPEA_LINK_N_G4X, _PIPEB_LINK_N_G4X)

/* Display & cursor control */

/* Pipe A */
#define _PIPEADSL		0x70000
#define   DSL_LINEMASK_GEN2	0x00000fff
#define   DSL_LINEMASK_GEN3	0x00001fff
#define _PIPEACONF		0x70008
#define   PIPECONF_ENABLE	(1 << 31)
#define   PIPECONF_DISABLE	0
#define   PIPECONF_DOUBLE_WIDE	(1 << 30)
#define   I965_PIPECONF_ACTIVE	(1 << 30)
#define   PIPECONF_DSI_PLL_LOCKED	(1 << 29) /* vlv & pipe A only */
#define   PIPECONF_FRAME_START_DELAY_MASK (3 << 27)
#define   PIPECONF_SINGLE_WIDE	0
#define   PIPECONF_PIPE_UNLOCKED 0
#define   PIPECONF_PIPE_LOCKED	(1 << 25)
#define   PIPECONF_PALETTE	0
#define   PIPECONF_GAMMA		(1 << 24)
#define   PIPECONF_FORCE_BORDER	(1 << 25)
#define   PIPECONF_INTERLACE_MASK	(7 << 21)
#define   PIPECONF_INTERLACE_MASK_HSW	(3 << 21)
/* Note that pre-gen3 does not support interlaced display directly. Panel
 * fitting must be disabled on pre-ilk for interlaced. */
#define   PIPECONF_PROGRESSIVE			(0 << 21)
#define   PIPECONF_INTERLACE_W_SYNC_SHIFT_PANEL	(4 << 21) /* gen4 only */
#define   PIPECONF_INTERLACE_W_SYNC_SHIFT	(5 << 21) /* gen4 only */
#define   PIPECONF_INTERLACE_W_FIELD_INDICATION	(6 << 21)
#define   PIPECONF_INTERLACE_FIELD_0_ONLY	(7 << 21) /* gen3 only */
/* Ironlake and later have a complete new set of values for interlaced. PFIT
 * means panel fitter required, PF means progressive fetch, DBL means power
 * saving pixel doubling. */
#define   PIPECONF_PFIT_PF_INTERLACED_ILK	(1 << 21)
#define   PIPECONF_INTERLACED_ILK		(3 << 21)
#define   PIPECONF_INTERLACED_DBL_ILK		(4 << 21) /* ilk/snb only */
#define   PIPECONF_PFIT_PF_INTERLACED_DBL_ILK	(5 << 21) /* ilk/snb only */
#define   PIPECONF_INTERLACE_MODE_MASK		(7 << 21)
#define   PIPECONF_EDP_RR_MODE_SWITCH		(1 << 20)
#define   PIPECONF_CXSR_DOWNCLOCK	(1 << 16)
#define   PIPECONF_EDP_RR_MODE_SWITCH_VLV	(1 << 14)
#define   PIPECONF_COLOR_RANGE_SELECT	(1 << 13)
#define   PIPECONF_BPC_MASK	(0x7 << 5)
#define   PIPECONF_8BPC		(0 << 5)
#define   PIPECONF_10BPC	(1 << 5)
#define   PIPECONF_6BPC		(2 << 5)
#define   PIPECONF_12BPC	(3 << 5)
#define   PIPECONF_DITHER_EN	(1 << 4)
#define   PIPECONF_DITHER_TYPE_MASK (0x0000000c)
#define   PIPECONF_DITHER_TYPE_SP (0 << 2)
#define   PIPECONF_DITHER_TYPE_ST1 (1 << 2)
#define   PIPECONF_DITHER_TYPE_ST2 (2 << 2)
#define   PIPECONF_DITHER_TYPE_TEMP (3 << 2)
#define _PIPEASTAT		0x70024
#define   PIPE_FIFO_UNDERRUN_STATUS		(1UL << 31)
#define   SPRITE1_FLIP_DONE_INT_EN_VLV		(1UL << 30)
#define   PIPE_CRC_ERROR_ENABLE			(1UL << 29)
#define   PIPE_CRC_DONE_ENABLE			(1UL << 28)
#define   PERF_COUNTER2_INTERRUPT_EN		(1UL << 27)
#define   PIPE_GMBUS_EVENT_ENABLE		(1UL << 27)
#define   PLANE_FLIP_DONE_INT_EN_VLV		(1UL << 26)
#define   PIPE_HOTPLUG_INTERRUPT_ENABLE		(1UL << 26)
#define   PIPE_VSYNC_INTERRUPT_ENABLE		(1UL << 25)
#define   PIPE_DISPLAY_LINE_COMPARE_ENABLE	(1UL << 24)
#define   PIPE_DPST_EVENT_ENABLE		(1UL << 23)
#define   SPRITE0_FLIP_DONE_INT_EN_VLV		(1UL << 22)
#define   PIPE_LEGACY_BLC_EVENT_ENABLE		(1UL << 22)
#define   PIPE_ODD_FIELD_INTERRUPT_ENABLE	(1UL << 21)
#define   PIPE_EVEN_FIELD_INTERRUPT_ENABLE	(1UL << 20)
#define   PIPE_B_PSR_INTERRUPT_ENABLE_VLV	(1UL << 19)
#define   PERF_COUNTER_INTERRUPT_EN		(1UL << 19)
#define   PIPE_HOTPLUG_TV_INTERRUPT_ENABLE	(1UL << 18) /* pre-965 */
#define   PIPE_START_VBLANK_INTERRUPT_ENABLE	(1UL << 18) /* 965 or later */
#define   PIPE_FRAMESTART_INTERRUPT_ENABLE	(1UL << 17)
#define   PIPE_VBLANK_INTERRUPT_ENABLE		(1UL << 17)
#define   PIPEA_HBLANK_INT_EN_VLV		(1UL << 16)
#define   PIPE_OVERLAY_UPDATED_ENABLE		(1UL << 16)
#define   SPRITE1_FLIP_DONE_INT_STATUS_VLV	(1UL << 15)
#define   SPRITE0_FLIP_DONE_INT_STATUS_VLV	(1UL << 14)
#define   PIPE_CRC_ERROR_INTERRUPT_STATUS	(1UL << 13)
#define   PIPE_CRC_DONE_INTERRUPT_STATUS	(1UL << 12)
#define   PERF_COUNTER2_INTERRUPT_STATUS	(1UL << 11)
#define   PIPE_GMBUS_INTERRUPT_STATUS		(1UL << 11)
#define   PLANE_FLIP_DONE_INT_STATUS_VLV	(1UL << 10)
#define   PIPE_HOTPLUG_INTERRUPT_STATUS		(1UL << 10)
#define   PIPE_VSYNC_INTERRUPT_STATUS		(1UL << 9)
#define   PIPE_DISPLAY_LINE_COMPARE_STATUS	(1UL << 8)
#define   PIPE_DPST_EVENT_STATUS		(1UL << 7)
#define   PIPE_A_PSR_STATUS_VLV			(1UL << 6)
#define   PIPE_LEGACY_BLC_EVENT_STATUS		(1UL << 6)
#define   PIPE_ODD_FIELD_INTERRUPT_STATUS	(1UL << 5)
#define   PIPE_EVEN_FIELD_INTERRUPT_STATUS	(1UL << 4)
#define   PIPE_B_PSR_STATUS_VLV			(1UL << 3)
#define   PERF_COUNTER_INTERRUPT_STATUS		(1UL << 3)
#define   PIPE_HOTPLUG_TV_INTERRUPT_STATUS	(1UL << 2) /* pre-965 */
#define   PIPE_START_VBLANK_INTERRUPT_STATUS	(1UL << 2) /* 965 or later */
#define   PIPE_FRAMESTART_INTERRUPT_STATUS	(1UL << 1)
#define   PIPE_VBLANK_INTERRUPT_STATUS		(1UL << 1)
#define   PIPE_HBLANK_INT_STATUS		(1UL << 0)
#define   PIPE_OVERLAY_UPDATED_STATUS		(1UL << 0)

#define PIPESTAT_INT_ENABLE_MASK		0x7fff0000
#define PIPESTAT_INT_STATUS_MASK		0x0000ffff

#define PIPE_A_OFFSET		0x70000
#define PIPE_B_OFFSET		0x71000
#define PIPE_C_OFFSET		0x72000
#define CHV_PIPE_C_OFFSET	0x74000

#define __PIPEBDSL		0x71000
#define __PIPECDSL		0x72000
/*
 * There's actually no pipe EDP. Some pipe registers have
 * simply shifted from the pipe to the transcoder, while
 * keeping their original offset. Thus we need PIPE_EDP_OFFSET
 * to access such registers in transcoder EDP.
 */
#define PIPE_EDP_OFFSET	0x7f000

#define _MMIO_PIPE2(pipe, reg) _MMIO(dev_priv->info.pipe_offsets[pipe] - \
	dev_priv->info.pipe_offsets[PIPE_A] + (reg) + \
	dev_priv->info.display_mmio_offset)

#define PIPECONF(pipe)		_MMIO_PIPE2(pipe, _PIPEACONF)
#define PIPEDSL(pipe)		_MMIO_PIPE2(pipe, _PIPEADSL)
#define PIPEFRAME(pipe)		_MMIO_PIPE2(pipe, _PIPEAFRAMEHIGH)
#define PIPEFRAMEPIXEL(pipe)	_MMIO_PIPE2(pipe, _PIPEAFRAMEPIXEL)
#define PIPESTAT(pipe)		_MMIO_PIPE2(pipe, _PIPEASTAT)

#define _PIPE_MISC_A			0x70030
#define _PIPE_MISC_B			0x71030
#define   PIPEMISC_YUV420_ENABLE	(1 << 27)
#define   PIPEMISC_YUV420_MODE_FULL_BLEND (1 << 26)
#define   PIPEMISC_OUTPUT_COLORSPACE_YUV  (1 << 11)
#define   PIPEMISC_DITHER_BPC_MASK	(7 << 5)
#define   PIPEMISC_DITHER_8_BPC		(0 << 5)
#define   PIPEMISC_DITHER_10_BPC	(1 << 5)
#define   PIPEMISC_DITHER_6_BPC		(2 << 5)
#define   PIPEMISC_DITHER_12_BPC	(3 << 5)
#define   PIPEMISC_DITHER_ENABLE	(1 << 4)
#define   PIPEMISC_DITHER_TYPE_MASK	(3 << 2)
#define   PIPEMISC_DITHER_TYPE_SP	(0 << 2)
#define PIPEMISC(pipe)			_MMIO_PIPE2(pipe, _PIPE_MISC_A)

#define VLV_DPFLIPSTAT				_MMIO(VLV_DISPLAY_BASE + 0x70028)
#define   PIPEB_LINE_COMPARE_INT_EN		(1 << 29)
#define   PIPEB_HLINE_INT_EN			(1 << 28)
#define   PIPEB_VBLANK_INT_EN			(1 << 27)
#define   SPRITED_FLIP_DONE_INT_EN		(1 << 26)
#define   SPRITEC_FLIP_DONE_INT_EN		(1 << 25)
#define   PLANEB_FLIP_DONE_INT_EN		(1 << 24)
#define   PIPE_PSR_INT_EN			(1 << 22)
#define   PIPEA_LINE_COMPARE_INT_EN		(1 << 21)
#define   PIPEA_HLINE_INT_EN			(1 << 20)
#define   PIPEA_VBLANK_INT_EN			(1 << 19)
#define   SPRITEB_FLIP_DONE_INT_EN		(1 << 18)
#define   SPRITEA_FLIP_DONE_INT_EN		(1 << 17)
#define   PLANEA_FLIPDONE_INT_EN		(1 << 16)
#define   PIPEC_LINE_COMPARE_INT_EN		(1 << 13)
#define   PIPEC_HLINE_INT_EN			(1 << 12)
#define   PIPEC_VBLANK_INT_EN			(1 << 11)
#define   SPRITEF_FLIPDONE_INT_EN		(1 << 10)
#define   SPRITEE_FLIPDONE_INT_EN		(1 << 9)
#define   PLANEC_FLIPDONE_INT_EN		(1 << 8)

#define DPINVGTT				_MMIO(VLV_DISPLAY_BASE + 0x7002c) /* VLV/CHV only */
#define   SPRITEF_INVALID_GTT_INT_EN		(1 << 27)
#define   SPRITEE_INVALID_GTT_INT_EN		(1 << 26)
#define   PLANEC_INVALID_GTT_INT_EN		(1 << 25)
#define   CURSORC_INVALID_GTT_INT_EN		(1 << 24)
#define   CURSORB_INVALID_GTT_INT_EN		(1 << 23)
#define   CURSORA_INVALID_GTT_INT_EN		(1 << 22)
#define   SPRITED_INVALID_GTT_INT_EN		(1 << 21)
#define   SPRITEC_INVALID_GTT_INT_EN		(1 << 20)
#define   PLANEB_INVALID_GTT_INT_EN		(1 << 19)
#define   SPRITEB_INVALID_GTT_INT_EN		(1 << 18)
#define   SPRITEA_INVALID_GTT_INT_EN		(1 << 17)
#define   PLANEA_INVALID_GTT_INT_EN		(1 << 16)
#define   DPINVGTT_EN_MASK			0xff0000
#define   DPINVGTT_EN_MASK_CHV			0xfff0000
#define   SPRITEF_INVALID_GTT_STATUS		(1 << 11)
#define   SPRITEE_INVALID_GTT_STATUS		(1 << 10)
#define   PLANEC_INVALID_GTT_STATUS		(1 << 9)
#define   CURSORC_INVALID_GTT_STATUS		(1 << 8)
#define   CURSORB_INVALID_GTT_STATUS		(1 << 7)
#define   CURSORA_INVALID_GTT_STATUS		(1 << 6)
#define   SPRITED_INVALID_GTT_STATUS		(1 << 5)
#define   SPRITEC_INVALID_GTT_STATUS		(1 << 4)
#define   PLANEB_INVALID_GTT_STATUS		(1 << 3)
#define   SPRITEB_INVALID_GTT_STATUS		(1 << 2)
#define   SPRITEA_INVALID_GTT_STATUS		(1 << 1)
#define   PLANEA_INVALID_GTT_STATUS		(1 << 0)
#define   DPINVGTT_STATUS_MASK			0xff
#define   DPINVGTT_STATUS_MASK_CHV		0xfff

#define DSPARB			_MMIO(dev_priv->info.display_mmio_offset + 0x70030)
#define   DSPARB_CSTART_MASK	(0x7f << 7)
#define   DSPARB_CSTART_SHIFT	7
#define   DSPARB_BSTART_MASK	(0x7f)
#define   DSPARB_BSTART_SHIFT	0
#define   DSPARB_BEND_SHIFT	9 /* on 855 */
#define   DSPARB_AEND_SHIFT	0
#define   DSPARB_SPRITEA_SHIFT_VLV	0
#define   DSPARB_SPRITEA_MASK_VLV	(0xff << 0)
#define   DSPARB_SPRITEB_SHIFT_VLV	8
#define   DSPARB_SPRITEB_MASK_VLV	(0xff << 8)
#define   DSPARB_SPRITEC_SHIFT_VLV	16
#define   DSPARB_SPRITEC_MASK_VLV	(0xff << 16)
#define   DSPARB_SPRITED_SHIFT_VLV	24
#define   DSPARB_SPRITED_MASK_VLV	(0xff << 24)
#define DSPARB2				_MMIO(VLV_DISPLAY_BASE + 0x70060) /* vlv/chv */
#define   DSPARB_SPRITEA_HI_SHIFT_VLV	0
#define   DSPARB_SPRITEA_HI_MASK_VLV	(0x1 << 0)
#define   DSPARB_SPRITEB_HI_SHIFT_VLV	4
#define   DSPARB_SPRITEB_HI_MASK_VLV	(0x1 << 4)
#define   DSPARB_SPRITEC_HI_SHIFT_VLV	8
#define   DSPARB_SPRITEC_HI_MASK_VLV	(0x1 << 8)
#define   DSPARB_SPRITED_HI_SHIFT_VLV	12
#define   DSPARB_SPRITED_HI_MASK_VLV	(0x1 << 12)
#define   DSPARB_SPRITEE_HI_SHIFT_VLV	16
#define   DSPARB_SPRITEE_HI_MASK_VLV	(0x1 << 16)
#define   DSPARB_SPRITEF_HI_SHIFT_VLV	20
#define   DSPARB_SPRITEF_HI_MASK_VLV	(0x1 << 20)
#define DSPARB3				_MMIO(VLV_DISPLAY_BASE + 0x7006c) /* chv */
#define   DSPARB_SPRITEE_SHIFT_VLV	0
#define   DSPARB_SPRITEE_MASK_VLV	(0xff << 0)
#define   DSPARB_SPRITEF_SHIFT_VLV	8
#define   DSPARB_SPRITEF_MASK_VLV	(0xff << 8)

/* pnv/gen4/g4x/vlv/chv */
#define DSPFW1		_MMIO(dev_priv->info.display_mmio_offset + 0x70034)
#define   DSPFW_SR_SHIFT		23
#define   DSPFW_SR_MASK			(0x1ff << 23)
#define   DSPFW_CURSORB_SHIFT		16
#define   DSPFW_CURSORB_MASK		(0x3f << 16)
#define   DSPFW_PLANEB_SHIFT		8
#define   DSPFW_PLANEB_MASK		(0x7f << 8)
#define   DSPFW_PLANEB_MASK_VLV		(0xff << 8) /* vlv/chv */
#define   DSPFW_PLANEA_SHIFT		0
#define   DSPFW_PLANEA_MASK		(0x7f << 0)
#define   DSPFW_PLANEA_MASK_VLV		(0xff << 0) /* vlv/chv */
#define DSPFW2		_MMIO(dev_priv->info.display_mmio_offset + 0x70038)
#define   DSPFW_FBC_SR_EN		(1 << 31)	  /* g4x */
#define   DSPFW_FBC_SR_SHIFT		28
#define   DSPFW_FBC_SR_MASK		(0x7 << 28) /* g4x */
#define   DSPFW_FBC_HPLL_SR_SHIFT	24
#define   DSPFW_FBC_HPLL_SR_MASK	(0xf << 24) /* g4x */
#define   DSPFW_SPRITEB_SHIFT		(16)
#define   DSPFW_SPRITEB_MASK		(0x7f << 16) /* g4x */
#define   DSPFW_SPRITEB_MASK_VLV	(0xff << 16) /* vlv/chv */
#define   DSPFW_CURSORA_SHIFT		8
#define   DSPFW_CURSORA_MASK		(0x3f << 8)
#define   DSPFW_PLANEC_OLD_SHIFT	0
#define   DSPFW_PLANEC_OLD_MASK		(0x7f << 0) /* pre-gen4 sprite C */
#define   DSPFW_SPRITEA_SHIFT		0
#define   DSPFW_SPRITEA_MASK		(0x7f << 0) /* g4x */
#define   DSPFW_SPRITEA_MASK_VLV	(0xff << 0) /* vlv/chv */
#define DSPFW3		_MMIO(dev_priv->info.display_mmio_offset + 0x7003c)
#define   DSPFW_HPLL_SR_EN		(1 << 31)
#define   PINEVIEW_SELF_REFRESH_EN	(1 << 30)
#define   DSPFW_CURSOR_SR_SHIFT		24
#define   DSPFW_CURSOR_SR_MASK		(0x3f << 24)
#define   DSPFW_HPLL_CURSOR_SHIFT	16
#define   DSPFW_HPLL_CURSOR_MASK	(0x3f << 16)
#define   DSPFW_HPLL_SR_SHIFT		0
#define   DSPFW_HPLL_SR_MASK		(0x1ff << 0)

/* vlv/chv */
#define DSPFW4		_MMIO(VLV_DISPLAY_BASE + 0x70070)
#define   DSPFW_SPRITEB_WM1_SHIFT	16
#define   DSPFW_SPRITEB_WM1_MASK	(0xff << 16)
#define   DSPFW_CURSORA_WM1_SHIFT	8
#define   DSPFW_CURSORA_WM1_MASK	(0x3f << 8)
#define   DSPFW_SPRITEA_WM1_SHIFT	0
#define   DSPFW_SPRITEA_WM1_MASK	(0xff << 0)
#define DSPFW5		_MMIO(VLV_DISPLAY_BASE + 0x70074)
#define   DSPFW_PLANEB_WM1_SHIFT	24
#define   DSPFW_PLANEB_WM1_MASK		(0xff << 24)
#define   DSPFW_PLANEA_WM1_SHIFT	16
#define   DSPFW_PLANEA_WM1_MASK		(0xff << 16)
#define   DSPFW_CURSORB_WM1_SHIFT	8
#define   DSPFW_CURSORB_WM1_MASK	(0x3f << 8)
#define   DSPFW_CURSOR_SR_WM1_SHIFT	0
#define   DSPFW_CURSOR_SR_WM1_MASK	(0x3f << 0)
#define DSPFW6		_MMIO(VLV_DISPLAY_BASE + 0x70078)
#define   DSPFW_SR_WM1_SHIFT		0
#define   DSPFW_SR_WM1_MASK		(0x1ff << 0)
#define DSPFW7		_MMIO(VLV_DISPLAY_BASE + 0x7007c)
#define DSPFW7_CHV	_MMIO(VLV_DISPLAY_BASE + 0x700b4) /* wtf #1? */
#define   DSPFW_SPRITED_WM1_SHIFT	24
#define   DSPFW_SPRITED_WM1_MASK	(0xff << 24)
#define   DSPFW_SPRITED_SHIFT		16
#define   DSPFW_SPRITED_MASK_VLV	(0xff << 16)
#define   DSPFW_SPRITEC_WM1_SHIFT	8
#define   DSPFW_SPRITEC_WM1_MASK	(0xff << 8)
#define   DSPFW_SPRITEC_SHIFT		0
#define   DSPFW_SPRITEC_MASK_VLV	(0xff << 0)
#define DSPFW8_CHV	_MMIO(VLV_DISPLAY_BASE + 0x700b8)
#define   DSPFW_SPRITEF_WM1_SHIFT	24
#define   DSPFW_SPRITEF_WM1_MASK	(0xff << 24)
#define   DSPFW_SPRITEF_SHIFT		16
#define   DSPFW_SPRITEF_MASK_VLV	(0xff << 16)
#define   DSPFW_SPRITEE_WM1_SHIFT	8
#define   DSPFW_SPRITEE_WM1_MASK	(0xff << 8)
#define   DSPFW_SPRITEE_SHIFT		0
#define   DSPFW_SPRITEE_MASK_VLV	(0xff << 0)
#define DSPFW9_CHV	_MMIO(VLV_DISPLAY_BASE + 0x7007c) /* wtf #2? */
#define   DSPFW_PLANEC_WM1_SHIFT	24
#define   DSPFW_PLANEC_WM1_MASK		(0xff << 24)
#define   DSPFW_PLANEC_SHIFT		16
#define   DSPFW_PLANEC_MASK_VLV		(0xff << 16)
#define   DSPFW_CURSORC_WM1_SHIFT	8
#define   DSPFW_CURSORC_WM1_MASK	(0x3f << 16)
#define   DSPFW_CURSORC_SHIFT		0
#define   DSPFW_CURSORC_MASK		(0x3f << 0)

/* vlv/chv high order bits */
#define DSPHOWM		_MMIO(VLV_DISPLAY_BASE + 0x70064)
#define   DSPFW_SR_HI_SHIFT		24
#define   DSPFW_SR_HI_MASK		(3 << 24) /* 2 bits for chv, 1 for vlv */
#define   DSPFW_SPRITEF_HI_SHIFT	23
#define   DSPFW_SPRITEF_HI_MASK		(1 << 23)
#define   DSPFW_SPRITEE_HI_SHIFT	22
#define   DSPFW_SPRITEE_HI_MASK		(1 << 22)
#define   DSPFW_PLANEC_HI_SHIFT		21
#define   DSPFW_PLANEC_HI_MASK		(1 << 21)
#define   DSPFW_SPRITED_HI_SHIFT	20
#define   DSPFW_SPRITED_HI_MASK		(1 << 20)
#define   DSPFW_SPRITEC_HI_SHIFT	16
#define   DSPFW_SPRITEC_HI_MASK		(1 << 16)
#define   DSPFW_PLANEB_HI_SHIFT		12
#define   DSPFW_PLANEB_HI_MASK		(1 << 12)
#define   DSPFW_SPRITEB_HI_SHIFT	8
#define   DSPFW_SPRITEB_HI_MASK		(1 << 8)
#define   DSPFW_SPRITEA_HI_SHIFT	4
#define   DSPFW_SPRITEA_HI_MASK		(1 << 4)
#define   DSPFW_PLANEA_HI_SHIFT		0
#define   DSPFW_PLANEA_HI_MASK		(1 << 0)
#define DSPHOWM1	_MMIO(VLV_DISPLAY_BASE + 0x70068)
#define   DSPFW_SR_WM1_HI_SHIFT		24
#define   DSPFW_SR_WM1_HI_MASK		(3 << 24) /* 2 bits for chv, 1 for vlv */
#define   DSPFW_SPRITEF_WM1_HI_SHIFT	23
#define   DSPFW_SPRITEF_WM1_HI_MASK	(1 << 23)
#define   DSPFW_SPRITEE_WM1_HI_SHIFT	22
#define   DSPFW_SPRITEE_WM1_HI_MASK	(1 << 22)
#define   DSPFW_PLANEC_WM1_HI_SHIFT	21
#define   DSPFW_PLANEC_WM1_HI_MASK	(1 << 21)
#define   DSPFW_SPRITED_WM1_HI_SHIFT	20
#define   DSPFW_SPRITED_WM1_HI_MASK	(1 << 20)
#define   DSPFW_SPRITEC_WM1_HI_SHIFT	16
#define   DSPFW_SPRITEC_WM1_HI_MASK	(1 << 16)
#define   DSPFW_PLANEB_WM1_HI_SHIFT	12
#define   DSPFW_PLANEB_WM1_HI_MASK	(1 << 12)
#define   DSPFW_SPRITEB_WM1_HI_SHIFT	8
#define   DSPFW_SPRITEB_WM1_HI_MASK	(1 << 8)
#define   DSPFW_SPRITEA_WM1_HI_SHIFT	4
#define   DSPFW_SPRITEA_WM1_HI_MASK	(1 << 4)
#define   DSPFW_PLANEA_WM1_HI_SHIFT	0
#define   DSPFW_PLANEA_WM1_HI_MASK	(1 << 0)

/* drain latency register values*/
#define VLV_DDL(pipe)			_MMIO(VLV_DISPLAY_BASE + 0x70050 + 4 * (pipe))
#define DDL_CURSOR_SHIFT		24
#define DDL_SPRITE_SHIFT(sprite)	(8 + 8 * (sprite))
#define DDL_PLANE_SHIFT			0
#define DDL_PRECISION_HIGH		(1 << 7)
#define DDL_PRECISION_LOW		(0 << 7)
#define DRAIN_LATENCY_MASK		0x7f

#define CBR1_VLV			_MMIO(VLV_DISPLAY_BASE + 0x70400)
#define  CBR_PND_DEADLINE_DISABLE	(1 << 31)
#define  CBR_PWM_CLOCK_MUX_SELECT	(1 << 30)

#define CBR4_VLV			_MMIO(VLV_DISPLAY_BASE + 0x70450)
#define  CBR_DPLLBMD_PIPE(pipe)		(1 << (7 + (pipe) * 11)) /* pipes B and C */

/* FIFO watermark sizes etc */
#define G4X_FIFO_LINE_SIZE	64
#define I915_FIFO_LINE_SIZE	64
#define I830_FIFO_LINE_SIZE	32

#define VALLEYVIEW_FIFO_SIZE	255
#define G4X_FIFO_SIZE		127
#define I965_FIFO_SIZE		512
#define I945_FIFO_SIZE		127
#define I915_FIFO_SIZE		95
#define I855GM_FIFO_SIZE	127 /* In cachelines */
#define I830_FIFO_SIZE		95

#define VALLEYVIEW_MAX_WM	0xff
#define G4X_MAX_WM		0x3f
#define I915_MAX_WM		0x3f

#define PINEVIEW_DISPLAY_FIFO	512 /* in 64byte unit */
#define PINEVIEW_FIFO_LINE_SIZE	64
#define PINEVIEW_MAX_WM		0x1ff
#define PINEVIEW_DFT_WM		0x3f
#define PINEVIEW_DFT_HPLLOFF_WM	0
#define PINEVIEW_GUARD_WM		10
#define PINEVIEW_CURSOR_FIFO		64
#define PINEVIEW_CURSOR_MAX_WM	0x3f
#define PINEVIEW_CURSOR_DFT_WM	0
#define PINEVIEW_CURSOR_GUARD_WM	5

#define VALLEYVIEW_CURSOR_MAX_WM 64
#define I965_CURSOR_FIFO	64
#define I965_CURSOR_MAX_WM	32
#define I965_CURSOR_DFT_WM	8

/* Watermark register definitions for SKL */
#define _CUR_WM_A_0		0x70140
#define _CUR_WM_B_0		0x71140
#define _PLANE_WM_1_A_0		0x70240
#define _PLANE_WM_1_B_0		0x71240
#define _PLANE_WM_2_A_0		0x70340
#define _PLANE_WM_2_B_0		0x71340
#define _PLANE_WM_TRANS_1_A_0	0x70268
#define _PLANE_WM_TRANS_1_B_0	0x71268
#define _PLANE_WM_TRANS_2_A_0	0x70368
#define _PLANE_WM_TRANS_2_B_0	0x71368
#define _CUR_WM_TRANS_A_0	0x70168
#define _CUR_WM_TRANS_B_0	0x71168
#define   PLANE_WM_EN		(1 << 31)
#define   PLANE_WM_LINES_SHIFT	14
#define   PLANE_WM_LINES_MASK	0x1f
#define   PLANE_WM_BLOCKS_MASK	0x3ff

#define _CUR_WM_0(pipe) _PIPE(pipe, _CUR_WM_A_0, _CUR_WM_B_0)
#define CUR_WM(pipe, level) _MMIO(_CUR_WM_0(pipe) + ((4) * (level)))
#define CUR_WM_TRANS(pipe) _MMIO_PIPE(pipe, _CUR_WM_TRANS_A_0, _CUR_WM_TRANS_B_0)

#define _PLANE_WM_1(pipe) _PIPE(pipe, _PLANE_WM_1_A_0, _PLANE_WM_1_B_0)
#define _PLANE_WM_2(pipe) _PIPE(pipe, _PLANE_WM_2_A_0, _PLANE_WM_2_B_0)
#define _PLANE_WM_BASE(pipe, plane)	\
			_PLANE(plane, _PLANE_WM_1(pipe), _PLANE_WM_2(pipe))
#define PLANE_WM(pipe, plane, level)	\
			_MMIO(_PLANE_WM_BASE(pipe, plane) + ((4) * (level)))
#define _PLANE_WM_TRANS_1(pipe)	\
			_PIPE(pipe, _PLANE_WM_TRANS_1_A_0, _PLANE_WM_TRANS_1_B_0)
#define _PLANE_WM_TRANS_2(pipe)	\
			_PIPE(pipe, _PLANE_WM_TRANS_2_A_0, _PLANE_WM_TRANS_2_B_0)
#define PLANE_WM_TRANS(pipe, plane)	\
	_MMIO(_PLANE(plane, _PLANE_WM_TRANS_1(pipe), _PLANE_WM_TRANS_2(pipe)))

/* define the Watermark register on Ironlake */
#define WM0_PIPEA_ILK		_MMIO(0x45100)
#define  WM0_PIPE_PLANE_MASK	(0xffff << 16)
#define  WM0_PIPE_PLANE_SHIFT	16
#define  WM0_PIPE_SPRITE_MASK	(0xff << 8)
#define  WM0_PIPE_SPRITE_SHIFT	8
#define  WM0_PIPE_CURSOR_MASK	(0xff)

#define WM0_PIPEB_ILK		_MMIO(0x45104)
#define WM0_PIPEC_IVB		_MMIO(0x45200)
#define WM1_LP_ILK		_MMIO(0x45108)
#define  WM1_LP_SR_EN		(1 << 31)
#define  WM1_LP_LATENCY_SHIFT	24
#define  WM1_LP_LATENCY_MASK	(0x7f << 24)
#define  WM1_LP_FBC_MASK	(0xf << 20)
#define  WM1_LP_FBC_SHIFT	20
#define  WM1_LP_FBC_SHIFT_BDW	19
#define  WM1_LP_SR_MASK		(0x7ff << 8)
#define  WM1_LP_SR_SHIFT	8
#define  WM1_LP_CURSOR_MASK	(0xff)
#define WM2_LP_ILK		_MMIO(0x4510c)
#define  WM2_LP_EN		(1 << 31)
#define WM3_LP_ILK		_MMIO(0x45110)
#define  WM3_LP_EN		(1 << 31)
#define WM1S_LP_ILK		_MMIO(0x45120)
#define WM2S_LP_IVB		_MMIO(0x45124)
#define WM3S_LP_IVB		_MMIO(0x45128)
#define  WM1S_LP_EN		(1 << 31)

#define HSW_WM_LP_VAL(lat, fbc, pri, cur) \
	(WM3_LP_EN | ((lat) << WM1_LP_LATENCY_SHIFT) | \
	 ((fbc) << WM1_LP_FBC_SHIFT) | ((pri) << WM1_LP_SR_SHIFT) | (cur))

/* Memory latency timer register */
#define MLTR_ILK		_MMIO(0x11222)
#define  MLTR_WM1_SHIFT		0
#define  MLTR_WM2_SHIFT		8
/* the unit of memory self-refresh latency time is 0.5us */
#define  ILK_SRLT_MASK		0x3f


/* the address where we get all kinds of latency value */
#define SSKPD			_MMIO(0x5d10)
#define SSKPD_WM_MASK		0x3f
#define SSKPD_WM0_SHIFT		0
#define SSKPD_WM1_SHIFT		8
#define SSKPD_WM2_SHIFT		16
#define SSKPD_WM3_SHIFT		24

/*
 * The two pipe frame counter registers are not synchronized, so
 * reading a stable value is somewhat tricky. The following code
 * should work:
 *
 *  do {
 *    high1 = ((INREG(PIPEAFRAMEHIGH) & PIPE_FRAME_HIGH_MASK) >>
 *             PIPE_FRAME_HIGH_SHIFT;
 *    low1 =  ((INREG(PIPEAFRAMEPIXEL) & PIPE_FRAME_LOW_MASK) >>
 *             PIPE_FRAME_LOW_SHIFT);
 *    high2 = ((INREG(PIPEAFRAMEHIGH) & PIPE_FRAME_HIGH_MASK) >>
 *             PIPE_FRAME_HIGH_SHIFT);
 *  } while (high1 != high2);
 *  frame = (high1 << 8) | low1;
 */
#define _PIPEAFRAMEHIGH          0x70040
#define   PIPE_FRAME_HIGH_MASK    0x0000ffff
#define   PIPE_FRAME_HIGH_SHIFT   0
#define _PIPEAFRAMEPIXEL         0x70044
#define   PIPE_FRAME_LOW_MASK     0xff000000
#define   PIPE_FRAME_LOW_SHIFT    24
#define   PIPE_PIXEL_MASK         0x00ffffff
#define   PIPE_PIXEL_SHIFT        0
/* GM45+ just has to be different */
#define _PIPEA_FRMCOUNT_G4X	0x70040
#define _PIPEA_FLIPCOUNT_G4X	0x70044
#define PIPE_FRMCOUNT_G4X(pipe) _MMIO_PIPE2(pipe, _PIPEA_FRMCOUNT_G4X)
#define PIPE_FLIPCOUNT_G4X(pipe) _MMIO_PIPE2(pipe, _PIPEA_FLIPCOUNT_G4X)

/* Cursor A & B regs */
#define _CURACNTR		0x70080
/* Old style CUR*CNTR flags (desktop 8xx) */
#define   CURSOR_ENABLE		0x80000000
#define   CURSOR_GAMMA_ENABLE	0x40000000
#define   CURSOR_STRIDE_SHIFT	28
#define   CURSOR_STRIDE(x)	((ffs(x) - 9) << CURSOR_STRIDE_SHIFT) /* 256,512,1k,2k */
#define   CURSOR_FORMAT_SHIFT	24
#define   CURSOR_FORMAT_MASK	(0x07 << CURSOR_FORMAT_SHIFT)
#define   CURSOR_FORMAT_2C	(0x00 << CURSOR_FORMAT_SHIFT)
#define   CURSOR_FORMAT_3C	(0x01 << CURSOR_FORMAT_SHIFT)
#define   CURSOR_FORMAT_4C	(0x02 << CURSOR_FORMAT_SHIFT)
#define   CURSOR_FORMAT_ARGB	(0x04 << CURSOR_FORMAT_SHIFT)
#define   CURSOR_FORMAT_XRGB	(0x05 << CURSOR_FORMAT_SHIFT)
/* New style CUR*CNTR flags */
#define   MCURSOR_MODE		0x27
#define   MCURSOR_MODE_DISABLE   0x00
#define   MCURSOR_MODE_128_32B_AX 0x02
#define   MCURSOR_MODE_256_32B_AX 0x03
#define   MCURSOR_MODE_64_32B_AX 0x07
#define   MCURSOR_MODE_128_ARGB_AX ((1 << 5) | MCURSOR_MODE_128_32B_AX)
#define   MCURSOR_MODE_256_ARGB_AX ((1 << 5) | MCURSOR_MODE_256_32B_AX)
#define   MCURSOR_MODE_64_ARGB_AX ((1 << 5) | MCURSOR_MODE_64_32B_AX)
#define   MCURSOR_PIPE_SELECT_MASK	(0x3 << 28)
#define   MCURSOR_PIPE_SELECT_SHIFT	28
#define   MCURSOR_PIPE_SELECT(pipe)	((pipe) << 28)
#define   MCURSOR_GAMMA_ENABLE  (1 << 26)
#define   MCURSOR_PIPE_CSC_ENABLE (1 << 24)
#define   MCURSOR_ROTATE_180	(1 << 15)
#define   MCURSOR_TRICKLE_FEED_DISABLE	(1 << 14)
#define _CURABASE		0x70084
#define _CURAPOS		0x70088
#define   CURSOR_POS_MASK       0x007FF
#define   CURSOR_POS_SIGN       0x8000
#define   CURSOR_X_SHIFT        0
#define   CURSOR_Y_SHIFT        16
#define CURSIZE			_MMIO(0x700a0) /* 845/865 */
#define _CUR_FBC_CTL_A		0x700a0 /* ivb+ */
#define   CUR_FBC_CTL_EN	(1 << 31)
#define _CURASURFLIVE		0x700ac /* g4x+ */
#define _CURBCNTR		0x700c0
#define _CURBBASE		0x700c4
#define _CURBPOS		0x700c8

#define _CURBCNTR_IVB		0x71080
#define _CURBBASE_IVB		0x71084
#define _CURBPOS_IVB		0x71088

#define _CURSOR2(pipe, reg) _MMIO(dev_priv->info.cursor_offsets[(pipe)] - \
	dev_priv->info.cursor_offsets[PIPE_A] + (reg) + \
	dev_priv->info.display_mmio_offset)

#define CURCNTR(pipe) _CURSOR2(pipe, _CURACNTR)
#define CURBASE(pipe) _CURSOR2(pipe, _CURABASE)
#define CURPOS(pipe) _CURSOR2(pipe, _CURAPOS)
#define CUR_FBC_CTL(pipe) _CURSOR2(pipe, _CUR_FBC_CTL_A)
#define CURSURFLIVE(pipe) _CURSOR2(pipe, _CURASURFLIVE)

#define CURSOR_A_OFFSET 0x70080
#define CURSOR_B_OFFSET 0x700c0
#define CHV_CURSOR_C_OFFSET 0x700e0
#define IVB_CURSOR_B_OFFSET 0x71080
#define IVB_CURSOR_C_OFFSET 0x72080

/* Display A control */
#define _DSPACNTR				0x70180
#define   DISPLAY_PLANE_ENABLE			(1 << 31)
#define   DISPLAY_PLANE_DISABLE			0
#define   DISPPLANE_GAMMA_ENABLE		(1 << 30)
#define   DISPPLANE_GAMMA_DISABLE		0
#define   DISPPLANE_PIXFORMAT_MASK		(0xf << 26)
#define   DISPPLANE_YUV422			(0x0 << 26)
#define   DISPPLANE_8BPP			(0x2 << 26)
#define   DISPPLANE_BGRA555			(0x3 << 26)
#define   DISPPLANE_BGRX555			(0x4 << 26)
#define   DISPPLANE_BGRX565			(0x5 << 26)
#define   DISPPLANE_BGRX888			(0x6 << 26)
#define   DISPPLANE_BGRA888			(0x7 << 26)
#define   DISPPLANE_RGBX101010			(0x8 << 26)
#define   DISPPLANE_RGBA101010			(0x9 << 26)
#define   DISPPLANE_BGRX101010			(0xa << 26)
#define   DISPPLANE_RGBX161616			(0xc << 26)
#define   DISPPLANE_RGBX888			(0xe << 26)
#define   DISPPLANE_RGBA888			(0xf << 26)
#define   DISPPLANE_STEREO_ENABLE		(1 << 25)
#define   DISPPLANE_STEREO_DISABLE		0
#define   DISPPLANE_PIPE_CSC_ENABLE		(1 << 24)
#define   DISPPLANE_SEL_PIPE_SHIFT		24
#define   DISPPLANE_SEL_PIPE_MASK		(3 << DISPPLANE_SEL_PIPE_SHIFT)
#define   DISPPLANE_SEL_PIPE(pipe)		((pipe) << DISPPLANE_SEL_PIPE_SHIFT)
#define   DISPPLANE_SRC_KEY_ENABLE		(1 << 22)
#define   DISPPLANE_SRC_KEY_DISABLE		0
#define   DISPPLANE_LINE_DOUBLE			(1 << 20)
#define   DISPPLANE_NO_LINE_DOUBLE		0
#define   DISPPLANE_STEREO_POLARITY_FIRST	0
#define   DISPPLANE_STEREO_POLARITY_SECOND	(1 << 18)
#define   DISPPLANE_ALPHA_PREMULTIPLY		(1 << 16) /* CHV pipe B */
#define   DISPPLANE_ROTATE_180			(1 << 15)
#define   DISPPLANE_TRICKLE_FEED_DISABLE	(1 << 14) /* Ironlake */
#define   DISPPLANE_TILED			(1 << 10)
#define   DISPPLANE_MIRROR			(1 << 8) /* CHV pipe B */
#define _DSPAADDR				0x70184
#define _DSPASTRIDE				0x70188
#define _DSPAPOS				0x7018C /* reserved */
#define _DSPASIZE				0x70190
#define _DSPASURF				0x7019C /* 965+ only */
#define _DSPATILEOFF				0x701A4 /* 965+ only */
#define _DSPAOFFSET				0x701A4 /* HSW */
#define _DSPASURFLIVE				0x701AC

#define DSPCNTR(plane)		_MMIO_PIPE2(plane, _DSPACNTR)
#define DSPADDR(plane)		_MMIO_PIPE2(plane, _DSPAADDR)
#define DSPSTRIDE(plane)	_MMIO_PIPE2(plane, _DSPASTRIDE)
#define DSPPOS(plane)		_MMIO_PIPE2(plane, _DSPAPOS)
#define DSPSIZE(plane)		_MMIO_PIPE2(plane, _DSPASIZE)
#define DSPSURF(plane)		_MMIO_PIPE2(plane, _DSPASURF)
#define DSPTILEOFF(plane)	_MMIO_PIPE2(plane, _DSPATILEOFF)
#define DSPLINOFF(plane)	DSPADDR(plane)
#define DSPOFFSET(plane)	_MMIO_PIPE2(plane, _DSPAOFFSET)
#define DSPSURFLIVE(plane)	_MMIO_PIPE2(plane, _DSPASURFLIVE)

/* CHV pipe B blender and primary plane */
#define _CHV_BLEND_A		0x60a00
#define   CHV_BLEND_LEGACY		(0 << 30)
#define   CHV_BLEND_ANDROID		(1 << 30)
#define   CHV_BLEND_MPO			(2 << 30)
#define   CHV_BLEND_MASK		(3 << 30)
#define _CHV_CANVAS_A		0x60a04
#define _PRIMPOS_A		0x60a08
#define _PRIMSIZE_A		0x60a0c
#define _PRIMCNSTALPHA_A	0x60a10
#define   PRIM_CONST_ALPHA_ENABLE	(1 << 31)

#define CHV_BLEND(pipe)		_MMIO_TRANS2(pipe, _CHV_BLEND_A)
#define CHV_CANVAS(pipe)	_MMIO_TRANS2(pipe, _CHV_CANVAS_A)
#define PRIMPOS(plane)		_MMIO_TRANS2(plane, _PRIMPOS_A)
#define PRIMSIZE(plane)		_MMIO_TRANS2(plane, _PRIMSIZE_A)
#define PRIMCNSTALPHA(plane)	_MMIO_TRANS2(plane, _PRIMCNSTALPHA_A)

/* Display/Sprite base address macros */
#define DISP_BASEADDR_MASK	(0xfffff000)
#define I915_LO_DISPBASE(val)	((val) & ~DISP_BASEADDR_MASK)
#define I915_HI_DISPBASE(val)	((val) & DISP_BASEADDR_MASK)

/*
 * VBIOS flags
 * gen2:
 * [00:06] alm,mgm
 * [10:16] all
 * [30:32] alm,mgm
 * gen3+:
 * [00:0f] all
 * [10:1f] all
 * [30:32] all
 */
#define SWF0(i)	_MMIO(dev_priv->info.display_mmio_offset + 0x70410 + (i) * 4)
#define SWF1(i)	_MMIO(dev_priv->info.display_mmio_offset + 0x71410 + (i) * 4)
#define SWF3(i)	_MMIO(dev_priv->info.display_mmio_offset + 0x72414 + (i) * 4)
#define SWF_ILK(i)	_MMIO(0x4F000 + (i) * 4)

/* Pipe B */
#define _PIPEBDSL		(dev_priv->info.display_mmio_offset + 0x71000)
#define _PIPEBCONF		(dev_priv->info.display_mmio_offset + 0x71008)
#define _PIPEBSTAT		(dev_priv->info.display_mmio_offset + 0x71024)
#define _PIPEBFRAMEHIGH		0x71040
#define _PIPEBFRAMEPIXEL	0x71044
#define _PIPEB_FRMCOUNT_G4X	(dev_priv->info.display_mmio_offset + 0x71040)
#define _PIPEB_FLIPCOUNT_G4X	(dev_priv->info.display_mmio_offset + 0x71044)


/* Display B control */
#define _DSPBCNTR		(dev_priv->info.display_mmio_offset + 0x71180)
#define   DISPPLANE_ALPHA_TRANS_ENABLE		(1 << 15)
#define   DISPPLANE_ALPHA_TRANS_DISABLE		0
#define   DISPPLANE_SPRITE_ABOVE_DISPLAY	0
#define   DISPPLANE_SPRITE_ABOVE_OVERLAY	(1)
#define _DSPBADDR		(dev_priv->info.display_mmio_offset + 0x71184)
#define _DSPBSTRIDE		(dev_priv->info.display_mmio_offset + 0x71188)
#define _DSPBPOS		(dev_priv->info.display_mmio_offset + 0x7118C)
#define _DSPBSIZE		(dev_priv->info.display_mmio_offset + 0x71190)
#define _DSPBSURF		(dev_priv->info.display_mmio_offset + 0x7119C)
#define _DSPBTILEOFF		(dev_priv->info.display_mmio_offset + 0x711A4)
#define _DSPBOFFSET		(dev_priv->info.display_mmio_offset + 0x711A4)
#define _DSPBSURFLIVE		(dev_priv->info.display_mmio_offset + 0x711AC)

/* Sprite A control */
#define _DVSACNTR		0x72180
#define   DVS_ENABLE		(1 << 31)
#define   DVS_GAMMA_ENABLE	(1 << 30)
#define   DVS_YUV_RANGE_CORRECTION_DISABLE	(1 << 27)
#define   DVS_PIXFORMAT_MASK	(3 << 25)
#define   DVS_FORMAT_YUV422	(0 << 25)
#define   DVS_FORMAT_RGBX101010	(1 << 25)
#define   DVS_FORMAT_RGBX888	(2 << 25)
#define   DVS_FORMAT_RGBX161616	(3 << 25)
#define   DVS_PIPE_CSC_ENABLE   (1 << 24)
#define   DVS_SOURCE_KEY	(1 << 22)
#define   DVS_RGB_ORDER_XBGR	(1 << 20)
#define   DVS_YUV_FORMAT_BT709	(1 << 18)
#define   DVS_YUV_BYTE_ORDER_MASK (3 << 16)
#define   DVS_YUV_ORDER_YUYV	(0 << 16)
#define   DVS_YUV_ORDER_UYVY	(1 << 16)
#define   DVS_YUV_ORDER_YVYU	(2 << 16)
#define   DVS_YUV_ORDER_VYUY	(3 << 16)
#define   DVS_ROTATE_180	(1 << 15)
#define   DVS_DEST_KEY		(1 << 2)
#define   DVS_TRICKLE_FEED_DISABLE (1 << 14)
#define   DVS_TILED		(1 << 10)
#define _DVSALINOFF		0x72184
#define _DVSASTRIDE		0x72188
#define _DVSAPOS		0x7218c
#define _DVSASIZE		0x72190
#define _DVSAKEYVAL		0x72194
#define _DVSAKEYMSK		0x72198
#define _DVSASURF		0x7219c
#define _DVSAKEYMAXVAL		0x721a0
#define _DVSATILEOFF		0x721a4
#define _DVSASURFLIVE		0x721ac
#define _DVSASCALE		0x72204
#define   DVS_SCALE_ENABLE	(1 << 31)
#define   DVS_FILTER_MASK	(3 << 29)
#define   DVS_FILTER_MEDIUM	(0 << 29)
#define   DVS_FILTER_ENHANCING	(1 << 29)
#define   DVS_FILTER_SOFTENING	(2 << 29)
#define   DVS_VERTICAL_OFFSET_HALF (1 << 28) /* must be enabled below */
#define   DVS_VERTICAL_OFFSET_ENABLE (1 << 27)
#define _DVSAGAMC		0x72300

#define _DVSBCNTR		0x73180
#define _DVSBLINOFF		0x73184
#define _DVSBSTRIDE		0x73188
#define _DVSBPOS		0x7318c
#define _DVSBSIZE		0x73190
#define _DVSBKEYVAL		0x73194
#define _DVSBKEYMSK		0x73198
#define _DVSBSURF		0x7319c
#define _DVSBKEYMAXVAL		0x731a0
#define _DVSBTILEOFF		0x731a4
#define _DVSBSURFLIVE		0x731ac
#define _DVSBSCALE		0x73204
#define _DVSBGAMC		0x73300

#define DVSCNTR(pipe) _MMIO_PIPE(pipe, _DVSACNTR, _DVSBCNTR)
#define DVSLINOFF(pipe) _MMIO_PIPE(pipe, _DVSALINOFF, _DVSBLINOFF)
#define DVSSTRIDE(pipe) _MMIO_PIPE(pipe, _DVSASTRIDE, _DVSBSTRIDE)
#define DVSPOS(pipe) _MMIO_PIPE(pipe, _DVSAPOS, _DVSBPOS)
#define DVSSURF(pipe) _MMIO_PIPE(pipe, _DVSASURF, _DVSBSURF)
#define DVSKEYMAX(pipe) _MMIO_PIPE(pipe, _DVSAKEYMAXVAL, _DVSBKEYMAXVAL)
#define DVSSIZE(pipe) _MMIO_PIPE(pipe, _DVSASIZE, _DVSBSIZE)
#define DVSSCALE(pipe) _MMIO_PIPE(pipe, _DVSASCALE, _DVSBSCALE)
#define DVSTILEOFF(pipe) _MMIO_PIPE(pipe, _DVSATILEOFF, _DVSBTILEOFF)
#define DVSKEYVAL(pipe) _MMIO_PIPE(pipe, _DVSAKEYVAL, _DVSBKEYVAL)
#define DVSKEYMSK(pipe) _MMIO_PIPE(pipe, _DVSAKEYMSK, _DVSBKEYMSK)
#define DVSSURFLIVE(pipe) _MMIO_PIPE(pipe, _DVSASURFLIVE, _DVSBSURFLIVE)

#define _SPRA_CTL		0x70280
#define   SPRITE_ENABLE			(1 << 31)
#define   SPRITE_GAMMA_ENABLE		(1 << 30)
#define   SPRITE_YUV_RANGE_CORRECTION_DISABLE	(1 << 28)
#define   SPRITE_PIXFORMAT_MASK		(7 << 25)
#define   SPRITE_FORMAT_YUV422		(0 << 25)
#define   SPRITE_FORMAT_RGBX101010	(1 << 25)
#define   SPRITE_FORMAT_RGBX888		(2 << 25)
#define   SPRITE_FORMAT_RGBX161616	(3 << 25)
#define   SPRITE_FORMAT_YUV444		(4 << 25)
#define   SPRITE_FORMAT_XR_BGR101010	(5 << 25) /* Extended range */
#define   SPRITE_PIPE_CSC_ENABLE	(1 << 24)
#define   SPRITE_SOURCE_KEY		(1 << 22)
#define   SPRITE_RGB_ORDER_RGBX		(1 << 20) /* only for 888 and 161616 */
#define   SPRITE_YUV_TO_RGB_CSC_DISABLE	(1 << 19)
#define   SPRITE_YUV_TO_RGB_CSC_FORMAT_BT709	(1 << 18) /* 0 is BT601 */
#define   SPRITE_YUV_BYTE_ORDER_MASK	(3 << 16)
#define   SPRITE_YUV_ORDER_YUYV		(0 << 16)
#define   SPRITE_YUV_ORDER_UYVY		(1 << 16)
#define   SPRITE_YUV_ORDER_YVYU		(2 << 16)
#define   SPRITE_YUV_ORDER_VYUY		(3 << 16)
#define   SPRITE_ROTATE_180		(1 << 15)
#define   SPRITE_TRICKLE_FEED_DISABLE	(1 << 14)
#define   SPRITE_INT_GAMMA_ENABLE	(1 << 13)
#define   SPRITE_TILED			(1 << 10)
#define   SPRITE_DEST_KEY		(1 << 2)
#define _SPRA_LINOFF		0x70284
#define _SPRA_STRIDE		0x70288
#define _SPRA_POS		0x7028c
#define _SPRA_SIZE		0x70290
#define _SPRA_KEYVAL		0x70294
#define _SPRA_KEYMSK		0x70298
#define _SPRA_SURF		0x7029c
#define _SPRA_KEYMAX		0x702a0
#define _SPRA_TILEOFF		0x702a4
#define _SPRA_OFFSET		0x702a4
#define _SPRA_SURFLIVE		0x702ac
#define _SPRA_SCALE		0x70304
#define   SPRITE_SCALE_ENABLE	(1 << 31)
#define   SPRITE_FILTER_MASK	(3 << 29)
#define   SPRITE_FILTER_MEDIUM	(0 << 29)
#define   SPRITE_FILTER_ENHANCING	(1 << 29)
#define   SPRITE_FILTER_SOFTENING	(2 << 29)
#define   SPRITE_VERTICAL_OFFSET_HALF	(1 << 28) /* must be enabled below */
#define   SPRITE_VERTICAL_OFFSET_ENABLE	(1 << 27)
#define _SPRA_GAMC		0x70400

#define _SPRB_CTL		0x71280
#define _SPRB_LINOFF		0x71284
#define _SPRB_STRIDE		0x71288
#define _SPRB_POS		0x7128c
#define _SPRB_SIZE		0x71290
#define _SPRB_KEYVAL		0x71294
#define _SPRB_KEYMSK		0x71298
#define _SPRB_SURF		0x7129c
#define _SPRB_KEYMAX		0x712a0
#define _SPRB_TILEOFF		0x712a4
#define _SPRB_OFFSET		0x712a4
#define _SPRB_SURFLIVE		0x712ac
#define _SPRB_SCALE		0x71304
#define _SPRB_GAMC		0x71400

#define SPRCTL(pipe) _MMIO_PIPE(pipe, _SPRA_CTL, _SPRB_CTL)
#define SPRLINOFF(pipe) _MMIO_PIPE(pipe, _SPRA_LINOFF, _SPRB_LINOFF)
#define SPRSTRIDE(pipe) _MMIO_PIPE(pipe, _SPRA_STRIDE, _SPRB_STRIDE)
#define SPRPOS(pipe) _MMIO_PIPE(pipe, _SPRA_POS, _SPRB_POS)
#define SPRSIZE(pipe) _MMIO_PIPE(pipe, _SPRA_SIZE, _SPRB_SIZE)
#define SPRKEYVAL(pipe) _MMIO_PIPE(pipe, _SPRA_KEYVAL, _SPRB_KEYVAL)
#define SPRKEYMSK(pipe) _MMIO_PIPE(pipe, _SPRA_KEYMSK, _SPRB_KEYMSK)
#define SPRSURF(pipe) _MMIO_PIPE(pipe, _SPRA_SURF, _SPRB_SURF)
#define SPRKEYMAX(pipe) _MMIO_PIPE(pipe, _SPRA_KEYMAX, _SPRB_KEYMAX)
#define SPRTILEOFF(pipe) _MMIO_PIPE(pipe, _SPRA_TILEOFF, _SPRB_TILEOFF)
#define SPROFFSET(pipe) _MMIO_PIPE(pipe, _SPRA_OFFSET, _SPRB_OFFSET)
#define SPRSCALE(pipe) _MMIO_PIPE(pipe, _SPRA_SCALE, _SPRB_SCALE)
#define SPRGAMC(pipe) _MMIO_PIPE(pipe, _SPRA_GAMC, _SPRB_GAMC)
#define SPRSURFLIVE(pipe) _MMIO_PIPE(pipe, _SPRA_SURFLIVE, _SPRB_SURFLIVE)

#define _SPACNTR		(VLV_DISPLAY_BASE + 0x72180)
#define   SP_ENABLE			(1 << 31)
#define   SP_GAMMA_ENABLE		(1 << 30)
#define   SP_PIXFORMAT_MASK		(0xf << 26)
#define   SP_FORMAT_YUV422		(0 << 26)
#define   SP_FORMAT_BGR565		(5 << 26)
#define   SP_FORMAT_BGRX8888		(6 << 26)
#define   SP_FORMAT_BGRA8888		(7 << 26)
#define   SP_FORMAT_RGBX1010102		(8 << 26)
#define   SP_FORMAT_RGBA1010102		(9 << 26)
#define   SP_FORMAT_RGBX8888		(0xe << 26)
#define   SP_FORMAT_RGBA8888		(0xf << 26)
#define   SP_ALPHA_PREMULTIPLY		(1 << 23) /* CHV pipe B */
#define   SP_SOURCE_KEY			(1 << 22)
#define   SP_YUV_FORMAT_BT709		(1 << 18)
#define   SP_YUV_BYTE_ORDER_MASK	(3 << 16)
#define   SP_YUV_ORDER_YUYV		(0 << 16)
#define   SP_YUV_ORDER_UYVY		(1 << 16)
#define   SP_YUV_ORDER_YVYU		(2 << 16)
#define   SP_YUV_ORDER_VYUY		(3 << 16)
#define   SP_ROTATE_180			(1 << 15)
#define   SP_TILED			(1 << 10)
#define   SP_MIRROR			(1 << 8) /* CHV pipe B */
#define _SPALINOFF		(VLV_DISPLAY_BASE + 0x72184)
#define _SPASTRIDE		(VLV_DISPLAY_BASE + 0x72188)
#define _SPAPOS			(VLV_DISPLAY_BASE + 0x7218c)
#define _SPASIZE		(VLV_DISPLAY_BASE + 0x72190)
#define _SPAKEYMINVAL		(VLV_DISPLAY_BASE + 0x72194)
#define _SPAKEYMSK		(VLV_DISPLAY_BASE + 0x72198)
#define _SPASURF		(VLV_DISPLAY_BASE + 0x7219c)
#define _SPAKEYMAXVAL		(VLV_DISPLAY_BASE + 0x721a0)
#define _SPATILEOFF		(VLV_DISPLAY_BASE + 0x721a4)
#define _SPACONSTALPHA		(VLV_DISPLAY_BASE + 0x721a8)
#define   SP_CONST_ALPHA_ENABLE		(1 << 31)
#define _SPACLRC0		(VLV_DISPLAY_BASE + 0x721d0)
#define   SP_CONTRAST(x)		((x) << 18) /* u3.6 */
#define   SP_BRIGHTNESS(x)		((x) & 0xff) /* s8 */
#define _SPACLRC1		(VLV_DISPLAY_BASE + 0x721d4)
#define   SP_SH_SIN(x)			(((x) & 0x7ff) << 16) /* s4.7 */
#define   SP_SH_COS(x)			(x) /* u3.7 */
#define _SPAGAMC		(VLV_DISPLAY_BASE + 0x721f4)

#define _SPBCNTR		(VLV_DISPLAY_BASE + 0x72280)
#define _SPBLINOFF		(VLV_DISPLAY_BASE + 0x72284)
#define _SPBSTRIDE		(VLV_DISPLAY_BASE + 0x72288)
#define _SPBPOS			(VLV_DISPLAY_BASE + 0x7228c)
#define _SPBSIZE		(VLV_DISPLAY_BASE + 0x72290)
#define _SPBKEYMINVAL		(VLV_DISPLAY_BASE + 0x72294)
#define _SPBKEYMSK		(VLV_DISPLAY_BASE + 0x72298)
#define _SPBSURF		(VLV_DISPLAY_BASE + 0x7229c)
#define _SPBKEYMAXVAL		(VLV_DISPLAY_BASE + 0x722a0)
#define _SPBTILEOFF		(VLV_DISPLAY_BASE + 0x722a4)
#define _SPBCONSTALPHA		(VLV_DISPLAY_BASE + 0x722a8)
#define _SPBCLRC0		(VLV_DISPLAY_BASE + 0x722d0)
#define _SPBCLRC1		(VLV_DISPLAY_BASE + 0x722d4)
#define _SPBGAMC		(VLV_DISPLAY_BASE + 0x722f4)

#define _MMIO_VLV_SPR(pipe, plane_id, reg_a, reg_b) \
	_MMIO_PIPE((pipe) * 2 + (plane_id) - PLANE_SPRITE0, (reg_a), (reg_b))

#define SPCNTR(pipe, plane_id)		_MMIO_VLV_SPR((pipe), (plane_id), _SPACNTR, _SPBCNTR)
#define SPLINOFF(pipe, plane_id)	_MMIO_VLV_SPR((pipe), (plane_id), _SPALINOFF, _SPBLINOFF)
#define SPSTRIDE(pipe, plane_id)	_MMIO_VLV_SPR((pipe), (plane_id), _SPASTRIDE, _SPBSTRIDE)
#define SPPOS(pipe, plane_id)		_MMIO_VLV_SPR((pipe), (plane_id), _SPAPOS, _SPBPOS)
#define SPSIZE(pipe, plane_id)		_MMIO_VLV_SPR((pipe), (plane_id), _SPASIZE, _SPBSIZE)
#define SPKEYMINVAL(pipe, plane_id)	_MMIO_VLV_SPR((pipe), (plane_id), _SPAKEYMINVAL, _SPBKEYMINVAL)
#define SPKEYMSK(pipe, plane_id)	_MMIO_VLV_SPR((pipe), (plane_id), _SPAKEYMSK, _SPBKEYMSK)
#define SPSURF(pipe, plane_id)		_MMIO_VLV_SPR((pipe), (plane_id), _SPASURF, _SPBSURF)
#define SPKEYMAXVAL(pipe, plane_id)	_MMIO_VLV_SPR((pipe), (plane_id), _SPAKEYMAXVAL, _SPBKEYMAXVAL)
#define SPTILEOFF(pipe, plane_id)	_MMIO_VLV_SPR((pipe), (plane_id), _SPATILEOFF, _SPBTILEOFF)
#define SPCONSTALPHA(pipe, plane_id)	_MMIO_VLV_SPR((pipe), (plane_id), _SPACONSTALPHA, _SPBCONSTALPHA)
#define SPCLRC0(pipe, plane_id)		_MMIO_VLV_SPR((pipe), (plane_id), _SPACLRC0, _SPBCLRC0)
#define SPCLRC1(pipe, plane_id)		_MMIO_VLV_SPR((pipe), (plane_id), _SPACLRC1, _SPBCLRC1)
#define SPGAMC(pipe, plane_id)		_MMIO_VLV_SPR((pipe), (plane_id), _SPAGAMC, _SPBGAMC)

/*
 * CHV pipe B sprite CSC
 *
 * |cr|   |c0 c1 c2|   |cr + cr_ioff|   |cr_ooff|
 * |yg| = |c3 c4 c5| x |yg + yg_ioff| + |yg_ooff|
 * |cb|   |c6 c7 c8|   |cb + cr_ioff|   |cb_ooff|
 */
#define _MMIO_CHV_SPCSC(plane_id, reg) \
	_MMIO(VLV_DISPLAY_BASE + ((plane_id) - PLANE_SPRITE0) * 0x1000 + (reg))

#define SPCSCYGOFF(plane_id)	_MMIO_CHV_SPCSC(plane_id, 0x6d900)
#define SPCSCCBOFF(plane_id)	_MMIO_CHV_SPCSC(plane_id, 0x6d904)
#define SPCSCCROFF(plane_id)	_MMIO_CHV_SPCSC(plane_id, 0x6d908)
#define  SPCSC_OOFF(x)		(((x) & 0x7ff) << 16) /* s11 */
#define  SPCSC_IOFF(x)		(((x) & 0x7ff) << 0) /* s11 */

#define SPCSCC01(plane_id)	_MMIO_CHV_SPCSC(plane_id, 0x6d90c)
#define SPCSCC23(plane_id)	_MMIO_CHV_SPCSC(plane_id, 0x6d910)
#define SPCSCC45(plane_id)	_MMIO_CHV_SPCSC(plane_id, 0x6d914)
#define SPCSCC67(plane_id)	_MMIO_CHV_SPCSC(plane_id, 0x6d918)
#define SPCSCC8(plane_id)	_MMIO_CHV_SPCSC(plane_id, 0x6d91c)
#define  SPCSC_C1(x)		(((x) & 0x7fff) << 16) /* s3.12 */
#define  SPCSC_C0(x)		(((x) & 0x7fff) << 0) /* s3.12 */

#define SPCSCYGICLAMP(plane_id)	_MMIO_CHV_SPCSC(plane_id, 0x6d920)
#define SPCSCCBICLAMP(plane_id)	_MMIO_CHV_SPCSC(plane_id, 0x6d924)
#define SPCSCCRICLAMP(plane_id)	_MMIO_CHV_SPCSC(plane_id, 0x6d928)
#define  SPCSC_IMAX(x)		(((x) & 0x7ff) << 16) /* s11 */
#define  SPCSC_IMIN(x)		(((x) & 0x7ff) << 0) /* s11 */

#define SPCSCYGOCLAMP(plane_id)	_MMIO_CHV_SPCSC(plane_id, 0x6d92c)
#define SPCSCCBOCLAMP(plane_id)	_MMIO_CHV_SPCSC(plane_id, 0x6d930)
#define SPCSCCROCLAMP(plane_id)	_MMIO_CHV_SPCSC(plane_id, 0x6d934)
#define  SPCSC_OMAX(x)		((x) << 16) /* u10 */
#define  SPCSC_OMIN(x)		((x) << 0) /* u10 */

/* Skylake plane registers */

#define _PLANE_CTL_1_A				0x70180
#define _PLANE_CTL_2_A				0x70280
#define _PLANE_CTL_3_A				0x70380
#define   PLANE_CTL_ENABLE			(1 << 31)
#define   PLANE_CTL_PIPE_GAMMA_ENABLE		(1 << 30)   /* Pre-GLK */
#define   PLANE_CTL_YUV_RANGE_CORRECTION_DISABLE	(1 << 28)
/*
 * ICL+ uses the same PLANE_CTL_FORMAT bits, but the field definition
 * expanded to include bit 23 as well. However, the shift-24 based values
 * correctly map to the same formats in ICL, as long as bit 23 is set to 0
 */
#define   PLANE_CTL_FORMAT_MASK			(0xf << 24)
#define   PLANE_CTL_FORMAT_YUV422		(0 << 24)
#define   PLANE_CTL_FORMAT_NV12			(1 << 24)
#define   PLANE_CTL_FORMAT_XRGB_2101010		(2 << 24)
#define   PLANE_CTL_FORMAT_XRGB_8888		(4 << 24)
#define   PLANE_CTL_FORMAT_XRGB_16161616F	(6 << 24)
#define   PLANE_CTL_FORMAT_AYUV			(8 << 24)
#define   PLANE_CTL_FORMAT_INDEXED		(12 << 24)
#define   PLANE_CTL_FORMAT_RGB_565		(14 << 24)
#define   ICL_PLANE_CTL_FORMAT_MASK		(0x1f << 23)
#define   PLANE_CTL_PIPE_CSC_ENABLE		(1 << 23) /* Pre-GLK */
#define   PLANE_CTL_KEY_ENABLE_MASK		(0x3 << 21)
#define   PLANE_CTL_KEY_ENABLE_SOURCE		(1 << 21)
#define   PLANE_CTL_KEY_ENABLE_DESTINATION	(2 << 21)
#define   PLANE_CTL_ORDER_BGRX			(0 << 20)
#define   PLANE_CTL_ORDER_RGBX			(1 << 20)
#define   PLANE_CTL_YUV_TO_RGB_CSC_FORMAT_BT709	(1 << 18)
#define   PLANE_CTL_YUV422_ORDER_MASK		(0x3 << 16)
#define   PLANE_CTL_YUV422_YUYV			(0 << 16)
#define   PLANE_CTL_YUV422_UYVY			(1 << 16)
#define   PLANE_CTL_YUV422_YVYU			(2 << 16)
#define   PLANE_CTL_YUV422_VYUY			(3 << 16)
#define   PLANE_CTL_DECOMPRESSION_ENABLE	(1 << 15)
#define   PLANE_CTL_TRICKLE_FEED_DISABLE	(1 << 14)
#define   PLANE_CTL_PLANE_GAMMA_DISABLE		(1 << 13) /* Pre-GLK */
#define   PLANE_CTL_TILED_MASK			(0x7 << 10)
#define   PLANE_CTL_TILED_LINEAR		(0 << 10)
#define   PLANE_CTL_TILED_X			(1 << 10)
#define   PLANE_CTL_TILED_Y			(4 << 10)
#define   PLANE_CTL_TILED_YF			(5 << 10)
#define   PLANE_CTL_FLIP_HORIZONTAL		(1 << 8)
#define   PLANE_CTL_ALPHA_MASK			(0x3 << 4) /* Pre-GLK */
#define   PLANE_CTL_ALPHA_DISABLE		(0 << 4)
#define   PLANE_CTL_ALPHA_SW_PREMULTIPLY	(2 << 4)
#define   PLANE_CTL_ALPHA_HW_PREMULTIPLY	(3 << 4)
#define   PLANE_SURF_DECRYPTION_ENABLED         (1 << 2)
#define   PLANE_CTL_ROTATE_MASK			0x3
#define   PLANE_CTL_ROTATE_0			0x0
#define   PLANE_CTL_ROTATE_90			0x1
#define   PLANE_CTL_ROTATE_180			0x2
#define   PLANE_CTL_ROTATE_270			0x3
#define _PLANE_STRIDE_1_A			0x70188
#define _PLANE_STRIDE_2_A			0x70288
#define _PLANE_STRIDE_3_A			0x70388
#define _PLANE_POS_1_A				0x7018c
#define _PLANE_POS_2_A				0x7028c
#define _PLANE_POS_3_A				0x7038c
#define _PLANE_SIZE_1_A				0x70190
#define _PLANE_SIZE_2_A				0x70290
#define _PLANE_SIZE_3_A				0x70390
#define _PLANE_SURF_1_A				0x7019c
#define _PLANE_SURF_2_A				0x7029c
#define _PLANE_SURF_3_A				0x7039c
#define _PLANE_OFFSET_1_A			0x701a4
#define _PLANE_OFFSET_2_A			0x702a4
#define _PLANE_OFFSET_3_A			0x703a4
#define _PLANE_KEYVAL_1_A			0x70194
#define _PLANE_KEYVAL_2_A			0x70294
#define _PLANE_KEYMSK_1_A			0x70198
#define _PLANE_KEYMSK_2_A			0x70298
#define _PLANE_KEYMAX_1_A			0x701a0
#define _PLANE_KEYMAX_2_A			0x702a0
#define _PLANE_AUX_DIST_1_A			0x701c0
#define _PLANE_AUX_DIST_2_A			0x702c0
#define _PLANE_AUX_OFFSET_1_A			0x701c4
#define _PLANE_AUX_OFFSET_2_A			0x702c4
#define _PLANE_COLOR_CTL_1_A			0x701CC /* GLK+ */
#define _PLANE_COLOR_CTL_2_A			0x702CC /* GLK+ */
#define _PLANE_COLOR_CTL_3_A			0x703CC /* GLK+ */
#define   PLANE_COLOR_PIPE_GAMMA_ENABLE		(1 << 30) /* Pre-ICL */
#define   PLANE_COLOR_YUV_RANGE_CORRECTION_DISABLE	(1 << 28)
#define   PLANE_COLOR_PIPE_CSC_ENABLE		(1 << 23) /* Pre-ICL */
#define   PLANE_COLOR_CSC_MODE_BYPASS			(0 << 17)
#define   PLANE_COLOR_CSC_MODE_YUV601_TO_RGB709		(1 << 17)
#define   PLANE_COLOR_CSC_MODE_YUV709_TO_RGB709		(2 << 17)
#define   PLANE_COLOR_CSC_MODE_YUV2020_TO_RGB2020	(3 << 17)
#define   PLANE_COLOR_CSC_MODE_RGB709_TO_RGB2020	(4 << 17)
#define   PLANE_COLOR_PLANE_GAMMA_DISABLE	(1 << 13)
#define   PLANE_COLOR_ALPHA_MASK		(0x3 << 4)
#define   PLANE_COLOR_ALPHA_DISABLE		(0 << 4)
#define   PLANE_COLOR_ALPHA_SW_PREMULTIPLY	(2 << 4)
#define   PLANE_COLOR_ALPHA_HW_PREMULTIPLY	(3 << 4)
#define _PLANE_BUF_CFG_1_A			0x7027c
#define _PLANE_BUF_CFG_2_A			0x7037c
#define _PLANE_NV12_BUF_CFG_1_A		0x70278
#define _PLANE_NV12_BUF_CFG_2_A		0x70378


#define _PLANE_CTL_1_B				0x71180
#define _PLANE_CTL_2_B				0x71280
#define _PLANE_CTL_3_B				0x71380
#define _PLANE_CTL_1(pipe)	_PIPE(pipe, _PLANE_CTL_1_A, _PLANE_CTL_1_B)
#define _PLANE_CTL_2(pipe)	_PIPE(pipe, _PLANE_CTL_2_A, _PLANE_CTL_2_B)
#define _PLANE_CTL_3(pipe)	_PIPE(pipe, _PLANE_CTL_3_A, _PLANE_CTL_3_B)
#define PLANE_CTL(pipe, plane)	\
	_MMIO_PLANE(plane, _PLANE_CTL_1(pipe), _PLANE_CTL_2(pipe))

#define _PLANE_STRIDE_1_B			0x71188
#define _PLANE_STRIDE_2_B			0x71288
#define _PLANE_STRIDE_3_B			0x71388
#define _PLANE_STRIDE_1(pipe)	\
	_PIPE(pipe, _PLANE_STRIDE_1_A, _PLANE_STRIDE_1_B)
#define _PLANE_STRIDE_2(pipe)	\
	_PIPE(pipe, _PLANE_STRIDE_2_A, _PLANE_STRIDE_2_B)
#define _PLANE_STRIDE_3(pipe)	\
	_PIPE(pipe, _PLANE_STRIDE_3_A, _PLANE_STRIDE_3_B)
#define PLANE_STRIDE(pipe, plane)	\
	_MMIO_PLANE(plane, _PLANE_STRIDE_1(pipe), _PLANE_STRIDE_2(pipe))

#define _PLANE_POS_1_B				0x7118c
#define _PLANE_POS_2_B				0x7128c
#define _PLANE_POS_3_B				0x7138c
#define _PLANE_POS_1(pipe)	_PIPE(pipe, _PLANE_POS_1_A, _PLANE_POS_1_B)
#define _PLANE_POS_2(pipe)	_PIPE(pipe, _PLANE_POS_2_A, _PLANE_POS_2_B)
#define _PLANE_POS_3(pipe)	_PIPE(pipe, _PLANE_POS_3_A, _PLANE_POS_3_B)
#define PLANE_POS(pipe, plane)	\
	_MMIO_PLANE(plane, _PLANE_POS_1(pipe), _PLANE_POS_2(pipe))

#define _PLANE_SIZE_1_B				0x71190
#define _PLANE_SIZE_2_B				0x71290
#define _PLANE_SIZE_3_B				0x71390
#define _PLANE_SIZE_1(pipe)	_PIPE(pipe, _PLANE_SIZE_1_A, _PLANE_SIZE_1_B)
#define _PLANE_SIZE_2(pipe)	_PIPE(pipe, _PLANE_SIZE_2_A, _PLANE_SIZE_2_B)
#define _PLANE_SIZE_3(pipe)	_PIPE(pipe, _PLANE_SIZE_3_A, _PLANE_SIZE_3_B)
#define PLANE_SIZE(pipe, plane)	\
	_MMIO_PLANE(plane, _PLANE_SIZE_1(pipe), _PLANE_SIZE_2(pipe))

#define _PLANE_SURF_1_B				0x7119c
#define _PLANE_SURF_2_B				0x7129c
#define _PLANE_SURF_3_B				0x7139c
#define _PLANE_SURF_1(pipe)	_PIPE(pipe, _PLANE_SURF_1_A, _PLANE_SURF_1_B)
#define _PLANE_SURF_2(pipe)	_PIPE(pipe, _PLANE_SURF_2_A, _PLANE_SURF_2_B)
#define _PLANE_SURF_3(pipe)	_PIPE(pipe, _PLANE_SURF_3_A, _PLANE_SURF_3_B)
#define PLANE_SURF(pipe, plane)	\
	_MMIO_PLANE(plane, _PLANE_SURF_1(pipe), _PLANE_SURF_2(pipe))

#define _PLANE_OFFSET_1_B			0x711a4
#define _PLANE_OFFSET_2_B			0x712a4
#define _PLANE_OFFSET_1(pipe) _PIPE(pipe, _PLANE_OFFSET_1_A, _PLANE_OFFSET_1_B)
#define _PLANE_OFFSET_2(pipe) _PIPE(pipe, _PLANE_OFFSET_2_A, _PLANE_OFFSET_2_B)
#define PLANE_OFFSET(pipe, plane)	\
	_MMIO_PLANE(plane, _PLANE_OFFSET_1(pipe), _PLANE_OFFSET_2(pipe))

#define _PLANE_KEYVAL_1_B			0x71194
#define _PLANE_KEYVAL_2_B			0x71294
#define _PLANE_KEYVAL_1(pipe) _PIPE(pipe, _PLANE_KEYVAL_1_A, _PLANE_KEYVAL_1_B)
#define _PLANE_KEYVAL_2(pipe) _PIPE(pipe, _PLANE_KEYVAL_2_A, _PLANE_KEYVAL_2_B)
#define PLANE_KEYVAL(pipe, plane)	\
	_MMIO_PLANE(plane, _PLANE_KEYVAL_1(pipe), _PLANE_KEYVAL_2(pipe))

#define _PLANE_KEYMSK_1_B			0x71198
#define _PLANE_KEYMSK_2_B			0x71298
#define _PLANE_KEYMSK_1(pipe) _PIPE(pipe, _PLANE_KEYMSK_1_A, _PLANE_KEYMSK_1_B)
#define _PLANE_KEYMSK_2(pipe) _PIPE(pipe, _PLANE_KEYMSK_2_A, _PLANE_KEYMSK_2_B)
#define PLANE_KEYMSK(pipe, plane)	\
	_MMIO_PLANE(plane, _PLANE_KEYMSK_1(pipe), _PLANE_KEYMSK_2(pipe))

#define _PLANE_KEYMAX_1_B			0x711a0
#define _PLANE_KEYMAX_2_B			0x712a0
#define _PLANE_KEYMAX_1(pipe) _PIPE(pipe, _PLANE_KEYMAX_1_A, _PLANE_KEYMAX_1_B)
#define _PLANE_KEYMAX_2(pipe) _PIPE(pipe, _PLANE_KEYMAX_2_A, _PLANE_KEYMAX_2_B)
#define PLANE_KEYMAX(pipe, plane)	\
	_MMIO_PLANE(plane, _PLANE_KEYMAX_1(pipe), _PLANE_KEYMAX_2(pipe))

#define _PLANE_BUF_CFG_1_B			0x7127c
#define _PLANE_BUF_CFG_2_B			0x7137c
#define  SKL_DDB_ENTRY_MASK			0x3FF
#define  ICL_DDB_ENTRY_MASK			0x7FF
#define  DDB_ENTRY_END_SHIFT			16
#define _PLANE_BUF_CFG_1(pipe)	\
	_PIPE(pipe, _PLANE_BUF_CFG_1_A, _PLANE_BUF_CFG_1_B)
#define _PLANE_BUF_CFG_2(pipe)	\
	_PIPE(pipe, _PLANE_BUF_CFG_2_A, _PLANE_BUF_CFG_2_B)
#define PLANE_BUF_CFG(pipe, plane)	\
	_MMIO_PLANE(plane, _PLANE_BUF_CFG_1(pipe), _PLANE_BUF_CFG_2(pipe))

#define _PLANE_NV12_BUF_CFG_1_B		0x71278
#define _PLANE_NV12_BUF_CFG_2_B		0x71378
#define _PLANE_NV12_BUF_CFG_1(pipe)	\
	_PIPE(pipe, _PLANE_NV12_BUF_CFG_1_A, _PLANE_NV12_BUF_CFG_1_B)
#define _PLANE_NV12_BUF_CFG_2(pipe)	\
	_PIPE(pipe, _PLANE_NV12_BUF_CFG_2_A, _PLANE_NV12_BUF_CFG_2_B)
#define PLANE_NV12_BUF_CFG(pipe, plane)	\
	_MMIO_PLANE(plane, _PLANE_NV12_BUF_CFG_1(pipe), _PLANE_NV12_BUF_CFG_2(pipe))

#define _PLANE_AUX_DIST_1_B		0x711c0
#define _PLANE_AUX_DIST_2_B		0x712c0
#define _PLANE_AUX_DIST_1(pipe) \
			_PIPE(pipe, _PLANE_AUX_DIST_1_A, _PLANE_AUX_DIST_1_B)
#define _PLANE_AUX_DIST_2(pipe) \
			_PIPE(pipe, _PLANE_AUX_DIST_2_A, _PLANE_AUX_DIST_2_B)
#define PLANE_AUX_DIST(pipe, plane)     \
	_MMIO_PLANE(plane, _PLANE_AUX_DIST_1(pipe), _PLANE_AUX_DIST_2(pipe))

#define _PLANE_AUX_OFFSET_1_B		0x711c4
#define _PLANE_AUX_OFFSET_2_B		0x712c4
#define _PLANE_AUX_OFFSET_1(pipe)       \
		_PIPE(pipe, _PLANE_AUX_OFFSET_1_A, _PLANE_AUX_OFFSET_1_B)
#define _PLANE_AUX_OFFSET_2(pipe)       \
		_PIPE(pipe, _PLANE_AUX_OFFSET_2_A, _PLANE_AUX_OFFSET_2_B)
#define PLANE_AUX_OFFSET(pipe, plane)   \
	_MMIO_PLANE(plane, _PLANE_AUX_OFFSET_1(pipe), _PLANE_AUX_OFFSET_2(pipe))

#define _PLANE_COLOR_CTL_1_B			0x711CC
#define _PLANE_COLOR_CTL_2_B			0x712CC
#define _PLANE_COLOR_CTL_3_B			0x713CC
#define _PLANE_COLOR_CTL_1(pipe)	\
	_PIPE(pipe, _PLANE_COLOR_CTL_1_A, _PLANE_COLOR_CTL_1_B)
#define _PLANE_COLOR_CTL_2(pipe)	\
	_PIPE(pipe, _PLANE_COLOR_CTL_2_A, _PLANE_COLOR_CTL_2_B)
#define PLANE_COLOR_CTL(pipe, plane)	\
	_MMIO_PLANE(plane, _PLANE_COLOR_CTL_1(pipe), _PLANE_COLOR_CTL_2(pipe))

#/* SKL new cursor registers */
#define _CUR_BUF_CFG_A				0x7017c
#define _CUR_BUF_CFG_B				0x7117c
#define CUR_BUF_CFG(pipe)	_MMIO_PIPE(pipe, _CUR_BUF_CFG_A, _CUR_BUF_CFG_B)

/* VBIOS regs */
#define VGACNTRL		_MMIO(0x71400)
# define VGA_DISP_DISABLE			(1 << 31)
# define VGA_2X_MODE				(1 << 30)
# define VGA_PIPE_B_SELECT			(1 << 29)

#define VLV_VGACNTRL		_MMIO(VLV_DISPLAY_BASE + 0x71400)

/* Ironlake */

#define CPU_VGACNTRL	_MMIO(0x41000)

#define DIGITAL_PORT_HOTPLUG_CNTRL	_MMIO(0x44030)
#define  DIGITAL_PORTA_HOTPLUG_ENABLE		(1 << 4)
#define  DIGITAL_PORTA_PULSE_DURATION_2ms	(0 << 2) /* pre-HSW */
#define  DIGITAL_PORTA_PULSE_DURATION_4_5ms	(1 << 2) /* pre-HSW */
#define  DIGITAL_PORTA_PULSE_DURATION_6ms	(2 << 2) /* pre-HSW */
#define  DIGITAL_PORTA_PULSE_DURATION_100ms	(3 << 2) /* pre-HSW */
#define  DIGITAL_PORTA_PULSE_DURATION_MASK	(3 << 2) /* pre-HSW */
#define  DIGITAL_PORTA_HOTPLUG_STATUS_MASK	(3 << 0)
#define  DIGITAL_PORTA_HOTPLUG_NO_DETECT	(0 << 0)
#define  DIGITAL_PORTA_HOTPLUG_SHORT_DETECT	(1 << 0)
#define  DIGITAL_PORTA_HOTPLUG_LONG_DETECT	(2 << 0)

/* refresh rate hardware control */
#define RR_HW_CTL       _MMIO(0x45300)
#define  RR_HW_LOW_POWER_FRAMES_MASK    0xff
#define  RR_HW_HIGH_POWER_FRAMES_MASK   0xff00

#define FDI_PLL_BIOS_0  _MMIO(0x46000)
#define  FDI_PLL_FB_CLOCK_MASK  0xff
#define FDI_PLL_BIOS_1  _MMIO(0x46004)
#define FDI_PLL_BIOS_2  _MMIO(0x46008)
#define DISPLAY_PORT_PLL_BIOS_0         _MMIO(0x4600c)
#define DISPLAY_PORT_PLL_BIOS_1         _MMIO(0x46010)
#define DISPLAY_PORT_PLL_BIOS_2         _MMIO(0x46014)

#define PCH_3DCGDIS0		_MMIO(0x46020)
# define MARIUNIT_CLOCK_GATE_DISABLE		(1 << 18)
# define SVSMUNIT_CLOCK_GATE_DISABLE		(1 << 1)

#define PCH_3DCGDIS1		_MMIO(0x46024)
# define VFMUNIT_CLOCK_GATE_DISABLE		(1 << 11)

#define FDI_PLL_FREQ_CTL        _MMIO(0x46030)
#define  FDI_PLL_FREQ_CHANGE_REQUEST    (1 << 24)
#define  FDI_PLL_FREQ_LOCK_LIMIT_MASK   0xfff00
#define  FDI_PLL_FREQ_DISABLE_COUNT_LIMIT_MASK  0xff


#define _PIPEA_DATA_M1		0x60030
#define  PIPE_DATA_M1_OFFSET    0
#define _PIPEA_DATA_N1		0x60034
#define  PIPE_DATA_N1_OFFSET    0

#define _PIPEA_DATA_M2		0x60038
#define  PIPE_DATA_M2_OFFSET    0
#define _PIPEA_DATA_N2		0x6003c
#define  PIPE_DATA_N2_OFFSET    0

#define _PIPEA_LINK_M1		0x60040
#define  PIPE_LINK_M1_OFFSET    0
#define _PIPEA_LINK_N1		0x60044
#define  PIPE_LINK_N1_OFFSET    0

#define _PIPEA_LINK_M2		0x60048
#define  PIPE_LINK_M2_OFFSET    0
#define _PIPEA_LINK_N2		0x6004c
#define  PIPE_LINK_N2_OFFSET    0

/* PIPEB timing regs are same start from 0x61000 */

#define _PIPEB_DATA_M1		0x61030
#define _PIPEB_DATA_N1		0x61034
#define _PIPEB_DATA_M2		0x61038
#define _PIPEB_DATA_N2		0x6103c
#define _PIPEB_LINK_M1		0x61040
#define _PIPEB_LINK_N1		0x61044
#define _PIPEB_LINK_M2		0x61048
#define _PIPEB_LINK_N2		0x6104c

#define PIPE_DATA_M1(tran) _MMIO_TRANS2(tran, _PIPEA_DATA_M1)
#define PIPE_DATA_N1(tran) _MMIO_TRANS2(tran, _PIPEA_DATA_N1)
#define PIPE_DATA_M2(tran) _MMIO_TRANS2(tran, _PIPEA_DATA_M2)
#define PIPE_DATA_N2(tran) _MMIO_TRANS2(tran, _PIPEA_DATA_N2)
#define PIPE_LINK_M1(tran) _MMIO_TRANS2(tran, _PIPEA_LINK_M1)
#define PIPE_LINK_N1(tran) _MMIO_TRANS2(tran, _PIPEA_LINK_N1)
#define PIPE_LINK_M2(tran) _MMIO_TRANS2(tran, _PIPEA_LINK_M2)
#define PIPE_LINK_N2(tran) _MMIO_TRANS2(tran, _PIPEA_LINK_N2)

/* CPU panel fitter */
/* IVB+ has 3 fitters, 0 is 7x5 capable, the other two only 3x3 */
#define _PFA_CTL_1               0x68080
#define _PFB_CTL_1               0x68880
#define  PF_ENABLE              (1 << 31)
#define  PF_PIPE_SEL_MASK_IVB	(3 << 29)
#define  PF_PIPE_SEL_IVB(pipe)	((pipe) << 29)
#define  PF_FILTER_MASK		(3 << 23)
#define  PF_FILTER_PROGRAMMED	(0 << 23)
#define  PF_FILTER_MED_3x3	(1 << 23)
#define  PF_FILTER_EDGE_ENHANCE	(2 << 23)
#define  PF_FILTER_EDGE_SOFTEN	(3 << 23)
#define _PFA_WIN_SZ		0x68074
#define _PFB_WIN_SZ		0x68874
#define _PFA_WIN_POS		0x68070
#define _PFB_WIN_POS		0x68870
#define _PFA_VSCALE		0x68084
#define _PFB_VSCALE		0x68884
#define _PFA_HSCALE		0x68090
#define _PFB_HSCALE		0x68890

#define PF_CTL(pipe)		_MMIO_PIPE(pipe, _PFA_CTL_1, _PFB_CTL_1)
#define PF_WIN_SZ(pipe)		_MMIO_PIPE(pipe, _PFA_WIN_SZ, _PFB_WIN_SZ)
#define PF_WIN_POS(pipe)	_MMIO_PIPE(pipe, _PFA_WIN_POS, _PFB_WIN_POS)
#define PF_VSCALE(pipe)		_MMIO_PIPE(pipe, _PFA_VSCALE, _PFB_VSCALE)
#define PF_HSCALE(pipe)		_MMIO_PIPE(pipe, _PFA_HSCALE, _PFB_HSCALE)

#define _PSA_CTL		0x68180
#define _PSB_CTL		0x68980
#define PS_ENABLE		(1 << 31)
#define _PSA_WIN_SZ		0x68174
#define _PSB_WIN_SZ		0x68974
#define _PSA_WIN_POS		0x68170
#define _PSB_WIN_POS		0x68970

#define PS_CTL(pipe)		_MMIO_PIPE(pipe, _PSA_CTL, _PSB_CTL)
#define PS_WIN_SZ(pipe)		_MMIO_PIPE(pipe, _PSA_WIN_SZ, _PSB_WIN_SZ)
#define PS_WIN_POS(pipe)	_MMIO_PIPE(pipe, _PSA_WIN_POS, _PSB_WIN_POS)

/*
 * Skylake scalers
 */
#define _PS_1A_CTRL      0x68180
#define _PS_2A_CTRL      0x68280
#define _PS_1B_CTRL      0x68980
#define _PS_2B_CTRL      0x68A80
#define _PS_1C_CTRL      0x69180
#define PS_SCALER_EN        (1 << 31)
#define PS_SCALER_MODE_MASK (3 << 28)
#define PS_SCALER_MODE_DYN  (0 << 28)
#define PS_SCALER_MODE_HQ  (1 << 28)
#define SKL_PS_SCALER_MODE_NV12 (2 << 28)
#define PS_SCALER_MODE_PLANAR (1 << 29)
#define PS_PLANE_SEL_MASK  (7 << 25)
#define PS_PLANE_SEL(plane) (((plane) + 1) << 25)
#define PS_FILTER_MASK         (3 << 23)
#define PS_FILTER_MEDIUM       (0 << 23)
#define PS_FILTER_EDGE_ENHANCE (2 << 23)
#define PS_FILTER_BILINEAR     (3 << 23)
#define PS_VERT3TAP            (1 << 21)
#define PS_VERT_INT_INVERT_FIELD1 (0 << 20)
#define PS_VERT_INT_INVERT_FIELD0 (1 << 20)
#define PS_PWRUP_PROGRESS         (1 << 17)
#define PS_V_FILTER_BYPASS        (1 << 8)
#define PS_VADAPT_EN              (1 << 7)
#define PS_VADAPT_MODE_MASK        (3 << 5)
#define PS_VADAPT_MODE_LEAST_ADAPT (0 << 5)
#define PS_VADAPT_MODE_MOD_ADAPT   (1 << 5)
#define PS_VADAPT_MODE_MOST_ADAPT  (3 << 5)

#define _PS_PWR_GATE_1A     0x68160
#define _PS_PWR_GATE_2A     0x68260
#define _PS_PWR_GATE_1B     0x68960
#define _PS_PWR_GATE_2B     0x68A60
#define _PS_PWR_GATE_1C     0x69160
#define PS_PWR_GATE_DIS_OVERRIDE       (1 << 31)
#define PS_PWR_GATE_SETTLING_TIME_32   (0 << 3)
#define PS_PWR_GATE_SETTLING_TIME_64   (1 << 3)
#define PS_PWR_GATE_SETTLING_TIME_96   (2 << 3)
#define PS_PWR_GATE_SETTLING_TIME_128  (3 << 3)
#define PS_PWR_GATE_SLPEN_8             0
#define PS_PWR_GATE_SLPEN_16            1
#define PS_PWR_GATE_SLPEN_24            2
#define PS_PWR_GATE_SLPEN_32            3

#define _PS_WIN_POS_1A      0x68170
#define _PS_WIN_POS_2A      0x68270
#define _PS_WIN_POS_1B      0x68970
#define _PS_WIN_POS_2B      0x68A70
#define _PS_WIN_POS_1C      0x69170

#define _PS_WIN_SZ_1A       0x68174
#define _PS_WIN_SZ_2A       0x68274
#define _PS_WIN_SZ_1B       0x68974
#define _PS_WIN_SZ_2B       0x68A74
#define _PS_WIN_SZ_1C       0x69174

#define _PS_VSCALE_1A       0x68184
#define _PS_VSCALE_2A       0x68284
#define _PS_VSCALE_1B       0x68984
#define _PS_VSCALE_2B       0x68A84
#define _PS_VSCALE_1C       0x69184

#define _PS_HSCALE_1A       0x68190
#define _PS_HSCALE_2A       0x68290
#define _PS_HSCALE_1B       0x68990
#define _PS_HSCALE_2B       0x68A90
#define _PS_HSCALE_1C       0x69190

#define _PS_VPHASE_1A       0x68188
#define _PS_VPHASE_2A       0x68288
#define _PS_VPHASE_1B       0x68988
#define _PS_VPHASE_2B       0x68A88
#define _PS_VPHASE_1C       0x69188
#define  PS_Y_PHASE(x)		((x) << 16)
#define  PS_UV_RGB_PHASE(x)	((x) << 0)
#define   PS_PHASE_MASK	(0x7fff << 1) /* u2.13 */
#define   PS_PHASE_TRIP	(1 << 0)

#define _PS_HPHASE_1A       0x68194
#define _PS_HPHASE_2A       0x68294
#define _PS_HPHASE_1B       0x68994
#define _PS_HPHASE_2B       0x68A94
#define _PS_HPHASE_1C       0x69194

#define _PS_ECC_STAT_1A     0x681D0
#define _PS_ECC_STAT_2A     0x682D0
#define _PS_ECC_STAT_1B     0x689D0
#define _PS_ECC_STAT_2B     0x68AD0
#define _PS_ECC_STAT_1C     0x691D0

#define _ID(id, a, b) _PICK_EVEN(id, a, b)
#define SKL_PS_CTRL(pipe, id) _MMIO_PIPE(pipe,        \
			_ID(id, _PS_1A_CTRL, _PS_2A_CTRL),       \
			_ID(id, _PS_1B_CTRL, _PS_2B_CTRL))
#define SKL_PS_PWR_GATE(pipe, id) _MMIO_PIPE(pipe,    \
			_ID(id, _PS_PWR_GATE_1A, _PS_PWR_GATE_2A), \
			_ID(id, _PS_PWR_GATE_1B, _PS_PWR_GATE_2B))
#define SKL_PS_WIN_POS(pipe, id) _MMIO_PIPE(pipe,     \
			_ID(id, _PS_WIN_POS_1A, _PS_WIN_POS_2A), \
			_ID(id, _PS_WIN_POS_1B, _PS_WIN_POS_2B))
#define SKL_PS_WIN_SZ(pipe, id)  _MMIO_PIPE(pipe,     \
			_ID(id, _PS_WIN_SZ_1A, _PS_WIN_SZ_2A),   \
			_ID(id, _PS_WIN_SZ_1B, _PS_WIN_SZ_2B))
#define SKL_PS_VSCALE(pipe, id)  _MMIO_PIPE(pipe,     \
			_ID(id, _PS_VSCALE_1A, _PS_VSCALE_2A),   \
			_ID(id, _PS_VSCALE_1B, _PS_VSCALE_2B))
#define SKL_PS_HSCALE(pipe, id)  _MMIO_PIPE(pipe,     \
			_ID(id, _PS_HSCALE_1A, _PS_HSCALE_2A),   \
			_ID(id, _PS_HSCALE_1B, _PS_HSCALE_2B))
#define SKL_PS_VPHASE(pipe, id)  _MMIO_PIPE(pipe,     \
			_ID(id, _PS_VPHASE_1A, _PS_VPHASE_2A),   \
			_ID(id, _PS_VPHASE_1B, _PS_VPHASE_2B))
#define SKL_PS_HPHASE(pipe, id)  _MMIO_PIPE(pipe,     \
			_ID(id, _PS_HPHASE_1A, _PS_HPHASE_2A),   \
			_ID(id, _PS_HPHASE_1B, _PS_HPHASE_2B))
#define SKL_PS_ECC_STAT(pipe, id)  _MMIO_PIPE(pipe,     \
			_ID(id, _PS_ECC_STAT_1A, _PS_ECC_STAT_2A),   \
			_ID(id, _PS_ECC_STAT_1B, _PS_ECC_STAT_2B))

/* legacy palette */
#define _LGC_PALETTE_A           0x4a000
#define _LGC_PALETTE_B           0x4a800
#define LGC_PALETTE(pipe, i) _MMIO(_PIPE(pipe, _LGC_PALETTE_A, _LGC_PALETTE_B) + (i) * 4)

#define _GAMMA_MODE_A		0x4a480
#define _GAMMA_MODE_B		0x4ac80
#define GAMMA_MODE(pipe) _MMIO_PIPE(pipe, _GAMMA_MODE_A, _GAMMA_MODE_B)
#define GAMMA_MODE_MODE_MASK	(3 << 0)
#define GAMMA_MODE_MODE_8BIT	(0 << 0)
#define GAMMA_MODE_MODE_10BIT	(1 << 0)
#define GAMMA_MODE_MODE_12BIT	(2 << 0)
#define GAMMA_MODE_MODE_SPLIT	(3 << 0)

/* DMC/CSR */
#define CSR_PROGRAM(i)		_MMIO(0x80000 + (i) * 4)
#define CSR_SSP_BASE_ADDR_GEN9	0x00002FC0
#define CSR_HTP_ADDR_SKL	0x00500034
#define CSR_SSP_BASE		_MMIO(0x8F074)
#define CSR_HTP_SKL		_MMIO(0x8F004)
#define CSR_LAST_WRITE		_MMIO(0x8F034)
#define CSR_LAST_WRITE_VALUE	0xc003b400
/* MMIO address range for CSR program (0x80000 - 0x82FFF) */
#define CSR_MMIO_START_RANGE	0x80000
#define CSR_MMIO_END_RANGE	0x8FFFF
#define SKL_CSR_DC3_DC5_COUNT	_MMIO(0x80030)
#define SKL_CSR_DC5_DC6_COUNT	_MMIO(0x8002C)
#define BXT_CSR_DC3_DC5_COUNT	_MMIO(0x80038)

/* interrupts */
#define DE_MASTER_IRQ_CONTROL   (1 << 31)
#define DE_SPRITEB_FLIP_DONE    (1 << 29)
#define DE_SPRITEA_FLIP_DONE    (1 << 28)
#define DE_PLANEB_FLIP_DONE     (1 << 27)
#define DE_PLANEA_FLIP_DONE     (1 << 26)
#define DE_PLANE_FLIP_DONE(plane) (1 << (26 + (plane)))
#define DE_PCU_EVENT            (1 << 25)
#define DE_GTT_FAULT            (1 << 24)
#define DE_POISON               (1 << 23)
#define DE_PERFORM_COUNTER      (1 << 22)
#define DE_PCH_EVENT            (1 << 21)
#define DE_AUX_CHANNEL_A        (1 << 20)
#define DE_DP_A_HOTPLUG         (1 << 19)
#define DE_GSE                  (1 << 18)
#define DE_PIPEB_VBLANK         (1 << 15)
#define DE_PIPEB_EVEN_FIELD     (1 << 14)
#define DE_PIPEB_ODD_FIELD      (1 << 13)
#define DE_PIPEB_LINE_COMPARE   (1 << 12)
#define DE_PIPEB_VSYNC          (1 << 11)
#define DE_PIPEB_CRC_DONE	(1 << 10)
#define DE_PIPEB_FIFO_UNDERRUN  (1 << 8)
#define DE_PIPEA_VBLANK         (1 << 7)
#define DE_PIPE_VBLANK(pipe)    (1 << (7 + 8 * (pipe)))
#define DE_PIPEA_EVEN_FIELD     (1 << 6)
#define DE_PIPEA_ODD_FIELD      (1 << 5)
#define DE_PIPEA_LINE_COMPARE   (1 << 4)
#define DE_PIPEA_VSYNC          (1 << 3)
#define DE_PIPEA_CRC_DONE	(1 << 2)
#define DE_PIPE_CRC_DONE(pipe)	(1 << (2 + 8 * (pipe)))
#define DE_PIPEA_FIFO_UNDERRUN  (1 << 0)
#define DE_PIPE_FIFO_UNDERRUN(pipe)  (1 << (8 * (pipe)))

/* More Ivybridge lolz */
#define DE_ERR_INT_IVB			(1 << 30)
#define DE_GSE_IVB			(1 << 29)
#define DE_PCH_EVENT_IVB		(1 << 28)
#define DE_DP_A_HOTPLUG_IVB		(1 << 27)
#define DE_AUX_CHANNEL_A_IVB		(1 << 26)
#define DE_EDP_PSR_INT_HSW		(1 << 19)
#define DE_SPRITEC_FLIP_DONE_IVB	(1 << 14)
#define DE_PLANEC_FLIP_DONE_IVB		(1 << 13)
#define DE_PIPEC_VBLANK_IVB		(1 << 10)
#define DE_SPRITEB_FLIP_DONE_IVB	(1 << 9)
#define DE_PLANEB_FLIP_DONE_IVB		(1 << 8)
#define DE_PIPEB_VBLANK_IVB		(1 << 5)
#define DE_SPRITEA_FLIP_DONE_IVB	(1 << 4)
#define DE_PLANEA_FLIP_DONE_IVB		(1 << 3)
#define DE_PLANE_FLIP_DONE_IVB(plane)	(1 << (3 + 5 * (plane)))
#define DE_PIPEA_VBLANK_IVB		(1 << 0)
#define DE_PIPE_VBLANK_IVB(pipe)	(1 << ((pipe) * 5))

#define VLV_MASTER_IER			_MMIO(0x4400c) /* Gunit master IER */
#define   MASTER_INTERRUPT_ENABLE	(1 << 31)

#define DEISR   _MMIO(0x44000)
#define DEIMR   _MMIO(0x44004)
#define DEIIR   _MMIO(0x44008)
#define DEIER   _MMIO(0x4400c)

#define GTISR   _MMIO(0x44010)
#define GTIMR   _MMIO(0x44014)
#define GTIIR   _MMIO(0x44018)
#define GTIER   _MMIO(0x4401c)

#define GEN8_MASTER_IRQ			_MMIO(0x44200)
#define  GEN8_MASTER_IRQ_CONTROL	(1 << 31)
#define  GEN8_PCU_IRQ			(1 << 30)
#define  GEN8_DE_PCH_IRQ		(1 << 23)
#define  GEN8_DE_MISC_IRQ		(1 << 22)
#define  GEN8_DE_PORT_IRQ		(1 << 20)
#define  GEN8_DE_PIPE_C_IRQ		(1 << 18)
#define  GEN8_DE_PIPE_B_IRQ		(1 << 17)
#define  GEN8_DE_PIPE_A_IRQ		(1 << 16)
#define  GEN8_DE_PIPE_IRQ(pipe)		(1 << (16 + (pipe)))
#define  GEN8_GT_VECS_IRQ		(1 << 6)
#define  GEN8_GT_GUC_IRQ		(1 << 5)
#define  GEN8_GT_PM_IRQ			(1 << 4)
#define  GEN8_GT_VCS2_IRQ		(1 << 3)
#define  GEN8_GT_VCS1_IRQ		(1 << 2)
#define  GEN8_GT_BCS_IRQ		(1 << 1)
#define  GEN8_GT_RCS_IRQ		(1 << 0)

#define GEN8_GT_ISR(which) _MMIO(0x44300 + (0x10 * (which)))
#define GEN8_GT_IMR(which) _MMIO(0x44304 + (0x10 * (which)))
#define GEN8_GT_IIR(which) _MMIO(0x44308 + (0x10 * (which)))
#define GEN8_GT_IER(which) _MMIO(0x4430c + (0x10 * (which)))

#define GEN9_GUC_TO_HOST_INT_EVENT	(1 << 31)
#define GEN9_GUC_EXEC_ERROR_EVENT	(1 << 30)
#define GEN9_GUC_DISPLAY_EVENT		(1 << 29)
#define GEN9_GUC_SEMA_SIGNAL_EVENT	(1 << 28)
#define GEN9_GUC_IOMMU_MSG_EVENT	(1 << 27)
#define GEN9_GUC_DB_RING_EVENT		(1 << 26)
#define GEN9_GUC_DMA_DONE_EVENT		(1 << 25)
#define GEN9_GUC_FATAL_ERROR_EVENT	(1 << 24)
#define GEN9_GUC_NOTIFICATION_EVENT	(1 << 23)

#define GEN8_RCS_IRQ_SHIFT 0
#define GEN8_BCS_IRQ_SHIFT 16
#define GEN8_VCS1_IRQ_SHIFT 0
#define GEN8_VCS2_IRQ_SHIFT 16
#define GEN8_VECS_IRQ_SHIFT 0
#define GEN8_WD_IRQ_SHIFT 16

#define GEN8_DE_PIPE_ISR(pipe) _MMIO(0x44400 + (0x10 * (pipe)))
#define GEN8_DE_PIPE_IMR(pipe) _MMIO(0x44404 + (0x10 * (pipe)))
#define GEN8_DE_PIPE_IIR(pipe) _MMIO(0x44408 + (0x10 * (pipe)))
#define GEN8_DE_PIPE_IER(pipe) _MMIO(0x4440c + (0x10 * (pipe)))
#define  GEN8_PIPE_FIFO_UNDERRUN	(1 << 31)
#define  GEN8_PIPE_CDCLK_CRC_ERROR	(1 << 29)
#define  GEN8_PIPE_CDCLK_CRC_DONE	(1 << 28)
#define  GEN8_PIPE_CURSOR_FAULT		(1 << 10)
#define  GEN8_PIPE_SPRITE_FAULT		(1 << 9)
#define  GEN8_PIPE_PRIMARY_FAULT	(1 << 8)
#define  GEN8_PIPE_SPRITE_FLIP_DONE	(1 << 5)
#define  GEN8_PIPE_PRIMARY_FLIP_DONE	(1 << 4)
#define  GEN8_PIPE_SCAN_LINE_EVENT	(1 << 2)
#define  GEN8_PIPE_VSYNC		(1 << 1)
#define  GEN8_PIPE_VBLANK		(1 << 0)
#define  GEN9_PIPE_CURSOR_FAULT		(1 << 11)
#define  GEN9_PIPE_PLANE4_FAULT		(1 << 10)
#define  GEN9_PIPE_PLANE3_FAULT		(1 << 9)
#define  GEN9_PIPE_PLANE2_FAULT		(1 << 8)
#define  GEN9_PIPE_PLANE1_FAULT		(1 << 7)
#define  GEN9_PIPE_PLANE4_FLIP_DONE	(1 << 6)
#define  GEN9_PIPE_PLANE3_FLIP_DONE	(1 << 5)
#define  GEN9_PIPE_PLANE2_FLIP_DONE	(1 << 4)
#define  GEN9_PIPE_PLANE1_FLIP_DONE	(1 << 3)
#define  GEN9_PIPE_PLANE_FLIP_DONE(p)	(1 << (3 + (p)))
#define GEN8_DE_PIPE_IRQ_FAULT_ERRORS \
	(GEN8_PIPE_CURSOR_FAULT | \
	 GEN8_PIPE_SPRITE_FAULT | \
	 GEN8_PIPE_PRIMARY_FAULT)
#define GEN9_DE_PIPE_IRQ_FAULT_ERRORS \
	(GEN9_PIPE_CURSOR_FAULT | \
	 GEN9_PIPE_PLANE4_FAULT | \
	 GEN9_PIPE_PLANE3_FAULT | \
	 GEN9_PIPE_PLANE2_FAULT | \
	 GEN9_PIPE_PLANE1_FAULT)

#define GEN8_DE_PORT_ISR _MMIO(0x44440)
#define GEN8_DE_PORT_IMR _MMIO(0x44444)
#define GEN8_DE_PORT_IIR _MMIO(0x44448)
#define GEN8_DE_PORT_IER _MMIO(0x4444c)
#define  ICL_AUX_CHANNEL_E		(1 << 29)
#define  CNL_AUX_CHANNEL_F		(1 << 28)
#define  GEN9_AUX_CHANNEL_D		(1 << 27)
#define  GEN9_AUX_CHANNEL_C		(1 << 26)
#define  GEN9_AUX_CHANNEL_B		(1 << 25)
#define  BXT_DE_PORT_HP_DDIC		(1 << 5)
#define  BXT_DE_PORT_HP_DDIB		(1 << 4)
#define  BXT_DE_PORT_HP_DDIA		(1 << 3)
#define  BXT_DE_PORT_HOTPLUG_MASK	(BXT_DE_PORT_HP_DDIA | \
					 BXT_DE_PORT_HP_DDIB | \
					 BXT_DE_PORT_HP_DDIC)
#define  GEN8_PORT_DP_A_HOTPLUG		(1 << 3)
#define  BXT_DE_PORT_GMBUS		(1 << 1)
#define  GEN8_AUX_CHANNEL_A		(1 << 0)

#define GEN8_DE_MISC_ISR _MMIO(0x44460)
#define GEN8_DE_MISC_IMR _MMIO(0x44464)
#define GEN8_DE_MISC_IIR _MMIO(0x44468)
#define GEN8_DE_MISC_IER _MMIO(0x4446c)
#define  GEN8_DE_MISC_GSE		(1 << 27)
#define  GEN8_DE_EDP_PSR		(1 << 19)

#define GEN8_PCU_ISR _MMIO(0x444e0)
#define GEN8_PCU_IMR _MMIO(0x444e4)
#define GEN8_PCU_IIR _MMIO(0x444e8)
#define GEN8_PCU_IER _MMIO(0x444ec)

#define GEN11_GU_MISC_ISR	_MMIO(0x444f0)
#define GEN11_GU_MISC_IMR	_MMIO(0x444f4)
#define GEN11_GU_MISC_IIR	_MMIO(0x444f8)
#define GEN11_GU_MISC_IER	_MMIO(0x444fc)
#define  GEN11_GU_MISC_GSE	(1 << 27)

#define GEN11_GFX_MSTR_IRQ		_MMIO(0x190010)
#define  GEN11_MASTER_IRQ		(1 << 31)
#define  GEN11_PCU_IRQ			(1 << 30)
#define  GEN11_GU_MISC_IRQ		(1 << 29)
#define  GEN11_DISPLAY_IRQ		(1 << 16)
#define  GEN11_GT_DW_IRQ(x)		(1 << (x))
#define  GEN11_GT_DW1_IRQ		(1 << 1)
#define  GEN11_GT_DW0_IRQ		(1 << 0)

#define GEN11_DISPLAY_INT_CTL		_MMIO(0x44200)
#define  GEN11_DISPLAY_IRQ_ENABLE	(1 << 31)
#define  GEN11_AUDIO_CODEC_IRQ		(1 << 24)
#define  GEN11_DE_PCH_IRQ		(1 << 23)
#define  GEN11_DE_MISC_IRQ		(1 << 22)
#define  GEN11_DE_HPD_IRQ		(1 << 21)
#define  GEN11_DE_PORT_IRQ		(1 << 20)
#define  GEN11_DE_PIPE_C		(1 << 18)
#define  GEN11_DE_PIPE_B		(1 << 17)
#define  GEN11_DE_PIPE_A		(1 << 16)

#define GEN11_DE_HPD_ISR		_MMIO(0x44470)
#define GEN11_DE_HPD_IMR		_MMIO(0x44474)
#define GEN11_DE_HPD_IIR		_MMIO(0x44478)
#define GEN11_DE_HPD_IER		_MMIO(0x4447c)
#define  GEN11_TC4_HOTPLUG			(1 << 19)
#define  GEN11_TC3_HOTPLUG			(1 << 18)
#define  GEN11_TC2_HOTPLUG			(1 << 17)
#define  GEN11_TC1_HOTPLUG			(1 << 16)
#define  GEN11_DE_TC_HOTPLUG_MASK		(GEN11_TC4_HOTPLUG | \
						 GEN11_TC3_HOTPLUG | \
						 GEN11_TC2_HOTPLUG | \
						 GEN11_TC1_HOTPLUG)
#define  GEN11_TBT4_HOTPLUG			(1 << 3)
#define  GEN11_TBT3_HOTPLUG			(1 << 2)
#define  GEN11_TBT2_HOTPLUG			(1 << 1)
#define  GEN11_TBT1_HOTPLUG			(1 << 0)
#define  GEN11_DE_TBT_HOTPLUG_MASK		(GEN11_TBT4_HOTPLUG | \
						 GEN11_TBT3_HOTPLUG | \
						 GEN11_TBT2_HOTPLUG | \
						 GEN11_TBT1_HOTPLUG)

#define GEN11_TBT_HOTPLUG_CTL				_MMIO(0x44030)
#define GEN11_TC_HOTPLUG_CTL				_MMIO(0x44038)
#define  GEN11_HOTPLUG_CTL_ENABLE(tc_port)		(8 << (tc_port) * 4)
#define  GEN11_HOTPLUG_CTL_LONG_DETECT(tc_port)		(2 << (tc_port) * 4)
#define  GEN11_HOTPLUG_CTL_SHORT_DETECT(tc_port)	(1 << (tc_port) * 4)
#define  GEN11_HOTPLUG_CTL_NO_DETECT(tc_port)		(0 << (tc_port) * 4)

#define GEN11_GT_INTR_DW0		_MMIO(0x190018)
#define  GEN11_CSME			(31)
#define  GEN11_GUNIT			(28)
#define  GEN11_GUC			(25)
#define  GEN11_WDPERF			(20)
#define  GEN11_KCR			(19)
#define  GEN11_GTPM			(16)
#define  GEN11_BCS			(15)
#define  GEN11_RCS0			(0)

#define GEN11_GT_INTR_DW1		_MMIO(0x19001c)
#define  GEN11_VECS(x)			(31 - (x))
#define  GEN11_VCS(x)			(x)

#define GEN11_GT_INTR_DW(x)		_MMIO(0x190018 + ((x) * 4))

#define GEN11_INTR_IDENTITY_REG0	_MMIO(0x190060)
#define GEN11_INTR_IDENTITY_REG1	_MMIO(0x190064)
#define  GEN11_INTR_DATA_VALID		(1 << 31)
#define  GEN11_INTR_ENGINE_CLASS(x)	(((x) & GENMASK(18, 16)) >> 16)
#define  GEN11_INTR_ENGINE_INSTANCE(x)	(((x) & GENMASK(25, 20)) >> 20)
#define  GEN11_INTR_ENGINE_INTR(x)	((x) & 0xffff)

#define GEN11_INTR_IDENTITY_REG(x)	_MMIO(0x190060 + ((x) * 4))

#define GEN11_IIR_REG0_SELECTOR		_MMIO(0x190070)
#define GEN11_IIR_REG1_SELECTOR		_MMIO(0x190074)

#define GEN11_IIR_REG_SELECTOR(x)	_MMIO(0x190070 + ((x) * 4))

#define GEN11_RENDER_COPY_INTR_ENABLE	_MMIO(0x190030)
#define GEN11_VCS_VECS_INTR_ENABLE	_MMIO(0x190034)
#define GEN11_GUC_SG_INTR_ENABLE	_MMIO(0x190038)
#define GEN11_GPM_WGBOXPERF_INTR_ENABLE	_MMIO(0x19003c)
#define GEN11_CRYPTO_RSVD_INTR_ENABLE	_MMIO(0x190040)
#define GEN11_GUNIT_CSME_INTR_ENABLE	_MMIO(0x190044)

#define GEN11_RCS0_RSVD_INTR_MASK	_MMIO(0x190090)
#define GEN11_BCS_RSVD_INTR_MASK	_MMIO(0x1900a0)
#define GEN11_VCS0_VCS1_INTR_MASK	_MMIO(0x1900a8)
#define GEN11_VCS2_VCS3_INTR_MASK	_MMIO(0x1900ac)
#define GEN11_VECS0_VECS1_INTR_MASK	_MMIO(0x1900d0)
#define GEN11_GUC_SG_INTR_MASK		_MMIO(0x1900e8)
#define GEN11_GPM_WGBOXPERF_INTR_MASK	_MMIO(0x1900ec)
#define GEN11_CRYPTO_RSVD_INTR_MASK	_MMIO(0x1900f0)
#define GEN11_GUNIT_CSME_INTR_MASK	_MMIO(0x1900f4)

#define ILK_DISPLAY_CHICKEN2	_MMIO(0x42004)
/* Required on all Ironlake and Sandybridge according to the B-Spec. */
#define  ILK_ELPIN_409_SELECT	(1 << 25)
#define  ILK_DPARB_GATE	(1 << 22)
#define  ILK_VSDPFD_FULL	(1 << 21)
#define FUSE_STRAP			_MMIO(0x42014)
#define  ILK_INTERNAL_GRAPHICS_DISABLE	(1 << 31)
#define  ILK_INTERNAL_DISPLAY_DISABLE	(1 << 30)
#define  ILK_DISPLAY_DEBUG_DISABLE	(1 << 29)
#define  IVB_PIPE_C_DISABLE		(1 << 28)
#define  ILK_HDCP_DISABLE		(1 << 25)
#define  ILK_eDP_A_DISABLE		(1 << 24)
#define  HSW_CDCLK_LIMIT		(1 << 24)
#define  ILK_DESKTOP			(1 << 23)

#define ILK_DSPCLK_GATE_D			_MMIO(0x42020)
#define   ILK_VRHUNIT_CLOCK_GATE_DISABLE	(1 << 28)
#define   ILK_DPFCUNIT_CLOCK_GATE_DISABLE	(1 << 9)
#define   ILK_DPFCRUNIT_CLOCK_GATE_DISABLE	(1 << 8)
#define   ILK_DPFDUNIT_CLOCK_GATE_ENABLE	(1 << 7)
#define   ILK_DPARBUNIT_CLOCK_GATE_ENABLE	(1 << 5)

#define IVB_CHICKEN3	_MMIO(0x4200c)
# define CHICKEN3_DGMG_REQ_OUT_FIX_DISABLE	(1 << 5)
# define CHICKEN3_DGMG_DONE_FIX_DISABLE		(1 << 2)

#define CHICKEN_PAR1_1		_MMIO(0x42080)
#define  SKL_DE_COMPRESSED_HASH_MODE	(1 << 15)
#define  DPA_MASK_VBLANK_SRD	(1 << 15)
#define  FORCE_ARB_IDLE_PLANES	(1 << 14)
#define  SKL_EDP_PSR_FIX_RDWRAP	(1 << 3)

#define CHICKEN_PAR2_1		_MMIO(0x42090)
#define  KVM_CONFIG_CHANGE_NOTIFICATION_SELECT	(1 << 14)

#define CHICKEN_MISC_2		_MMIO(0x42084)
#define  CNL_COMP_PWR_DOWN	(1 << 23)
#define  GLK_CL2_PWR_DOWN	(1 << 12)
#define  GLK_CL1_PWR_DOWN	(1 << 11)
#define  GLK_CL0_PWR_DOWN	(1 << 10)

#define CHICKEN_MISC_4		_MMIO(0x4208c)
#define   FBC_STRIDE_OVERRIDE	(1 << 13)
#define   FBC_STRIDE_MASK	0x1FFF

#define _CHICKEN_PIPESL_1_A	0x420b0
#define _CHICKEN_PIPESL_1_B	0x420b4
#define  HSW_FBCQ_DIS			(1 << 22)
#define  BDW_DPRS_MASK_VBLANK_SRD	(1 << 0)
#define CHICKEN_PIPESL_1(pipe) _MMIO_PIPE(pipe, _CHICKEN_PIPESL_1_A, _CHICKEN_PIPESL_1_B)

#define CHICKEN_TRANS_A         0x420c0
#define CHICKEN_TRANS_B         0x420c4
#define CHICKEN_TRANS(trans) _MMIO_TRANS(trans, CHICKEN_TRANS_A, CHICKEN_TRANS_B)
#define  VSC_DATA_SEL_SOFTWARE_CONTROL	(1 << 25) /* GLK and CNL+ */
#define  DDI_TRAINING_OVERRIDE_ENABLE	(1 << 19)
#define  DDI_TRAINING_OVERRIDE_VALUE	(1 << 18)
#define  DDIE_TRAINING_OVERRIDE_ENABLE	(1 << 17) /* CHICKEN_TRANS_A only */
#define  DDIE_TRAINING_OVERRIDE_VALUE	(1 << 16) /* CHICKEN_TRANS_A only */
#define  PSR2_ADD_VERTICAL_LINE_COUNT   (1 << 15)
#define  PSR2_VSC_ENABLE_PROG_HEADER    (1 << 12)

#define DISP_ARB_CTL	_MMIO(0x45000)
#define  DISP_FBC_MEMORY_WAKE		(1 << 31)
#define  DISP_TILE_SURFACE_SWIZZLING	(1 << 13)
#define  DISP_FBC_WM_DIS		(1 << 15)
#define DISP_ARB_CTL2	_MMIO(0x45004)
#define  DISP_DATA_PARTITION_5_6	(1 << 6)
#define  DISP_IPC_ENABLE		(1 << 3)
#define DBUF_CTL	_MMIO(0x45008)
#define DBUF_CTL_S1	_MMIO(0x45008)
#define DBUF_CTL_S2	_MMIO(0x44FE8)
#define  DBUF_POWER_REQUEST		(1 << 31)
#define  DBUF_POWER_STATE		(1 << 30)
#define GEN7_MSG_CTL	_MMIO(0x45010)
#define  WAIT_FOR_PCH_RESET_ACK		(1 << 1)
#define  WAIT_FOR_PCH_FLR_ACK		(1 << 0)
#define HSW_NDE_RSTWRN_OPT	_MMIO(0x46408)
#define  RESET_PCH_HANDSHAKE_ENABLE	(1 << 4)

#define GEN8_CHICKEN_DCPR_1		_MMIO(0x46430)
#define   SKL_SELECT_ALTERNATE_DC_EXIT	(1 << 30)
#define   MASK_WAKEMEM			(1 << 13)
#define   CNL_DDI_CLOCK_REG_ACCESS_ON	(1 << 7)

#define SKL_DFSM			_MMIO(0x51000)
#define SKL_DFSM_CDCLK_LIMIT_MASK	(3 << 23)
#define SKL_DFSM_CDCLK_LIMIT_675	(0 << 23)
#define SKL_DFSM_CDCLK_LIMIT_540	(1 << 23)
#define SKL_DFSM_CDCLK_LIMIT_450	(2 << 23)
#define SKL_DFSM_CDCLK_LIMIT_337_5	(3 << 23)
#define SKL_DFSM_PIPE_A_DISABLE		(1 << 30)
#define SKL_DFSM_PIPE_B_DISABLE		(1 << 21)
#define SKL_DFSM_PIPE_C_DISABLE		(1 << 28)

#define SKL_DSSM				_MMIO(0x51004)
#define CNL_DSSM_CDCLK_PLL_REFCLK_24MHz		(1 << 31)
#define ICL_DSSM_CDCLK_PLL_REFCLK_MASK		(7 << 29)
#define ICL_DSSM_CDCLK_PLL_REFCLK_24MHz		(0 << 29)
#define ICL_DSSM_CDCLK_PLL_REFCLK_19_2MHz	(1 << 29)
#define ICL_DSSM_CDCLK_PLL_REFCLK_38_4MHz	(2 << 29)

#define GEN7_FF_SLICE_CS_CHICKEN1	_MMIO(0x20e0)
#define   GEN9_FFSC_PERCTX_PREEMPT_CTRL	(1 << 14)

#define FF_SLICE_CS_CHICKEN2			_MMIO(0x20e4)
#define  GEN9_TSG_BARRIER_ACK_DISABLE		(1 << 8)
#define  GEN9_POOLED_EU_LOAD_BALANCING_FIX_DISABLE  (1 << 10)

#define GEN9_CS_DEBUG_MODE1		_MMIO(0x20ec)
#define GEN9_CTX_PREEMPT_REG		_MMIO(0x2248)
#define GEN8_CS_CHICKEN1		_MMIO(0x2580)
#define GEN9_PREEMPT_3D_OBJECT_LEVEL		(1 << 0)
#define GEN9_PREEMPT_GPGPU_LEVEL(hi, lo)	(((hi) << 2) | ((lo) << 1))
#define GEN9_PREEMPT_GPGPU_MID_THREAD_LEVEL	GEN9_PREEMPT_GPGPU_LEVEL(0, 0)
#define GEN9_PREEMPT_GPGPU_THREAD_GROUP_LEVEL	GEN9_PREEMPT_GPGPU_LEVEL(0, 1)
#define GEN9_PREEMPT_GPGPU_COMMAND_LEVEL	GEN9_PREEMPT_GPGPU_LEVEL(1, 0)
#define GEN9_PREEMPT_GPGPU_LEVEL_MASK		GEN9_PREEMPT_GPGPU_LEVEL(1, 1)

/* GEN7 chicken */
#define GEN7_COMMON_SLICE_CHICKEN1		_MMIO(0x7010)
  #define GEN7_CSC1_RHWO_OPT_DISABLE_IN_RCC	((1 << 10) | (1 << 26))
  #define GEN9_RHWO_OPTIMIZATION_DISABLE	(1 << 14)

#define COMMON_SLICE_CHICKEN2					_MMIO(0x7014)
  #define GEN9_PBE_COMPRESSED_HASH_SELECTION			(1 << 13)
  #define GEN9_DISABLE_GATHER_AT_SET_SHADER_COMMON_SLICE	(1 << 12)
  #define GEN8_SBE_DISABLE_REPLAY_BUF_OPTIMIZATION		(1 << 8)
  #define GEN8_CSC2_SBE_VUE_CACHE_CONSERVATIVE			(1 << 0)

#define GEN11_COMMON_SLICE_CHICKEN3		_MMIO(0x7304)
  #define GEN11_BLEND_EMB_FIX_DISABLE_IN_RCC	(1 << 11)

#define HIZ_CHICKEN					_MMIO(0x7018)
# define CHV_HZ_8X8_MODE_IN_1X				(1 << 15)
# define BDW_HIZ_POWER_COMPILER_CLOCK_GATING_DISABLE	(1 << 3)

#define GEN9_SLICE_COMMON_ECO_CHICKEN0		_MMIO(0x7308)
#define  DISABLE_PIXEL_MASK_CAMMING		(1 << 14)

#define GEN9_SLICE_COMMON_ECO_CHICKEN1		_MMIO(0x731c)
#define   GEN11_STATE_CACHE_REDIRECT_TO_CS	(1 << 11)

#define GEN7_L3SQCREG1				_MMIO(0xB010)
#define  VLV_B0_WA_L3SQCREG1_VALUE		0x00D30000

#define GEN8_L3SQCREG1				_MMIO(0xB100)
/*
 * Note that on CHV the following has an off-by-one error wrt. to BSpec.
 * Using the formula in BSpec leads to a hang, while the formula here works
 * fine and matches the formulas for all other platforms. A BSpec change
 * request has been filed to clarify this.
 */
#define  L3_GENERAL_PRIO_CREDITS(x)		(((x) >> 1) << 19)
#define  L3_HIGH_PRIO_CREDITS(x)		(((x) >> 1) << 14)
#define  L3_PRIO_CREDITS_MASK			((0x1f << 19) | (0x1f << 14))

#define GEN7_L3CNTLREG1				_MMIO(0xB01C)
#define  GEN7_WA_FOR_GEN7_L3_CONTROL			0x3C47FF8C
#define  GEN7_L3AGDIS				(1 << 19)
#define GEN7_L3CNTLREG2				_MMIO(0xB020)
#define GEN7_L3CNTLREG3				_MMIO(0xB024)

#define GEN7_L3_CHICKEN_MODE_REGISTER		_MMIO(0xB030)
#define   GEN7_WA_L3_CHICKEN_MODE		0x20000000
#define GEN10_L3_CHICKEN_MODE_REGISTER		_MMIO(0xB114)
#define   GEN11_I2M_WRITE_DISABLE		(1 << 28)

#define GEN7_L3SQCREG4				_MMIO(0xb034)
#define  L3SQ_URB_READ_CAM_MATCH_DISABLE	(1 << 27)

#define GEN8_L3SQCREG4				_MMIO(0xb118)
#define  GEN11_LQSC_CLEAN_EVICT_DISABLE		(1 << 6)
#define  GEN8_LQSC_RO_PERF_DIS			(1 << 27)
#define  GEN8_LQSC_FLUSH_COHERENT_LINES		(1 << 21)

/* GEN8 chicken */
#define HDC_CHICKEN0				_MMIO(0x7300)
#define CNL_HDC_CHICKEN0			_MMIO(0xE5F0)
#define ICL_HDC_MODE				_MMIO(0xE5F4)
#define  HDC_FORCE_CSR_NON_COHERENT_OVR_DISABLE	(1 << 15)
#define  HDC_FENCE_DEST_SLM_DISABLE		(1 << 14)
#define  HDC_DONOT_FETCH_MEM_WHEN_MASKED	(1 << 11)
#define  HDC_FORCE_CONTEXT_SAVE_RESTORE_NON_COHERENT	(1 << 5)
#define  HDC_FORCE_NON_COHERENT			(1 << 4)
#define  HDC_BARRIER_PERFORMANCE_DISABLE	(1 << 10)

#define GEN8_HDC_CHICKEN1			_MMIO(0x7304)

/* GEN9 chicken */
#define SLICE_ECO_CHICKEN0			_MMIO(0x7308)
#define   PIXEL_MASK_CAMMING_DISABLE		(1 << 14)

#define GEN9_WM_CHICKEN3			_MMIO(0x5588)
#define   GEN9_FACTOR_IN_CLR_VAL_HIZ		(1 << 9)

/* WaCatErrorRejectionIssue */
#define GEN7_SQ_CHICKEN_MBCUNIT_CONFIG		_MMIO(0x9030)
#define  GEN7_SQ_CHICKEN_MBCUNIT_SQINTMOB	(1 << 11)

#define HSW_SCRATCH1				_MMIO(0xb038)
#define  HSW_SCRATCH1_L3_DATA_ATOMICS_DISABLE	(1 << 27)

#define BDW_SCRATCH1					_MMIO(0xb11c)
#define  GEN9_LBS_SLA_RETRY_TIMER_DECREMENT_ENABLE	(1 << 2)

/*GEN11 chicken */
#define _PIPEA_CHICKEN			0x70038
#define _PIPEB_CHICKEN			0x71038
#define _PIPEC_CHICKEN			0x72038
#define  PER_PIXEL_ALPHA_BYPASS_EN	(1 << 7)
#define PIPE_CHICKEN(pipe)		_MMIO_PIPE(pipe, _PIPEA_CHICKEN,\
						   _PIPEB_CHICKEN)

/* PCH */

/* south display engine interrupt: IBX */
#define SDE_AUDIO_POWER_D	(1 << 27)
#define SDE_AUDIO_POWER_C	(1 << 26)
#define SDE_AUDIO_POWER_B	(1 << 25)
#define SDE_AUDIO_POWER_SHIFT	(25)
#define SDE_AUDIO_POWER_MASK	(7 << SDE_AUDIO_POWER_SHIFT)
#define SDE_GMBUS		(1 << 24)
#define SDE_AUDIO_HDCP_TRANSB	(1 << 23)
#define SDE_AUDIO_HDCP_TRANSA	(1 << 22)
#define SDE_AUDIO_HDCP_MASK	(3 << 22)
#define SDE_AUDIO_TRANSB	(1 << 21)
#define SDE_AUDIO_TRANSA	(1 << 20)
#define SDE_AUDIO_TRANS_MASK	(3 << 20)
#define SDE_POISON		(1 << 19)
/* 18 reserved */
#define SDE_FDI_RXB		(1 << 17)
#define SDE_FDI_RXA		(1 << 16)
#define SDE_FDI_MASK		(3 << 16)
#define SDE_AUXD		(1 << 15)
#define SDE_AUXC		(1 << 14)
#define SDE_AUXB		(1 << 13)
#define SDE_AUX_MASK		(7 << 13)
/* 12 reserved */
#define SDE_CRT_HOTPLUG         (1 << 11)
#define SDE_PORTD_HOTPLUG       (1 << 10)
#define SDE_PORTC_HOTPLUG       (1 << 9)
#define SDE_PORTB_HOTPLUG       (1 << 8)
#define SDE_SDVOB_HOTPLUG       (1 << 6)
#define SDE_HOTPLUG_MASK        (SDE_CRT_HOTPLUG | \
				 SDE_SDVOB_HOTPLUG |	\
				 SDE_PORTB_HOTPLUG |	\
				 SDE_PORTC_HOTPLUG |	\
				 SDE_PORTD_HOTPLUG)
#define SDE_TRANSB_CRC_DONE	(1 << 5)
#define SDE_TRANSB_CRC_ERR	(1 << 4)
#define SDE_TRANSB_FIFO_UNDER	(1 << 3)
#define SDE_TRANSA_CRC_DONE	(1 << 2)
#define SDE_TRANSA_CRC_ERR	(1 << 1)
#define SDE_TRANSA_FIFO_UNDER	(1 << 0)
#define SDE_TRANS_MASK		(0x3f)

/* south display engine interrupt: CPT - CNP */
#define SDE_AUDIO_POWER_D_CPT	(1 << 31)
#define SDE_AUDIO_POWER_C_CPT	(1 << 30)
#define SDE_AUDIO_POWER_B_CPT	(1 << 29)
#define SDE_AUDIO_POWER_SHIFT_CPT   29
#define SDE_AUDIO_POWER_MASK_CPT    (7 << 29)
#define SDE_AUXD_CPT		(1 << 27)
#define SDE_AUXC_CPT		(1 << 26)
#define SDE_AUXB_CPT		(1 << 25)
#define SDE_AUX_MASK_CPT	(7 << 25)
#define SDE_PORTE_HOTPLUG_SPT	(1 << 25)
#define SDE_PORTA_HOTPLUG_SPT	(1 << 24)
#define SDE_PORTD_HOTPLUG_CPT	(1 << 23)
#define SDE_PORTC_HOTPLUG_CPT	(1 << 22)
#define SDE_PORTB_HOTPLUG_CPT	(1 << 21)
#define SDE_CRT_HOTPLUG_CPT	(1 << 19)
#define SDE_SDVOB_HOTPLUG_CPT	(1 << 18)
#define SDE_HOTPLUG_MASK_CPT	(SDE_CRT_HOTPLUG_CPT |		\
				 SDE_SDVOB_HOTPLUG_CPT |	\
				 SDE_PORTD_HOTPLUG_CPT |	\
				 SDE_PORTC_HOTPLUG_CPT |	\
				 SDE_PORTB_HOTPLUG_CPT)
#define SDE_HOTPLUG_MASK_SPT	(SDE_PORTE_HOTPLUG_SPT |	\
				 SDE_PORTD_HOTPLUG_CPT |	\
				 SDE_PORTC_HOTPLUG_CPT |	\
				 SDE_PORTB_HOTPLUG_CPT |	\
				 SDE_PORTA_HOTPLUG_SPT)
#define SDE_GMBUS_CPT		(1 << 17)
#define SDE_ERROR_CPT		(1 << 16)
#define SDE_AUDIO_CP_REQ_C_CPT	(1 << 10)
#define SDE_AUDIO_CP_CHG_C_CPT	(1 << 9)
#define SDE_FDI_RXC_CPT		(1 << 8)
#define SDE_AUDIO_CP_REQ_B_CPT	(1 << 6)
#define SDE_AUDIO_CP_CHG_B_CPT	(1 << 5)
#define SDE_FDI_RXB_CPT		(1 << 4)
#define SDE_AUDIO_CP_REQ_A_CPT	(1 << 2)
#define SDE_AUDIO_CP_CHG_A_CPT	(1 << 1)
#define SDE_FDI_RXA_CPT		(1 << 0)
#define SDE_AUDIO_CP_REQ_CPT	(SDE_AUDIO_CP_REQ_C_CPT | \
				 SDE_AUDIO_CP_REQ_B_CPT | \
				 SDE_AUDIO_CP_REQ_A_CPT)
#define SDE_AUDIO_CP_CHG_CPT	(SDE_AUDIO_CP_CHG_C_CPT | \
				 SDE_AUDIO_CP_CHG_B_CPT | \
				 SDE_AUDIO_CP_CHG_A_CPT)
#define SDE_FDI_MASK_CPT	(SDE_FDI_RXC_CPT | \
				 SDE_FDI_RXB_CPT | \
				 SDE_FDI_RXA_CPT)

/* south display engine interrupt: ICP */
#define SDE_TC4_HOTPLUG_ICP		(1 << 27)
#define SDE_TC3_HOTPLUG_ICP		(1 << 26)
#define SDE_TC2_HOTPLUG_ICP		(1 << 25)
#define SDE_TC1_HOTPLUG_ICP		(1 << 24)
#define SDE_GMBUS_ICP			(1 << 23)
#define SDE_DDIB_HOTPLUG_ICP		(1 << 17)
#define SDE_DDIA_HOTPLUG_ICP		(1 << 16)
#define SDE_DDI_MASK_ICP		(SDE_DDIB_HOTPLUG_ICP |	\
					 SDE_DDIA_HOTPLUG_ICP)
#define SDE_TC_MASK_ICP			(SDE_TC4_HOTPLUG_ICP |	\
					 SDE_TC3_HOTPLUG_ICP |	\
					 SDE_TC2_HOTPLUG_ICP |	\
					 SDE_TC1_HOTPLUG_ICP)

#define SDEISR  _MMIO(0xc4000)
#define SDEIMR  _MMIO(0xc4004)
#define SDEIIR  _MMIO(0xc4008)
#define SDEIER  _MMIO(0xc400c)

#define SERR_INT			_MMIO(0xc4040)
#define  SERR_INT_POISON		(1 << 31)
#define  SERR_INT_TRANS_FIFO_UNDERRUN(pipe)	(1 << ((pipe) * 3))

/* digital port hotplug */
#define PCH_PORT_HOTPLUG		_MMIO(0xc4030)	/* SHOTPLUG_CTL */
#define  PORTA_HOTPLUG_ENABLE		(1 << 28) /* LPT:LP+ & BXT */
#define  BXT_DDIA_HPD_INVERT            (1 << 27)
#define  PORTA_HOTPLUG_STATUS_MASK	(3 << 24) /* SPT+ & BXT */
#define  PORTA_HOTPLUG_NO_DETECT	(0 << 24) /* SPT+ & BXT */
#define  PORTA_HOTPLUG_SHORT_DETECT	(1 << 24) /* SPT+ & BXT */
#define  PORTA_HOTPLUG_LONG_DETECT	(2 << 24) /* SPT+ & BXT */
#define  PORTD_HOTPLUG_ENABLE		(1 << 20)
#define  PORTD_PULSE_DURATION_2ms	(0 << 18) /* pre-LPT */
#define  PORTD_PULSE_DURATION_4_5ms	(1 << 18) /* pre-LPT */
#define  PORTD_PULSE_DURATION_6ms	(2 << 18) /* pre-LPT */
#define  PORTD_PULSE_DURATION_100ms	(3 << 18) /* pre-LPT */
#define  PORTD_PULSE_DURATION_MASK	(3 << 18) /* pre-LPT */
#define  PORTD_HOTPLUG_STATUS_MASK	(3 << 16)
#define  PORTD_HOTPLUG_NO_DETECT	(0 << 16)
#define  PORTD_HOTPLUG_SHORT_DETECT	(1 << 16)
#define  PORTD_HOTPLUG_LONG_DETECT	(2 << 16)
#define  PORTC_HOTPLUG_ENABLE		(1 << 12)
#define  BXT_DDIC_HPD_INVERT            (1 << 11)
#define  PORTC_PULSE_DURATION_2ms	(0 << 10) /* pre-LPT */
#define  PORTC_PULSE_DURATION_4_5ms	(1 << 10) /* pre-LPT */
#define  PORTC_PULSE_DURATION_6ms	(2 << 10) /* pre-LPT */
#define  PORTC_PULSE_DURATION_100ms	(3 << 10) /* pre-LPT */
#define  PORTC_PULSE_DURATION_MASK	(3 << 10) /* pre-LPT */
#define  PORTC_HOTPLUG_STATUS_MASK	(3 << 8)
#define  PORTC_HOTPLUG_NO_DETECT	(0 << 8)
#define  PORTC_HOTPLUG_SHORT_DETECT	(1 << 8)
#define  PORTC_HOTPLUG_LONG_DETECT	(2 << 8)
#define  PORTB_HOTPLUG_ENABLE		(1 << 4)
#define  BXT_DDIB_HPD_INVERT            (1 << 3)
#define  PORTB_PULSE_DURATION_2ms	(0 << 2) /* pre-LPT */
#define  PORTB_PULSE_DURATION_4_5ms	(1 << 2) /* pre-LPT */
#define  PORTB_PULSE_DURATION_6ms	(2 << 2) /* pre-LPT */
#define  PORTB_PULSE_DURATION_100ms	(3 << 2) /* pre-LPT */
#define  PORTB_PULSE_DURATION_MASK	(3 << 2) /* pre-LPT */
#define  PORTB_HOTPLUG_STATUS_MASK	(3 << 0)
#define  PORTB_HOTPLUG_NO_DETECT	(0 << 0)
#define  PORTB_HOTPLUG_SHORT_DETECT	(1 << 0)
#define  PORTB_HOTPLUG_LONG_DETECT	(2 << 0)
#define  BXT_DDI_HPD_INVERT_MASK	(BXT_DDIA_HPD_INVERT | \
					BXT_DDIB_HPD_INVERT | \
					BXT_DDIC_HPD_INVERT)

#define PCH_PORT_HOTPLUG2		_MMIO(0xc403C)	/* SHOTPLUG_CTL2 SPT+ */
#define  PORTE_HOTPLUG_ENABLE		(1 << 4)
#define  PORTE_HOTPLUG_STATUS_MASK	(3 << 0)
#define  PORTE_HOTPLUG_NO_DETECT	(0 << 0)
#define  PORTE_HOTPLUG_SHORT_DETECT	(1 << 0)
#define  PORTE_HOTPLUG_LONG_DETECT	(2 << 0)

/* This register is a reuse of PCH_PORT_HOTPLUG register. The
 * functionality covered in PCH_PORT_HOTPLUG is split into
 * SHOTPLUG_CTL_DDI and SHOTPLUG_CTL_TC.
 */

#define SHOTPLUG_CTL_DDI			_MMIO(0xc4030)
#define   ICP_DDIB_HPD_ENABLE			(1 << 7)
#define   ICP_DDIB_HPD_STATUS_MASK		(3 << 4)
#define   ICP_DDIB_HPD_NO_DETECT		(0 << 4)
#define   ICP_DDIB_HPD_SHORT_DETECT		(1 << 4)
#define   ICP_DDIB_HPD_LONG_DETECT		(2 << 4)
#define   ICP_DDIB_HPD_SHORT_LONG_DETECT	(3 << 4)
#define   ICP_DDIA_HPD_ENABLE			(1 << 3)
#define   ICP_DDIA_HPD_STATUS_MASK		(3 << 0)
#define   ICP_DDIA_HPD_NO_DETECT		(0 << 0)
#define   ICP_DDIA_HPD_SHORT_DETECT		(1 << 0)
#define   ICP_DDIA_HPD_LONG_DETECT		(2 << 0)
#define   ICP_DDIA_HPD_SHORT_LONG_DETECT	(3 << 0)

#define SHOTPLUG_CTL_TC				_MMIO(0xc4034)
#define   ICP_TC_HPD_ENABLE(tc_port)		(8 << (tc_port) * 4)
/* Icelake DSC Rate Control Range Parameter Registers */
#define DSCA_RC_RANGE_PARAMETERS_0		_MMIO(0x6B240)
#define DSCA_RC_RANGE_PARAMETERS_0_UDW		_MMIO(0x6B240 + 4)
#define DSCC_RC_RANGE_PARAMETERS_0		_MMIO(0x6BA40)
#define DSCC_RC_RANGE_PARAMETERS_0_UDW		_MMIO(0x6BA40 + 4)
#define _ICL_DSC0_RC_RANGE_PARAMETERS_0_PB	(0x78208)
#define _ICL_DSC0_RC_RANGE_PARAMETERS_0_UDW_PB	(0x78208 + 4)
#define _ICL_DSC1_RC_RANGE_PARAMETERS_0_PB	(0x78308)
#define _ICL_DSC1_RC_RANGE_PARAMETERS_0_UDW_PB	(0x78308 + 4)
#define _ICL_DSC0_RC_RANGE_PARAMETERS_0_PC	(0x78408)
#define _ICL_DSC0_RC_RANGE_PARAMETERS_0_UDW_PC	(0x78408 + 4)
#define _ICL_DSC1_RC_RANGE_PARAMETERS_0_PC	(0x78508)
#define _ICL_DSC1_RC_RANGE_PARAMETERS_0_UDW_PC	(0x78508 + 4)
#define ICL_DSC0_RC_RANGE_PARAMETERS_0(pipe)		_MMIO_PIPE((pipe) - PIPE_B, \
							_ICL_DSC0_RC_RANGE_PARAMETERS_0_PB, \
							_ICL_DSC0_RC_RANGE_PARAMETERS_0_PC)
#define ICL_DSC0_RC_RANGE_PARAMETERS_0_UDW(pipe)	_MMIO_PIPE((pipe) - PIPE_B, \
							_ICL_DSC0_RC_RANGE_PARAMETERS_0_UDW_PB, \
							_ICL_DSC0_RC_RANGE_PARAMETERS_0_UDW_PC)
#define ICL_DSC1_RC_RANGE_PARAMETERS_0(pipe)		_MMIO_PIPE((pipe) - PIPE_B, \
							_ICL_DSC1_RC_RANGE_PARAMETERS_0_PB, \
							_ICL_DSC1_RC_RANGE_PARAMETERS_0_PC)
#define ICL_DSC1_RC_RANGE_PARAMETERS_0_UDW(pipe)	_MMIO_PIPE((pipe) - PIPE_B, \
							_ICL_DSC1_RC_RANGE_PARAMETERS_0_UDW_PB, \
							_ICL_DSC1_RC_RANGE_PARAMETERS_0_UDW_PC)
#define RC_BPG_OFFSET_SHIFT			10
#define RC_MAX_QP_SHIFT				5
#define RC_MIN_QP_SHIFT				0

#define DSCA_RC_RANGE_PARAMETERS_1		_MMIO(0x6B248)
#define DSCA_RC_RANGE_PARAMETERS_1_UDW		_MMIO(0x6B248 + 4)
#define DSCC_RC_RANGE_PARAMETERS_1		_MMIO(0x6BA48)
#define DSCC_RC_RANGE_PARAMETERS_1_UDW		_MMIO(0x6BA48 + 4)
#define _ICL_DSC0_RC_RANGE_PARAMETERS_1_PB	(0x78210)
#define _ICL_DSC0_RC_RANGE_PARAMETERS_1_UDW_PB	(0x78210 + 4)
#define _ICL_DSC1_RC_RANGE_PARAMETERS_1_PB	(0x78310)
#define _ICL_DSC1_RC_RANGE_PARAMETERS_1_UDW_PB	(0x78310 + 4)
#define _ICL_DSC0_RC_RANGE_PARAMETERS_1_PC	(0x78410)
#define _ICL_DSC0_RC_RANGE_PARAMETERS_1_UDW_PC	(0x78410 + 4)
#define _ICL_DSC1_RC_RANGE_PARAMETERS_1_PC	(0x78510)
#define _ICL_DSC1_RC_RANGE_PARAMETERS_1_UDW_PC	(0x78510 + 4)
#define ICL_DSC0_RC_RANGE_PARAMETERS_1(pipe)		_MMIO_PIPE((pipe) - PIPE_B, \
							_ICL_DSC0_RC_RANGE_PARAMETERS_1_PB, \
							_ICL_DSC0_RC_RANGE_PARAMETERS_1_PC)
#define ICL_DSC0_RC_RANGE_PARAMETERS_1_UDW(pipe)	_MMIO_PIPE((pipe) - PIPE_B, \
							_ICL_DSC0_RC_RANGE_PARAMETERS_1_UDW_PB, \
							_ICL_DSC0_RC_RANGE_PARAMETERS_1_UDW_PC)
#define ICL_DSC1_RC_RANGE_PARAMETERS_1(pipe)		_MMIO_PIPE((pipe) - PIPE_B, \
							_ICL_DSC1_RC_RANGE_PARAMETERS_1_PB, \
							_ICL_DSC1_RC_RANGE_PARAMETERS_1_PC)
#define ICL_DSC1_RC_RANGE_PARAMETERS_1_UDW(pipe)	_MMIO_PIPE((pipe) - PIPE_B, \
							_ICL_DSC1_RC_RANGE_PARAMETERS_1_UDW_PB, \
							_ICL_DSC1_RC_RANGE_PARAMETERS_1_UDW_PC)

#define DSCA_RC_RANGE_PARAMETERS_2		_MMIO(0x6B250)
#define DSCA_RC_RANGE_PARAMETERS_2_UDW		_MMIO(0x6B250 + 4)
#define DSCC_RC_RANGE_PARAMETERS_2		_MMIO(0x6BA50)
#define DSCC_RC_RANGE_PARAMETERS_2_UDW		_MMIO(0x6BA50 + 4)
#define _ICL_DSC0_RC_RANGE_PARAMETERS_2_PB	(0x78218)
#define _ICL_DSC0_RC_RANGE_PARAMETERS_2_UDW_PB	(0x78218 + 4)
#define _ICL_DSC1_RC_RANGE_PARAMETERS_2_PB	(0x78318)
#define _ICL_DSC1_RC_RANGE_PARAMETERS_2_UDW_PB	(0x78318 + 4)
#define _ICL_DSC0_RC_RANGE_PARAMETERS_2_PC	(0x78418)
#define _ICL_DSC0_RC_RANGE_PARAMETERS_2_UDW_PC	(0x78418 + 4)
#define _ICL_DSC1_RC_RANGE_PARAMETERS_2_PC	(0x78518)
#define _ICL_DSC1_RC_RANGE_PARAMETERS_2_UDW_PC	(0x78518 + 4)
#define ICL_DSC0_RC_RANGE_PARAMETERS_2(pipe)		_MMIO_PIPE((pipe) - PIPE_B, \
							_ICL_DSC0_RC_RANGE_PARAMETERS_2_PB, \
							_ICL_DSC0_RC_RANGE_PARAMETERS_2_PC)
#define ICL_DSC0_RC_RANGE_PARAMETERS_2_UDW(pipe)	_MMIO_PIPE((pipe) - PIPE_B, \
							_ICL_DSC0_RC_RANGE_PARAMETERS_2_UDW_PB, \
							_ICL_DSC0_RC_RANGE_PARAMETERS_2_UDW_PC)
#define ICL_DSC1_RC_RANGE_PARAMETERS_2(pipe)		_MMIO_PIPE((pipe) - PIPE_B, \
							_ICL_DSC1_RC_RANGE_PARAMETERS_2_PB, \
							_ICL_DSC1_RC_RANGE_PARAMETERS_2_PC)
#define ICL_DSC1_RC_RANGE_PARAMETERS_2_UDW(pipe)	_MMIO_PIPE((pipe) - PIPE_B, \
							_ICL_DSC1_RC_RANGE_PARAMETERS_2_UDW_PB, \
							_ICL_DSC1_RC_RANGE_PARAMETERS_2_UDW_PC)

#define DSCA_RC_RANGE_PARAMETERS_3		_MMIO(0x6B258)
#define DSCA_RC_RANGE_PARAMETERS_3_UDW		_MMIO(0x6B258 + 4)
#define DSCC_RC_RANGE_PARAMETERS_3		_MMIO(0x6BA58)
#define DSCC_RC_RANGE_PARAMETERS_3_UDW		_MMIO(0x6BA58 + 4)
#define _ICL_DSC0_RC_RANGE_PARAMETERS_3_PB	(0x78220)
#define _ICL_DSC0_RC_RANGE_PARAMETERS_3_UDW_PB	(0x78220 + 4)
#define _ICL_DSC1_RC_RANGE_PARAMETERS_3_PB	(0x78320)
#define _ICL_DSC1_RC_RANGE_PARAMETERS_3_UDW_PB	(0x78320 + 4)
#define _ICL_DSC0_RC_RANGE_PARAMETERS_3_PC	(0x78420)
#define _ICL_DSC0_RC_RANGE_PARAMETERS_3_UDW_PC	(0x78420 + 4)
#define _ICL_DSC1_RC_RANGE_PARAMETERS_3_PC	(0x78520)
#define _ICL_DSC1_RC_RANGE_PARAMETERS_3_UDW_PC	(0x78520 + 4)
#define ICL_DSC0_RC_RANGE_PARAMETERS_3(pipe)		_MMIO_PIPE((pipe) - PIPE_B, \
							_ICL_DSC0_RC_RANGE_PARAMETERS_3_PB, \
							_ICL_DSC0_RC_RANGE_PARAMETERS_3_PC)
#define ICL_DSC0_RC_RANGE_PARAMETERS_3_UDW(pipe)	_MMIO_PIPE((pipe) - PIPE_B, \
							_ICL_DSC0_RC_RANGE_PARAMETERS_3_UDW_PB, \
							_ICL_DSC0_RC_RANGE_PARAMETERS_3_UDW_PC)
#define ICL_DSC1_RC_RANGE_PARAMETERS_3(pipe)		_MMIO_PIPE((pipe) - PIPE_B, \
							_ICL_DSC1_RC_RANGE_PARAMETERS_3_PB, \
							_ICL_DSC1_RC_RANGE_PARAMETERS_3_PC)
#define ICL_DSC1_RC_RANGE_PARAMETERS_3_UDW(pipe)	_MMIO_PIPE((pipe) - PIPE_B, \
							_ICL_DSC1_RC_RANGE_PARAMETERS_3_UDW_PB, \
							_ICL_DSC1_RC_RANGE_PARAMETERS_3_UDW_PC)

#define   ICP_TC_HPD_LONG_DETECT(tc_port)	(2 << (tc_port) * 4)
#define   ICP_TC_HPD_SHORT_DETECT(tc_port)	(1 << (tc_port) * 4)

#define PCH_GPIOA               _MMIO(0xc5010)
#define PCH_GPIOB               _MMIO(0xc5014)
#define PCH_GPIOC               _MMIO(0xc5018)
#define PCH_GPIOD               _MMIO(0xc501c)
#define PCH_GPIOE               _MMIO(0xc5020)
#define PCH_GPIOF               _MMIO(0xc5024)

#define PCH_GMBUS0		_MMIO(0xc5100)
#define PCH_GMBUS1		_MMIO(0xc5104)
#define PCH_GMBUS2		_MMIO(0xc5108)
#define PCH_GMBUS3		_MMIO(0xc510c)
#define PCH_GMBUS4		_MMIO(0xc5110)
#define PCH_GMBUS5		_MMIO(0xc5120)

#define _PCH_DPLL_A              0xc6014
#define _PCH_DPLL_B              0xc6018
#define PCH_DPLL(pll) _MMIO((pll) == 0 ? _PCH_DPLL_A : _PCH_DPLL_B)

#define _PCH_FPA0                0xc6040
#define  FP_CB_TUNE		(0x3 << 22)
#define _PCH_FPA1                0xc6044
#define _PCH_FPB0                0xc6048
#define _PCH_FPB1                0xc604c
#define PCH_FP0(pll) _MMIO((pll) == 0 ? _PCH_FPA0 : _PCH_FPB0)
#define PCH_FP1(pll) _MMIO((pll) == 0 ? _PCH_FPA1 : _PCH_FPB1)

#define PCH_DPLL_TEST           _MMIO(0xc606c)

#define PCH_DREF_CONTROL        _MMIO(0xC6200)
#define  DREF_CONTROL_MASK      0x7fc3
#define  DREF_CPU_SOURCE_OUTPUT_DISABLE         (0 << 13)
#define  DREF_CPU_SOURCE_OUTPUT_DOWNSPREAD      (2 << 13)
#define  DREF_CPU_SOURCE_OUTPUT_NONSPREAD       (3 << 13)
#define  DREF_CPU_SOURCE_OUTPUT_MASK		(3 << 13)
#define  DREF_SSC_SOURCE_DISABLE                (0 << 11)
#define  DREF_SSC_SOURCE_ENABLE                 (2 << 11)
#define  DREF_SSC_SOURCE_MASK			(3 << 11)
#define  DREF_NONSPREAD_SOURCE_DISABLE          (0 << 9)
#define  DREF_NONSPREAD_CK505_ENABLE		(1 << 9)
#define  DREF_NONSPREAD_SOURCE_ENABLE           (2 << 9)
#define  DREF_NONSPREAD_SOURCE_MASK		(3 << 9)
#define  DREF_SUPERSPREAD_SOURCE_DISABLE        (0 << 7)
#define  DREF_SUPERSPREAD_SOURCE_ENABLE         (2 << 7)
#define  DREF_SUPERSPREAD_SOURCE_MASK		(3 << 7)
#define  DREF_SSC4_DOWNSPREAD                   (0 << 6)
#define  DREF_SSC4_CENTERSPREAD                 (1 << 6)
#define  DREF_SSC1_DISABLE                      (0 << 1)
#define  DREF_SSC1_ENABLE                       (1 << 1)
#define  DREF_SSC4_DISABLE                      (0)
#define  DREF_SSC4_ENABLE                       (1)

#define PCH_RAWCLK_FREQ         _MMIO(0xc6204)
#define  FDL_TP1_TIMER_SHIFT    12
#define  FDL_TP1_TIMER_MASK     (3 << 12)
#define  FDL_TP2_TIMER_SHIFT    10
#define  FDL_TP2_TIMER_MASK     (3 << 10)
#define  RAWCLK_FREQ_MASK       0x3ff
#define  CNP_RAWCLK_DIV_MASK	(0x3ff << 16)
#define  CNP_RAWCLK_DIV(div)	((div) << 16)
#define  CNP_RAWCLK_FRAC_MASK	(0xf << 26)
#define  CNP_RAWCLK_FRAC(frac)	((frac) << 26)
#define  ICP_RAWCLK_DEN(den)	((den) << 26)
#define  ICP_RAWCLK_NUM(num)	((num) << 11)

#define PCH_DPLL_TMR_CFG        _MMIO(0xc6208)

#define PCH_SSC4_PARMS          _MMIO(0xc6210)
#define PCH_SSC4_AUX_PARMS      _MMIO(0xc6214)

#define PCH_DPLL_SEL		_MMIO(0xc7000)
#define	 TRANS_DPLLB_SEL(pipe)		(1 << ((pipe) * 4))
#define	 TRANS_DPLLA_SEL(pipe)		0
#define  TRANS_DPLL_ENABLE(pipe)	(1 << ((pipe) * 4 + 3))

/* transcoder */

#define _PCH_TRANS_HTOTAL_A		0xe0000
#define  TRANS_HTOTAL_SHIFT		16
#define  TRANS_HACTIVE_SHIFT		0
#define _PCH_TRANS_HBLANK_A		0xe0004
#define  TRANS_HBLANK_END_SHIFT		16
#define  TRANS_HBLANK_START_SHIFT	0
#define _PCH_TRANS_HSYNC_A		0xe0008
#define  TRANS_HSYNC_END_SHIFT		16
#define  TRANS_HSYNC_START_SHIFT	0
#define _PCH_TRANS_VTOTAL_A		0xe000c
#define  TRANS_VTOTAL_SHIFT		16
#define  TRANS_VACTIVE_SHIFT		0
#define _PCH_TRANS_VBLANK_A		0xe0010
#define  TRANS_VBLANK_END_SHIFT		16
#define  TRANS_VBLANK_START_SHIFT	0
#define _PCH_TRANS_VSYNC_A		0xe0014
#define  TRANS_VSYNC_END_SHIFT		16
#define  TRANS_VSYNC_START_SHIFT	0
#define _PCH_TRANS_VSYNCSHIFT_A		0xe0028

#define _PCH_TRANSA_DATA_M1	0xe0030
#define _PCH_TRANSA_DATA_N1	0xe0034
#define _PCH_TRANSA_DATA_M2	0xe0038
#define _PCH_TRANSA_DATA_N2	0xe003c
#define _PCH_TRANSA_LINK_M1	0xe0040
#define _PCH_TRANSA_LINK_N1	0xe0044
#define _PCH_TRANSA_LINK_M2	0xe0048
#define _PCH_TRANSA_LINK_N2	0xe004c

/* Per-transcoder DIP controls (PCH) */
#define _VIDEO_DIP_CTL_A         0xe0200
#define _VIDEO_DIP_DATA_A        0xe0208
#define _VIDEO_DIP_GCP_A         0xe0210
#define  GCP_COLOR_INDICATION		(1 << 2)
#define  GCP_DEFAULT_PHASE_ENABLE	(1 << 1)
#define  GCP_AV_MUTE			(1 << 0)

#define _VIDEO_DIP_CTL_B         0xe1200
#define _VIDEO_DIP_DATA_B        0xe1208
#define _VIDEO_DIP_GCP_B         0xe1210

#define TVIDEO_DIP_CTL(pipe) _MMIO_PIPE(pipe, _VIDEO_DIP_CTL_A, _VIDEO_DIP_CTL_B)
#define TVIDEO_DIP_DATA(pipe) _MMIO_PIPE(pipe, _VIDEO_DIP_DATA_A, _VIDEO_DIP_DATA_B)
#define TVIDEO_DIP_GCP(pipe) _MMIO_PIPE(pipe, _VIDEO_DIP_GCP_A, _VIDEO_DIP_GCP_B)

/* Per-transcoder DIP controls (VLV) */
#define _VLV_VIDEO_DIP_CTL_A		(VLV_DISPLAY_BASE + 0x60200)
#define _VLV_VIDEO_DIP_DATA_A		(VLV_DISPLAY_BASE + 0x60208)
#define _VLV_VIDEO_DIP_GDCP_PAYLOAD_A	(VLV_DISPLAY_BASE + 0x60210)

#define _VLV_VIDEO_DIP_CTL_B		(VLV_DISPLAY_BASE + 0x61170)
#define _VLV_VIDEO_DIP_DATA_B		(VLV_DISPLAY_BASE + 0x61174)
#define _VLV_VIDEO_DIP_GDCP_PAYLOAD_B	(VLV_DISPLAY_BASE + 0x61178)

#define _CHV_VIDEO_DIP_CTL_C		(VLV_DISPLAY_BASE + 0x611f0)
#define _CHV_VIDEO_DIP_DATA_C		(VLV_DISPLAY_BASE + 0x611f4)
#define _CHV_VIDEO_DIP_GDCP_PAYLOAD_C	(VLV_DISPLAY_BASE + 0x611f8)

#define VLV_TVIDEO_DIP_CTL(pipe) \
	_MMIO_PIPE3((pipe), _VLV_VIDEO_DIP_CTL_A, \
	       _VLV_VIDEO_DIP_CTL_B, _CHV_VIDEO_DIP_CTL_C)
#define VLV_TVIDEO_DIP_DATA(pipe) \
	_MMIO_PIPE3((pipe), _VLV_VIDEO_DIP_DATA_A, \
	       _VLV_VIDEO_DIP_DATA_B, _CHV_VIDEO_DIP_DATA_C)
#define VLV_TVIDEO_DIP_GCP(pipe) \
	_MMIO_PIPE3((pipe), _VLV_VIDEO_DIP_GDCP_PAYLOAD_A, \
		_VLV_VIDEO_DIP_GDCP_PAYLOAD_B, _CHV_VIDEO_DIP_GDCP_PAYLOAD_C)

/* Haswell DIP controls */

#define _HSW_VIDEO_DIP_CTL_A		0x60200
#define _HSW_VIDEO_DIP_AVI_DATA_A	0x60220
#define _HSW_VIDEO_DIP_VS_DATA_A	0x60260
#define _HSW_VIDEO_DIP_SPD_DATA_A	0x602A0
#define _HSW_VIDEO_DIP_GMP_DATA_A	0x602E0
#define _HSW_VIDEO_DIP_VSC_DATA_A	0x60320
#define _HSW_VIDEO_DIP_AVI_ECC_A	0x60240
#define _HSW_VIDEO_DIP_VS_ECC_A		0x60280
#define _HSW_VIDEO_DIP_SPD_ECC_A	0x602C0
#define _HSW_VIDEO_DIP_GMP_ECC_A	0x60300
#define _HSW_VIDEO_DIP_VSC_ECC_A	0x60344
#define _HSW_VIDEO_DIP_GCP_A		0x60210

#define _HSW_VIDEO_DIP_CTL_B		0x61200
#define _HSW_VIDEO_DIP_AVI_DATA_B	0x61220
#define _HSW_VIDEO_DIP_VS_DATA_B	0x61260
#define _HSW_VIDEO_DIP_SPD_DATA_B	0x612A0
#define _HSW_VIDEO_DIP_GMP_DATA_B	0x612E0
#define _HSW_VIDEO_DIP_VSC_DATA_B	0x61320
#define _HSW_VIDEO_DIP_BVI_ECC_B	0x61240
#define _HSW_VIDEO_DIP_VS_ECC_B		0x61280
#define _HSW_VIDEO_DIP_SPD_ECC_B	0x612C0
#define _HSW_VIDEO_DIP_GMP_ECC_B	0x61300
#define _HSW_VIDEO_DIP_VSC_ECC_B	0x61344
#define _HSW_VIDEO_DIP_GCP_B		0x61210

/* Icelake PPS_DATA and _ECC DIP Registers.
 * These are available for transcoders B,C and eDP.
 * Adding the _A so as to reuse the _MMIO_TRANS2
 * definition, with which it offsets to the right location.
 */

#define _ICL_VIDEO_DIP_PPS_DATA_A	0x60350
#define _ICL_VIDEO_DIP_PPS_DATA_B	0x61350
#define _ICL_VIDEO_DIP_PPS_ECC_A	0x603D4
#define _ICL_VIDEO_DIP_PPS_ECC_B	0x613D4

#define HSW_TVIDEO_DIP_CTL(trans)		_MMIO_TRANS2(trans, _HSW_VIDEO_DIP_CTL_A)
#define HSW_TVIDEO_DIP_AVI_DATA(trans, i)	_MMIO_TRANS2(trans, _HSW_VIDEO_DIP_AVI_DATA_A + (i) * 4)
#define HSW_TVIDEO_DIP_VS_DATA(trans, i)	_MMIO_TRANS2(trans, _HSW_VIDEO_DIP_VS_DATA_A + (i) * 4)
#define HSW_TVIDEO_DIP_SPD_DATA(trans, i)	_MMIO_TRANS2(trans, _HSW_VIDEO_DIP_SPD_DATA_A + (i) * 4)
#define HSW_TVIDEO_DIP_GCP(trans)		_MMIO_TRANS2(trans, _HSW_VIDEO_DIP_GCP_A)
#define HSW_TVIDEO_DIP_VSC_DATA(trans, i)	_MMIO_TRANS2(trans, _HSW_VIDEO_DIP_VSC_DATA_A + (i) * 4)
#define ICL_VIDEO_DIP_PPS_DATA(trans, i)	_MMIO_TRANS2(trans, _ICL_VIDEO_DIP_PPS_DATA_A + (i) * 4)
#define ICL_VIDEO_DIP_PPS_ECC(trans, i)		_MMIO_TRANS2(trans, _ICL_VIDEO_DIP_PPS_ECC_A + (i) * 4)

#define _HSW_STEREO_3D_CTL_A		0x70020
#define   S3D_ENABLE			(1 << 31)
#define _HSW_STEREO_3D_CTL_B		0x71020

#define HSW_STEREO_3D_CTL(trans)	_MMIO_PIPE2(trans, _HSW_STEREO_3D_CTL_A)

#define _PCH_TRANS_HTOTAL_B          0xe1000
#define _PCH_TRANS_HBLANK_B          0xe1004
#define _PCH_TRANS_HSYNC_B           0xe1008
#define _PCH_TRANS_VTOTAL_B          0xe100c
#define _PCH_TRANS_VBLANK_B          0xe1010
#define _PCH_TRANS_VSYNC_B           0xe1014
#define _PCH_TRANS_VSYNCSHIFT_B 0xe1028

#define PCH_TRANS_HTOTAL(pipe)		_MMIO_PIPE(pipe, _PCH_TRANS_HTOTAL_A, _PCH_TRANS_HTOTAL_B)
#define PCH_TRANS_HBLANK(pipe)		_MMIO_PIPE(pipe, _PCH_TRANS_HBLANK_A, _PCH_TRANS_HBLANK_B)
#define PCH_TRANS_HSYNC(pipe)		_MMIO_PIPE(pipe, _PCH_TRANS_HSYNC_A, _PCH_TRANS_HSYNC_B)
#define PCH_TRANS_VTOTAL(pipe)		_MMIO_PIPE(pipe, _PCH_TRANS_VTOTAL_A, _PCH_TRANS_VTOTAL_B)
#define PCH_TRANS_VBLANK(pipe)		_MMIO_PIPE(pipe, _PCH_TRANS_VBLANK_A, _PCH_TRANS_VBLANK_B)
#define PCH_TRANS_VSYNC(pipe)		_MMIO_PIPE(pipe, _PCH_TRANS_VSYNC_A, _PCH_TRANS_VSYNC_B)
#define PCH_TRANS_VSYNCSHIFT(pipe)	_MMIO_PIPE(pipe, _PCH_TRANS_VSYNCSHIFT_A, _PCH_TRANS_VSYNCSHIFT_B)

#define _PCH_TRANSB_DATA_M1	0xe1030
#define _PCH_TRANSB_DATA_N1	0xe1034
#define _PCH_TRANSB_DATA_M2	0xe1038
#define _PCH_TRANSB_DATA_N2	0xe103c
#define _PCH_TRANSB_LINK_M1	0xe1040
#define _PCH_TRANSB_LINK_N1	0xe1044
#define _PCH_TRANSB_LINK_M2	0xe1048
#define _PCH_TRANSB_LINK_N2	0xe104c

#define PCH_TRANS_DATA_M1(pipe)	_MMIO_PIPE(pipe, _PCH_TRANSA_DATA_M1, _PCH_TRANSB_DATA_M1)
#define PCH_TRANS_DATA_N1(pipe)	_MMIO_PIPE(pipe, _PCH_TRANSA_DATA_N1, _PCH_TRANSB_DATA_N1)
#define PCH_TRANS_DATA_M2(pipe)	_MMIO_PIPE(pipe, _PCH_TRANSA_DATA_M2, _PCH_TRANSB_DATA_M2)
#define PCH_TRANS_DATA_N2(pipe)	_MMIO_PIPE(pipe, _PCH_TRANSA_DATA_N2, _PCH_TRANSB_DATA_N2)
#define PCH_TRANS_LINK_M1(pipe)	_MMIO_PIPE(pipe, _PCH_TRANSA_LINK_M1, _PCH_TRANSB_LINK_M1)
#define PCH_TRANS_LINK_N1(pipe)	_MMIO_PIPE(pipe, _PCH_TRANSA_LINK_N1, _PCH_TRANSB_LINK_N1)
#define PCH_TRANS_LINK_M2(pipe)	_MMIO_PIPE(pipe, _PCH_TRANSA_LINK_M2, _PCH_TRANSB_LINK_M2)
#define PCH_TRANS_LINK_N2(pipe)	_MMIO_PIPE(pipe, _PCH_TRANSA_LINK_N2, _PCH_TRANSB_LINK_N2)

#define _PCH_TRANSACONF              0xf0008
#define _PCH_TRANSBCONF              0xf1008
#define PCH_TRANSCONF(pipe)	_MMIO_PIPE(pipe, _PCH_TRANSACONF, _PCH_TRANSBCONF)
#define LPT_TRANSCONF		PCH_TRANSCONF(PIPE_A) /* lpt has only one transcoder */
#define  TRANS_DISABLE          (0 << 31)
#define  TRANS_ENABLE           (1 << 31)
#define  TRANS_STATE_MASK       (1 << 30)
#define  TRANS_STATE_DISABLE    (0 << 30)
#define  TRANS_STATE_ENABLE     (1 << 30)
#define  TRANS_FSYNC_DELAY_HB1  (0 << 27)
#define  TRANS_FSYNC_DELAY_HB2  (1 << 27)
#define  TRANS_FSYNC_DELAY_HB3  (2 << 27)
#define  TRANS_FSYNC_DELAY_HB4  (3 << 27)
#define  TRANS_INTERLACE_MASK   (7 << 21)
#define  TRANS_PROGRESSIVE      (0 << 21)
#define  TRANS_INTERLACED       (3 << 21)
#define  TRANS_LEGACY_INTERLACED_ILK (2 << 21)
#define  TRANS_8BPC             (0 << 5)
#define  TRANS_10BPC            (1 << 5)
#define  TRANS_6BPC             (2 << 5)
#define  TRANS_12BPC            (3 << 5)

#define _TRANSA_CHICKEN1	 0xf0060
#define _TRANSB_CHICKEN1	 0xf1060
#define TRANS_CHICKEN1(pipe)	_MMIO_PIPE(pipe, _TRANSA_CHICKEN1, _TRANSB_CHICKEN1)
#define  TRANS_CHICKEN1_HDMIUNIT_GC_DISABLE	(1 << 10)
#define  TRANS_CHICKEN1_DP0UNIT_GC_DISABLE	(1 << 4)
#define _TRANSA_CHICKEN2	 0xf0064
#define _TRANSB_CHICKEN2	 0xf1064
#define TRANS_CHICKEN2(pipe)	_MMIO_PIPE(pipe, _TRANSA_CHICKEN2, _TRANSB_CHICKEN2)
#define  TRANS_CHICKEN2_TIMING_OVERRIDE			(1 << 31)
#define  TRANS_CHICKEN2_FDI_POLARITY_REVERSED		(1 << 29)
#define  TRANS_CHICKEN2_FRAME_START_DELAY_MASK		(3 << 27)
#define  TRANS_CHICKEN2_DISABLE_DEEP_COLOR_COUNTER	(1 << 26)
#define  TRANS_CHICKEN2_DISABLE_DEEP_COLOR_MODESWITCH	(1 << 25)

#define SOUTH_CHICKEN1		_MMIO(0xc2000)
#define  FDIA_PHASE_SYNC_SHIFT_OVR	19
#define  FDIA_PHASE_SYNC_SHIFT_EN	18
#define  FDI_PHASE_SYNC_OVR(pipe) (1 << (FDIA_PHASE_SYNC_SHIFT_OVR - ((pipe) * 2)))
#define  FDI_PHASE_SYNC_EN(pipe) (1 << (FDIA_PHASE_SYNC_SHIFT_EN - ((pipe) * 2)))
#define  FDI_BC_BIFURCATION_SELECT	(1 << 12)
#define  CHASSIS_CLK_REQ_DURATION_MASK	(0xf << 8)
#define  CHASSIS_CLK_REQ_DURATION(x)	((x) << 8)
#define  SPT_PWM_GRANULARITY		(1 << 0)
#define SOUTH_CHICKEN2		_MMIO(0xc2004)
#define  FDI_MPHY_IOSFSB_RESET_STATUS	(1 << 13)
#define  FDI_MPHY_IOSFSB_RESET_CTL	(1 << 12)
#define  LPT_PWM_GRANULARITY		(1 << 5)
#define  DPLS_EDP_PPS_FIX_DIS		(1 << 0)

#define _FDI_RXA_CHICKEN        0xc200c
#define _FDI_RXB_CHICKEN        0xc2010
#define  FDI_RX_PHASE_SYNC_POINTER_OVR	(1 << 1)
#define  FDI_RX_PHASE_SYNC_POINTER_EN	(1 << 0)
#define FDI_RX_CHICKEN(pipe)	_MMIO_PIPE(pipe, _FDI_RXA_CHICKEN, _FDI_RXB_CHICKEN)

#define SOUTH_DSPCLK_GATE_D	_MMIO(0xc2020)
#define  PCH_GMBUSUNIT_CLOCK_GATE_DISABLE (1 << 31)
#define  PCH_DPLUNIT_CLOCK_GATE_DISABLE (1 << 30)
#define  PCH_DPLSUNIT_CLOCK_GATE_DISABLE (1 << 29)
#define  PCH_CPUNIT_CLOCK_GATE_DISABLE (1 << 14)
#define  CNP_PWM_CGE_GATING_DISABLE (1 << 13)
#define  PCH_LP_PARTITION_LEVEL_DISABLE  (1 << 12)

/* CPU: FDI_TX */
#define _FDI_TXA_CTL            0x60100
#define _FDI_TXB_CTL            0x61100
#define FDI_TX_CTL(pipe)	_MMIO_PIPE(pipe, _FDI_TXA_CTL, _FDI_TXB_CTL)
#define  FDI_TX_DISABLE         (0 << 31)
#define  FDI_TX_ENABLE          (1 << 31)
#define  FDI_LINK_TRAIN_PATTERN_1       (0 << 28)
#define  FDI_LINK_TRAIN_PATTERN_2       (1 << 28)
#define  FDI_LINK_TRAIN_PATTERN_IDLE    (2 << 28)
#define  FDI_LINK_TRAIN_NONE            (3 << 28)
#define  FDI_LINK_TRAIN_VOLTAGE_0_4V    (0 << 25)
#define  FDI_LINK_TRAIN_VOLTAGE_0_6V    (1 << 25)
#define  FDI_LINK_TRAIN_VOLTAGE_0_8V    (2 << 25)
#define  FDI_LINK_TRAIN_VOLTAGE_1_2V    (3 << 25)
#define  FDI_LINK_TRAIN_PRE_EMPHASIS_NONE (0 << 22)
#define  FDI_LINK_TRAIN_PRE_EMPHASIS_1_5X (1 << 22)
#define  FDI_LINK_TRAIN_PRE_EMPHASIS_2X   (2 << 22)
#define  FDI_LINK_TRAIN_PRE_EMPHASIS_3X   (3 << 22)
/* ILK always use 400mV 0dB for voltage swing and pre-emphasis level.
   SNB has different settings. */
/* SNB A-stepping */
#define  FDI_LINK_TRAIN_400MV_0DB_SNB_A		(0x38 << 22)
#define  FDI_LINK_TRAIN_400MV_6DB_SNB_A		(0x02 << 22)
#define  FDI_LINK_TRAIN_600MV_3_5DB_SNB_A	(0x01 << 22)
#define  FDI_LINK_TRAIN_800MV_0DB_SNB_A		(0x0 << 22)
/* SNB B-stepping */
#define  FDI_LINK_TRAIN_400MV_0DB_SNB_B		(0x0 << 22)
#define  FDI_LINK_TRAIN_400MV_6DB_SNB_B		(0x3a << 22)
#define  FDI_LINK_TRAIN_600MV_3_5DB_SNB_B	(0x39 << 22)
#define  FDI_LINK_TRAIN_800MV_0DB_SNB_B		(0x38 << 22)
#define  FDI_LINK_TRAIN_VOL_EMP_MASK		(0x3f << 22)
#define  FDI_DP_PORT_WIDTH_SHIFT		19
#define  FDI_DP_PORT_WIDTH_MASK			(7 << FDI_DP_PORT_WIDTH_SHIFT)
#define  FDI_DP_PORT_WIDTH(width)           (((width) - 1) << FDI_DP_PORT_WIDTH_SHIFT)
#define  FDI_TX_ENHANCE_FRAME_ENABLE    (1 << 18)
/* Ironlake: hardwired to 1 */
#define  FDI_TX_PLL_ENABLE              (1 << 14)

/* Ivybridge has different bits for lolz */
#define  FDI_LINK_TRAIN_PATTERN_1_IVB       (0 << 8)
#define  FDI_LINK_TRAIN_PATTERN_2_IVB       (1 << 8)
#define  FDI_LINK_TRAIN_PATTERN_IDLE_IVB    (2 << 8)
#define  FDI_LINK_TRAIN_NONE_IVB            (3 << 8)

/* both Tx and Rx */
#define  FDI_COMPOSITE_SYNC		(1 << 11)
#define  FDI_LINK_TRAIN_AUTO		(1 << 10)
#define  FDI_SCRAMBLING_ENABLE          (0 << 7)
#define  FDI_SCRAMBLING_DISABLE         (1 << 7)

/* FDI_RX, FDI_X is hard-wired to Transcoder_X */
#define _FDI_RXA_CTL             0xf000c
#define _FDI_RXB_CTL             0xf100c
#define FDI_RX_CTL(pipe)	_MMIO_PIPE(pipe, _FDI_RXA_CTL, _FDI_RXB_CTL)
#define  FDI_RX_ENABLE          (1 << 31)
/* train, dp width same as FDI_TX */
#define  FDI_FS_ERRC_ENABLE		(1 << 27)
#define  FDI_FE_ERRC_ENABLE		(1 << 26)
#define  FDI_RX_POLARITY_REVERSED_LPT	(1 << 16)
#define  FDI_8BPC                       (0 << 16)
#define  FDI_10BPC                      (1 << 16)
#define  FDI_6BPC                       (2 << 16)
#define  FDI_12BPC                      (3 << 16)
#define  FDI_RX_LINK_REVERSAL_OVERRIDE  (1 << 15)
#define  FDI_DMI_LINK_REVERSE_MASK      (1 << 14)
#define  FDI_RX_PLL_ENABLE              (1 << 13)
#define  FDI_FS_ERR_CORRECT_ENABLE      (1 << 11)
#define  FDI_FE_ERR_CORRECT_ENABLE      (1 << 10)
#define  FDI_FS_ERR_REPORT_ENABLE       (1 << 9)
#define  FDI_FE_ERR_REPORT_ENABLE       (1 << 8)
#define  FDI_RX_ENHANCE_FRAME_ENABLE    (1 << 6)
#define  FDI_PCDCLK	                (1 << 4)
/* CPT */
#define  FDI_AUTO_TRAINING			(1 << 10)
#define  FDI_LINK_TRAIN_PATTERN_1_CPT		(0 << 8)
#define  FDI_LINK_TRAIN_PATTERN_2_CPT		(1 << 8)
#define  FDI_LINK_TRAIN_PATTERN_IDLE_CPT	(2 << 8)
#define  FDI_LINK_TRAIN_NORMAL_CPT		(3 << 8)
#define  FDI_LINK_TRAIN_PATTERN_MASK_CPT	(3 << 8)

#define _FDI_RXA_MISC			0xf0010
#define _FDI_RXB_MISC			0xf1010
#define  FDI_RX_PWRDN_LANE1_MASK	(3 << 26)
#define  FDI_RX_PWRDN_LANE1_VAL(x)	((x) << 26)
#define  FDI_RX_PWRDN_LANE0_MASK	(3 << 24)
#define  FDI_RX_PWRDN_LANE0_VAL(x)	((x) << 24)
#define  FDI_RX_TP1_TO_TP2_48		(2 << 20)
#define  FDI_RX_TP1_TO_TP2_64		(3 << 20)
#define  FDI_RX_FDI_DELAY_90		(0x90 << 0)
#define FDI_RX_MISC(pipe)	_MMIO_PIPE(pipe, _FDI_RXA_MISC, _FDI_RXB_MISC)

#define _FDI_RXA_TUSIZE1        0xf0030
#define _FDI_RXA_TUSIZE2        0xf0038
#define _FDI_RXB_TUSIZE1        0xf1030
#define _FDI_RXB_TUSIZE2        0xf1038
#define FDI_RX_TUSIZE1(pipe)	_MMIO_PIPE(pipe, _FDI_RXA_TUSIZE1, _FDI_RXB_TUSIZE1)
#define FDI_RX_TUSIZE2(pipe)	_MMIO_PIPE(pipe, _FDI_RXA_TUSIZE2, _FDI_RXB_TUSIZE2)

/* FDI_RX interrupt register format */
#define FDI_RX_INTER_LANE_ALIGN         (1 << 10)
#define FDI_RX_SYMBOL_LOCK              (1 << 9) /* train 2 */
#define FDI_RX_BIT_LOCK                 (1 << 8) /* train 1 */
#define FDI_RX_TRAIN_PATTERN_2_FAIL     (1 << 7)
#define FDI_RX_FS_CODE_ERR              (1 << 6)
#define FDI_RX_FE_CODE_ERR              (1 << 5)
#define FDI_RX_SYMBOL_ERR_RATE_ABOVE    (1 << 4)
#define FDI_RX_HDCP_LINK_FAIL           (1 << 3)
#define FDI_RX_PIXEL_FIFO_OVERFLOW      (1 << 2)
#define FDI_RX_CROSS_CLOCK_OVERFLOW     (1 << 1)
#define FDI_RX_SYMBOL_QUEUE_OVERFLOW    (1 << 0)

#define _FDI_RXA_IIR            0xf0014
#define _FDI_RXA_IMR            0xf0018
#define _FDI_RXB_IIR            0xf1014
#define _FDI_RXB_IMR            0xf1018
#define FDI_RX_IIR(pipe)	_MMIO_PIPE(pipe, _FDI_RXA_IIR, _FDI_RXB_IIR)
#define FDI_RX_IMR(pipe)	_MMIO_PIPE(pipe, _FDI_RXA_IMR, _FDI_RXB_IMR)

#define FDI_PLL_CTL_1           _MMIO(0xfe000)
#define FDI_PLL_CTL_2           _MMIO(0xfe004)

#define PCH_LVDS	_MMIO(0xe1180)
#define  LVDS_DETECTED	(1 << 1)

#define _PCH_DP_B		0xe4100
#define PCH_DP_B		_MMIO(_PCH_DP_B)
#define _PCH_DPB_AUX_CH_CTL	0xe4110
#define _PCH_DPB_AUX_CH_DATA1	0xe4114
#define _PCH_DPB_AUX_CH_DATA2	0xe4118
#define _PCH_DPB_AUX_CH_DATA3	0xe411c
#define _PCH_DPB_AUX_CH_DATA4	0xe4120
#define _PCH_DPB_AUX_CH_DATA5	0xe4124

#define _PCH_DP_C		0xe4200
#define PCH_DP_C		_MMIO(_PCH_DP_C)
#define _PCH_DPC_AUX_CH_CTL	0xe4210
#define _PCH_DPC_AUX_CH_DATA1	0xe4214
#define _PCH_DPC_AUX_CH_DATA2	0xe4218
#define _PCH_DPC_AUX_CH_DATA3	0xe421c
#define _PCH_DPC_AUX_CH_DATA4	0xe4220
#define _PCH_DPC_AUX_CH_DATA5	0xe4224

#define _PCH_DP_D		0xe4300
#define PCH_DP_D		_MMIO(_PCH_DP_D)
#define _PCH_DPD_AUX_CH_CTL	0xe4310
#define _PCH_DPD_AUX_CH_DATA1	0xe4314
#define _PCH_DPD_AUX_CH_DATA2	0xe4318
#define _PCH_DPD_AUX_CH_DATA3	0xe431c
#define _PCH_DPD_AUX_CH_DATA4	0xe4320
#define _PCH_DPD_AUX_CH_DATA5	0xe4324

#define PCH_DP_AUX_CH_CTL(aux_ch)		_MMIO_PORT((aux_ch) - AUX_CH_B, _PCH_DPB_AUX_CH_CTL, _PCH_DPC_AUX_CH_CTL)
#define PCH_DP_AUX_CH_DATA(aux_ch, i)	_MMIO(_PORT((aux_ch) - AUX_CH_B, _PCH_DPB_AUX_CH_DATA1, _PCH_DPC_AUX_CH_DATA1) + (i) * 4) /* 5 registers */

/* CPT */
#define _TRANS_DP_CTL_A		0xe0300
#define _TRANS_DP_CTL_B		0xe1300
#define _TRANS_DP_CTL_C		0xe2300
#define TRANS_DP_CTL(pipe)	_MMIO_PIPE(pipe, _TRANS_DP_CTL_A, _TRANS_DP_CTL_B)
#define  TRANS_DP_OUTPUT_ENABLE	(1 << 31)
#define  TRANS_DP_PORT_SEL_MASK		(3 << 29)
#define  TRANS_DP_PORT_SEL_NONE		(3 << 29)
#define  TRANS_DP_PORT_SEL(port)	(((port) - PORT_B) << 29)
#define  TRANS_DP_AUDIO_ONLY	(1 << 26)
#define  TRANS_DP_ENH_FRAMING	(1 << 18)
#define  TRANS_DP_8BPC		(0 << 9)
#define  TRANS_DP_10BPC		(1 << 9)
#define  TRANS_DP_6BPC		(2 << 9)
#define  TRANS_DP_12BPC		(3 << 9)
#define  TRANS_DP_BPC_MASK	(3 << 9)
#define  TRANS_DP_VSYNC_ACTIVE_HIGH	(1 << 4)
#define  TRANS_DP_VSYNC_ACTIVE_LOW	0
#define  TRANS_DP_HSYNC_ACTIVE_HIGH	(1 << 3)
#define  TRANS_DP_HSYNC_ACTIVE_LOW	0
#define  TRANS_DP_SYNC_MASK	(3 << 3)

/* SNB eDP training params */
/* SNB A-stepping */
#define  EDP_LINK_TRAIN_400MV_0DB_SNB_A		(0x38 << 22)
#define  EDP_LINK_TRAIN_400MV_6DB_SNB_A		(0x02 << 22)
#define  EDP_LINK_TRAIN_600MV_3_5DB_SNB_A	(0x01 << 22)
#define  EDP_LINK_TRAIN_800MV_0DB_SNB_A		(0x0 << 22)
/* SNB B-stepping */
#define  EDP_LINK_TRAIN_400_600MV_0DB_SNB_B	(0x0 << 22)
#define  EDP_LINK_TRAIN_400MV_3_5DB_SNB_B	(0x1 << 22)
#define  EDP_LINK_TRAIN_400_600MV_6DB_SNB_B	(0x3a << 22)
#define  EDP_LINK_TRAIN_600_800MV_3_5DB_SNB_B	(0x39 << 22)
#define  EDP_LINK_TRAIN_800_1200MV_0DB_SNB_B	(0x38 << 22)
#define  EDP_LINK_TRAIN_VOL_EMP_MASK_SNB	(0x3f << 22)

/* IVB */
#define EDP_LINK_TRAIN_400MV_0DB_IVB		(0x24 << 22)
#define EDP_LINK_TRAIN_400MV_3_5DB_IVB		(0x2a << 22)
#define EDP_LINK_TRAIN_400MV_6DB_IVB		(0x2f << 22)
#define EDP_LINK_TRAIN_600MV_0DB_IVB		(0x30 << 22)
#define EDP_LINK_TRAIN_600MV_3_5DB_IVB		(0x36 << 22)
#define EDP_LINK_TRAIN_800MV_0DB_IVB		(0x38 << 22)
#define EDP_LINK_TRAIN_800MV_3_5DB_IVB		(0x3e << 22)

/* legacy values */
#define EDP_LINK_TRAIN_500MV_0DB_IVB		(0x00 << 22)
#define EDP_LINK_TRAIN_1000MV_0DB_IVB		(0x20 << 22)
#define EDP_LINK_TRAIN_500MV_3_5DB_IVB		(0x02 << 22)
#define EDP_LINK_TRAIN_1000MV_3_5DB_IVB		(0x22 << 22)
#define EDP_LINK_TRAIN_1000MV_6DB_IVB		(0x23 << 22)

#define  EDP_LINK_TRAIN_VOL_EMP_MASK_IVB	(0x3f << 22)

#define  VLV_PMWGICZ				_MMIO(0x1300a4)

#define  RC6_LOCATION				_MMIO(0xD40)
#define	   RC6_CTX_IN_DRAM			(1 << 0)
#define  RC6_CTX_BASE				_MMIO(0xD48)
#define    RC6_CTX_BASE_MASK			0xFFFFFFF0
#define  PWRCTX_MAXCNT_RCSUNIT			_MMIO(0x2054)
#define  PWRCTX_MAXCNT_VCSUNIT0			_MMIO(0x12054)
#define  PWRCTX_MAXCNT_BCSUNIT			_MMIO(0x22054)
#define  PWRCTX_MAXCNT_VECSUNIT			_MMIO(0x1A054)
#define  PWRCTX_MAXCNT_VCSUNIT1			_MMIO(0x1C054)
#define    IDLE_TIME_MASK			0xFFFFF
#define  FORCEWAKE				_MMIO(0xA18C)
#define  FORCEWAKE_VLV				_MMIO(0x1300b0)
#define  FORCEWAKE_ACK_VLV			_MMIO(0x1300b4)
#define  FORCEWAKE_MEDIA_VLV			_MMIO(0x1300b8)
#define  FORCEWAKE_ACK_MEDIA_VLV		_MMIO(0x1300bc)
#define  FORCEWAKE_ACK_HSW			_MMIO(0x130044)
#define  FORCEWAKE_ACK				_MMIO(0x130090)
#define  VLV_GTLC_WAKE_CTRL			_MMIO(0x130090)
#define   VLV_GTLC_RENDER_CTX_EXISTS		(1 << 25)
#define   VLV_GTLC_MEDIA_CTX_EXISTS		(1 << 24)
#define   VLV_GTLC_ALLOWWAKEREQ			(1 << 0)

#define  VLV_GTLC_PW_STATUS			_MMIO(0x130094)
#define   VLV_GTLC_ALLOWWAKEACK			(1 << 0)
#define   VLV_GTLC_ALLOWWAKEERR			(1 << 1)
#define   VLV_GTLC_PW_MEDIA_STATUS_MASK		(1 << 5)
#define   VLV_GTLC_PW_RENDER_STATUS_MASK	(1 << 7)
#define  FORCEWAKE_MT				_MMIO(0xa188) /* multi-threaded */
#define  FORCEWAKE_MEDIA_GEN9			_MMIO(0xa270)
#define  FORCEWAKE_MEDIA_VDBOX_GEN11(n)		_MMIO(0xa540 + (n) * 4)
#define  FORCEWAKE_MEDIA_VEBOX_GEN11(n)		_MMIO(0xa560 + (n) * 4)
#define  FORCEWAKE_RENDER_GEN9			_MMIO(0xa278)
#define  FORCEWAKE_BLITTER_GEN9			_MMIO(0xa188)
#define  FORCEWAKE_ACK_MEDIA_GEN9		_MMIO(0x0D88)
#define  FORCEWAKE_ACK_MEDIA_VDBOX_GEN11(n)	_MMIO(0x0D50 + (n) * 4)
#define  FORCEWAKE_ACK_MEDIA_VEBOX_GEN11(n)	_MMIO(0x0D70 + (n) * 4)
#define  FORCEWAKE_ACK_RENDER_GEN9		_MMIO(0x0D84)
#define  FORCEWAKE_ACK_BLITTER_GEN9		_MMIO(0x130044)
#define   FORCEWAKE_KERNEL			BIT(0)
#define   FORCEWAKE_USER			BIT(1)
#define   FORCEWAKE_KERNEL_FALLBACK		BIT(15)
#define  FORCEWAKE_MT_ACK			_MMIO(0x130040)
#define  ECOBUS					_MMIO(0xa180)
#define    FORCEWAKE_MT_ENABLE			(1 << 5)
#define  VLV_SPAREG2H				_MMIO(0xA194)
#define  GEN9_PWRGT_DOMAIN_STATUS		_MMIO(0xA2A0)
#define   GEN9_PWRGT_MEDIA_STATUS_MASK		(1 << 0)
#define   GEN9_PWRGT_RENDER_STATUS_MASK		(1 << 1)

#define  GTFIFODBG				_MMIO(0x120000)
#define    GT_FIFO_SBDEDICATE_FREE_ENTRY_CHV	(0x1f << 20)
#define    GT_FIFO_FREE_ENTRIES_CHV		(0x7f << 13)
#define    GT_FIFO_SBDROPERR			(1 << 6)
#define    GT_FIFO_BLOBDROPERR			(1 << 5)
#define    GT_FIFO_SB_READ_ABORTERR		(1 << 4)
#define    GT_FIFO_DROPERR			(1 << 3)
#define    GT_FIFO_OVFERR			(1 << 2)
#define    GT_FIFO_IAWRERR			(1 << 1)
#define    GT_FIFO_IARDERR			(1 << 0)

#define  GTFIFOCTL				_MMIO(0x120008)
#define    GT_FIFO_FREE_ENTRIES_MASK		0x7f
#define    GT_FIFO_NUM_RESERVED_ENTRIES		20
#define    GT_FIFO_CTL_BLOCK_ALL_POLICY_STALL	(1 << 12)
#define    GT_FIFO_CTL_RC6_POLICY_STALL		(1 << 11)

#define  HSW_IDICR				_MMIO(0x9008)
#define    IDIHASHMSK(x)			(((x) & 0x3f) << 16)
#define  HSW_EDRAM_CAP				_MMIO(0x120010)
#define    EDRAM_ENABLED			0x1
#define    EDRAM_NUM_BANKS(cap)			(((cap) >> 1) & 0xf)
#define    EDRAM_WAYS_IDX(cap)			(((cap) >> 5) & 0x7)
#define    EDRAM_SETS_IDX(cap)			(((cap) >> 8) & 0x3)

#define GEN6_UCGCTL1				_MMIO(0x9400)
# define GEN6_GAMUNIT_CLOCK_GATE_DISABLE		(1 << 22)
# define GEN6_EU_TCUNIT_CLOCK_GATE_DISABLE		(1 << 16)
# define GEN6_BLBUNIT_CLOCK_GATE_DISABLE		(1 << 5)
# define GEN6_CSUNIT_CLOCK_GATE_DISABLE			(1 << 7)

#define GEN6_UCGCTL2				_MMIO(0x9404)
# define GEN6_VFUNIT_CLOCK_GATE_DISABLE			(1 << 31)
# define GEN7_VDSUNIT_CLOCK_GATE_DISABLE		(1 << 30)
# define GEN7_TDLUNIT_CLOCK_GATE_DISABLE		(1 << 22)
# define GEN6_RCZUNIT_CLOCK_GATE_DISABLE		(1 << 13)
# define GEN6_RCPBUNIT_CLOCK_GATE_DISABLE		(1 << 12)
# define GEN6_RCCUNIT_CLOCK_GATE_DISABLE		(1 << 11)

#define GEN6_UCGCTL3				_MMIO(0x9408)
# define GEN6_OACSUNIT_CLOCK_GATE_DISABLE		(1 << 20)

#define GEN7_UCGCTL4				_MMIO(0x940c)
#define  GEN7_L3BANK2X_CLOCK_GATE_DISABLE	(1 << 25)
#define  GEN8_EU_GAUNIT_CLOCK_GATE_DISABLE	(1 << 14)

#define GEN6_RCGCTL1				_MMIO(0x9410)
#define GEN6_RCGCTL2				_MMIO(0x9414)
#define GEN6_RSTCTL				_MMIO(0x9420)

#define GEN8_UCGCTL6				_MMIO(0x9430)
#define   GEN8_GAPSUNIT_CLOCK_GATE_DISABLE	(1 << 24)
#define   GEN8_SDEUNIT_CLOCK_GATE_DISABLE	(1 << 14)
#define   GEN8_HDCUNIT_CLOCK_GATE_DISABLE_HDCREQ (1 << 28)

#define GEN6_GFXPAUSE				_MMIO(0xA000)
#define GEN6_RPNSWREQ				_MMIO(0xA008)
#define   GEN6_TURBO_DISABLE			(1 << 31)
#define   GEN6_FREQUENCY(x)			((x) << 25)
#define   HSW_FREQUENCY(x)			((x) << 24)
#define   GEN9_FREQUENCY(x)			((x) << 23)
#define   GEN6_OFFSET(x)			((x) << 19)
#define   GEN6_AGGRESSIVE_TURBO			(0 << 15)
#define GEN6_RC_VIDEO_FREQ			_MMIO(0xA00C)
#define GEN6_RC_CONTROL				_MMIO(0xA090)
#define   GEN6_RC_CTL_RC6pp_ENABLE		(1 << 16)
#define   GEN6_RC_CTL_RC6p_ENABLE		(1 << 17)
#define   GEN6_RC_CTL_RC6_ENABLE		(1 << 18)
#define   GEN6_RC_CTL_RC1e_ENABLE		(1 << 20)
#define   GEN6_RC_CTL_RC7_ENABLE		(1 << 22)
#define   VLV_RC_CTL_CTX_RST_PARALLEL		(1 << 24)
#define   GEN7_RC_CTL_TO_MODE			(1 << 28)
#define   GEN6_RC_CTL_EI_MODE(x)		((x) << 27)
#define   GEN6_RC_CTL_HW_ENABLE			(1 << 31)
#define GEN6_RP_DOWN_TIMEOUT			_MMIO(0xA010)
#define GEN6_RP_INTERRUPT_LIMITS		_MMIO(0xA014)
#define GEN6_RPSTAT1				_MMIO(0xA01C)
#define   GEN6_CAGF_SHIFT			8
#define   HSW_CAGF_SHIFT			7
#define   GEN9_CAGF_SHIFT			23
#define   GEN6_CAGF_MASK			(0x7f << GEN6_CAGF_SHIFT)
#define   HSW_CAGF_MASK				(0x7f << HSW_CAGF_SHIFT)
#define   GEN9_CAGF_MASK			(0x1ff << GEN9_CAGF_SHIFT)
#define GEN6_RP_CONTROL				_MMIO(0xA024)
#define   GEN6_RP_MEDIA_TURBO			(1 << 11)
#define   GEN6_RP_MEDIA_MODE_MASK		(3 << 9)
#define   GEN6_RP_MEDIA_HW_TURBO_MODE		(3 << 9)
#define   GEN6_RP_MEDIA_HW_NORMAL_MODE		(2 << 9)
#define   GEN6_RP_MEDIA_HW_MODE			(1 << 9)
#define   GEN6_RP_MEDIA_SW_MODE			(0 << 9)
#define   GEN6_RP_MEDIA_IS_GFX			(1 << 8)
#define   GEN6_RP_ENABLE			(1 << 7)
#define   GEN6_RP_UP_IDLE_MIN			(0x1 << 3)
#define   GEN6_RP_UP_BUSY_AVG			(0x2 << 3)
#define   GEN6_RP_UP_BUSY_CONT			(0x4 << 3)
#define   GEN6_RP_DOWN_IDLE_AVG			(0x2 << 0)
#define   GEN6_RP_DOWN_IDLE_CONT		(0x1 << 0)
#define GEN6_RP_UP_THRESHOLD			_MMIO(0xA02C)
#define GEN6_RP_DOWN_THRESHOLD			_MMIO(0xA030)
#define GEN6_RP_CUR_UP_EI			_MMIO(0xA050)
#define   GEN6_RP_EI_MASK			0xffffff
#define   GEN6_CURICONT_MASK			GEN6_RP_EI_MASK
#define GEN6_RP_CUR_UP				_MMIO(0xA054)
#define   GEN6_CURBSYTAVG_MASK			GEN6_RP_EI_MASK
#define GEN6_RP_PREV_UP				_MMIO(0xA058)
#define GEN6_RP_CUR_DOWN_EI			_MMIO(0xA05C)
#define   GEN6_CURIAVG_MASK			GEN6_RP_EI_MASK
#define GEN6_RP_CUR_DOWN			_MMIO(0xA060)
#define GEN6_RP_PREV_DOWN			_MMIO(0xA064)
#define GEN6_RP_UP_EI				_MMIO(0xA068)
#define GEN6_RP_DOWN_EI				_MMIO(0xA06C)
#define GEN6_RP_IDLE_HYSTERSIS			_MMIO(0xA070)
#define GEN6_RPDEUHWTC				_MMIO(0xA080)
#define GEN6_RPDEUC				_MMIO(0xA084)
#define GEN6_RPDEUCSW				_MMIO(0xA088)
#define GEN6_RC_STATE				_MMIO(0xA094)
#define   RC_SW_TARGET_STATE_SHIFT		16
#define   RC_SW_TARGET_STATE_MASK		(7 << RC_SW_TARGET_STATE_SHIFT)
#define GEN6_RC1_WAKE_RATE_LIMIT		_MMIO(0xA098)
#define GEN6_RC6_WAKE_RATE_LIMIT		_MMIO(0xA09C)
#define GEN6_RC6pp_WAKE_RATE_LIMIT		_MMIO(0xA0A0)
#define GEN10_MEDIA_WAKE_RATE_LIMIT		_MMIO(0xA0A0)
#define GEN6_RC_EVALUATION_INTERVAL		_MMIO(0xA0A8)
#define GEN6_RC_IDLE_HYSTERSIS			_MMIO(0xA0AC)
#define GEN6_RC_SLEEP				_MMIO(0xA0B0)
#define GEN6_RCUBMABDTMR			_MMIO(0xA0B0)
#define GEN6_RC1e_THRESHOLD			_MMIO(0xA0B4)
#define GEN6_RC6_THRESHOLD			_MMIO(0xA0B8)
#define GEN6_RC6p_THRESHOLD			_MMIO(0xA0BC)
#define VLV_RCEDATA				_MMIO(0xA0BC)
#define GEN6_RC6pp_THRESHOLD			_MMIO(0xA0C0)
#define GEN6_PMINTRMSK				_MMIO(0xA168)
#define   GEN8_PMINTR_DISABLE_REDIRECT_TO_GUC	(1 << 31)
#define   ARAT_EXPIRED_INTRMSK			(1 << 9)
#define GEN8_MISC_CTRL0				_MMIO(0xA180)
#define VLV_PWRDWNUPCTL				_MMIO(0xA294)
#define GEN9_MEDIA_PG_IDLE_HYSTERESIS		_MMIO(0xA0C4)
#define GEN9_RENDER_PG_IDLE_HYSTERESIS		_MMIO(0xA0C8)
#define GEN9_PG_ENABLE				_MMIO(0xA210)
#define GEN9_RENDER_PG_ENABLE			(1 << 0)
#define GEN9_MEDIA_PG_ENABLE			(1 << 1)
#define GEN8_PUSHBUS_CONTROL			_MMIO(0xA248)
#define GEN8_PUSHBUS_ENABLE			_MMIO(0xA250)
#define GEN8_PUSHBUS_SHIFT			_MMIO(0xA25C)

#define VLV_CHICKEN_3				_MMIO(VLV_DISPLAY_BASE + 0x7040C)
#define  PIXEL_OVERLAP_CNT_MASK			(3 << 30)
#define  PIXEL_OVERLAP_CNT_SHIFT		30

#define GEN6_PMISR				_MMIO(0x44020)
#define GEN6_PMIMR				_MMIO(0x44024) /* rps_lock */
#define GEN6_PMIIR				_MMIO(0x44028)
#define GEN6_PMIER				_MMIO(0x4402C)
#define  GEN6_PM_MBOX_EVENT			(1 << 25)
#define  GEN6_PM_THERMAL_EVENT			(1 << 24)
#define  GEN6_PM_RP_DOWN_TIMEOUT		(1 << 6)
#define  GEN6_PM_RP_UP_THRESHOLD		(1 << 5)
#define  GEN6_PM_RP_DOWN_THRESHOLD		(1 << 4)
#define  GEN6_PM_RP_UP_EI_EXPIRED		(1 << 2)
#define  GEN6_PM_RP_DOWN_EI_EXPIRED		(1 << 1)
#define  GEN6_PM_RPS_EVENTS			(GEN6_PM_RP_UP_THRESHOLD | \
						 GEN6_PM_RP_DOWN_THRESHOLD | \
						 GEN6_PM_RP_DOWN_TIMEOUT)

#define GEN7_GT_SCRATCH(i)			_MMIO(0x4F100 + (i) * 4)
#define GEN7_GT_SCRATCH_REG_NUM			8

#define VLV_GTLC_SURVIVABILITY_REG              _MMIO(0x130098)
#define VLV_GFX_CLK_STATUS_BIT			(1 << 3)
#define VLV_GFX_CLK_FORCE_ON_BIT		(1 << 2)

#define GEN6_GT_GFX_RC6_LOCKED			_MMIO(0x138104)
#define VLV_COUNTER_CONTROL			_MMIO(0x138104)
#define   VLV_COUNT_RANGE_HIGH			(1 << 15)
#define   VLV_MEDIA_RC0_COUNT_EN		(1 << 5)
#define   VLV_RENDER_RC0_COUNT_EN		(1 << 4)
#define   VLV_MEDIA_RC6_COUNT_EN		(1 << 1)
#define   VLV_RENDER_RC6_COUNT_EN		(1 << 0)
#define GEN6_GT_GFX_RC6				_MMIO(0x138108)
#define VLV_GT_RENDER_RC6			_MMIO(0x138108)
#define VLV_GT_MEDIA_RC6			_MMIO(0x13810C)

#define GEN6_GT_GFX_RC6p			_MMIO(0x13810C)
#define GEN6_GT_GFX_RC6pp			_MMIO(0x138110)
#define VLV_RENDER_C0_COUNT			_MMIO(0x138118)
#define VLV_MEDIA_C0_COUNT			_MMIO(0x13811C)

#define GEN6_PCODE_MAILBOX			_MMIO(0x138124)
#define   GEN6_PCODE_READY			(1 << 31)
#define   GEN6_PCODE_ERROR_MASK			0xFF
#define     GEN6_PCODE_SUCCESS			0x0
#define     GEN6_PCODE_ILLEGAL_CMD		0x1
#define     GEN6_PCODE_MIN_FREQ_TABLE_GT_RATIO_OUT_OF_RANGE 0x2
#define     GEN6_PCODE_TIMEOUT			0x3
#define     GEN6_PCODE_UNIMPLEMENTED_CMD	0xFF
#define     GEN7_PCODE_TIMEOUT			0x2
#define     GEN7_PCODE_ILLEGAL_DATA		0x3
#define     GEN7_PCODE_MIN_FREQ_TABLE_GT_RATIO_OUT_OF_RANGE 0x10
#define   GEN6_PCODE_WRITE_RC6VIDS		0x4
#define   GEN6_PCODE_READ_RC6VIDS		0x5
#define     GEN6_ENCODE_RC6_VID(mv)		(((mv) - 245) / 5)
#define     GEN6_DECODE_RC6_VID(vids)		(((vids) * 5) + 245)
#define   BDW_PCODE_DISPLAY_FREQ_CHANGE_REQ	0x18
#define   GEN9_PCODE_READ_MEM_LATENCY		0x6
#define     GEN9_MEM_LATENCY_LEVEL_MASK		0xFF
#define     GEN9_MEM_LATENCY_LEVEL_1_5_SHIFT	8
#define     GEN9_MEM_LATENCY_LEVEL_2_6_SHIFT	16
#define     GEN9_MEM_LATENCY_LEVEL_3_7_SHIFT	24
#define   SKL_PCODE_LOAD_HDCP_KEYS		0x5
#define   SKL_PCODE_CDCLK_CONTROL		0x7
#define     SKL_CDCLK_PREPARE_FOR_CHANGE	0x3
#define     SKL_CDCLK_READY_FOR_CHANGE		0x1
#define   GEN6_PCODE_WRITE_MIN_FREQ_TABLE	0x8
#define   GEN6_PCODE_READ_MIN_FREQ_TABLE	0x9
#define   GEN6_READ_OC_PARAMS			0xc
#define   GEN6_PCODE_READ_D_COMP		0x10
#define   GEN6_PCODE_WRITE_D_COMP		0x11
#define   HSW_PCODE_DE_WRITE_FREQ_REQ		0x17
#define   DISPLAY_IPS_CONTROL			0x19
            /* See also IPS_CTL */
#define     IPS_PCODE_CONTROL			(1 << 30)
#define   HSW_PCODE_DYNAMIC_DUTY_CYCLE_CONTROL	0x1A
#define   GEN9_PCODE_SAGV_CONTROL		0x21
#define     GEN9_SAGV_DISABLE			0x0
#define     GEN9_SAGV_IS_DISABLED		0x1
#define     GEN9_SAGV_ENABLE			0x3
#define GEN6_PCODE_DATA				_MMIO(0x138128)
#define   GEN6_PCODE_FREQ_IA_RATIO_SHIFT	8
#define   GEN6_PCODE_FREQ_RING_RATIO_SHIFT	16
#define GEN6_PCODE_DATA1			_MMIO(0x13812C)

#define GEN6_GT_CORE_STATUS		_MMIO(0x138060)
#define   GEN6_CORE_CPD_STATE_MASK	(7 << 4)
#define   GEN6_RCn_MASK			7
#define   GEN6_RC0			0
#define   GEN6_RC3			2
#define   GEN6_RC6			3
#define   GEN6_RC7			4

#define GEN8_GT_SLICE_INFO		_MMIO(0x138064)
#define   GEN8_LSLICESTAT_MASK		0x7

#define CHV_POWER_SS0_SIG1		_MMIO(0xa720)
#define CHV_POWER_SS1_SIG1		_MMIO(0xa728)
#define   CHV_SS_PG_ENABLE		(1 << 1)
#define   CHV_EU08_PG_ENABLE		(1 << 9)
#define   CHV_EU19_PG_ENABLE		(1 << 17)
#define   CHV_EU210_PG_ENABLE		(1 << 25)

#define CHV_POWER_SS0_SIG2		_MMIO(0xa724)
#define CHV_POWER_SS1_SIG2		_MMIO(0xa72c)
#define   CHV_EU311_PG_ENABLE		(1 << 1)

#define GEN9_SLICE_PGCTL_ACK(slice)	_MMIO(0x804c + (slice) * 0x4)
#define GEN10_SLICE_PGCTL_ACK(slice)	_MMIO(0x804c + ((slice) / 3) * 0x34 + \
					      ((slice) % 3) * 0x4)
#define   GEN9_PGCTL_SLICE_ACK		(1 << 0)
#define   GEN9_PGCTL_SS_ACK(subslice)	(1 << (2 + (subslice) * 2))
#define   GEN10_PGCTL_VALID_SS_MASK(slice) ((slice) == 0 ? 0x7F : 0x1F)

#define GEN9_SS01_EU_PGCTL_ACK(slice)	_MMIO(0x805c + (slice) * 0x8)
#define GEN10_SS01_EU_PGCTL_ACK(slice)	_MMIO(0x805c + ((slice) / 3) * 0x30 + \
					      ((slice) % 3) * 0x8)
#define GEN9_SS23_EU_PGCTL_ACK(slice)	_MMIO(0x8060 + (slice) * 0x8)
#define GEN10_SS23_EU_PGCTL_ACK(slice)	_MMIO(0x8060 + ((slice) / 3) * 0x30 + \
					      ((slice) % 3) * 0x8)
#define   GEN9_PGCTL_SSA_EU08_ACK	(1 << 0)
#define   GEN9_PGCTL_SSA_EU19_ACK	(1 << 2)
#define   GEN9_PGCTL_SSA_EU210_ACK	(1 << 4)
#define   GEN9_PGCTL_SSA_EU311_ACK	(1 << 6)
#define   GEN9_PGCTL_SSB_EU08_ACK	(1 << 8)
#define   GEN9_PGCTL_SSB_EU19_ACK	(1 << 10)
#define   GEN9_PGCTL_SSB_EU210_ACK	(1 << 12)
#define   GEN9_PGCTL_SSB_EU311_ACK	(1 << 14)

#define GEN7_MISCCPCTL				_MMIO(0x9424)
#define   GEN7_DOP_CLOCK_GATE_ENABLE		(1 << 0)
#define   GEN8_DOP_CLOCK_GATE_CFCLK_ENABLE	(1 << 2)
#define   GEN8_DOP_CLOCK_GATE_GUC_ENABLE	(1 << 4)
#define   GEN8_DOP_CLOCK_GATE_MEDIA_ENABLE     (1 << 6)

#define GEN8_GARBCNTL				_MMIO(0xB004)
#define   GEN9_GAPS_TSV_CREDIT_DISABLE		(1 << 7)
#define   GEN11_ARBITRATION_PRIO_ORDER_MASK	(0x3f << 22)
#define   GEN11_HASH_CTRL_EXCL_MASK		(0x7f << 0)
#define   GEN11_HASH_CTRL_EXCL_BIT0		(1 << 0)

#define GEN11_GLBLINVL				_MMIO(0xB404)
#define   GEN11_BANK_HASH_ADDR_EXCL_MASK	(0x7f << 5)
#define   GEN11_BANK_HASH_ADDR_EXCL_BIT0	(1 << 5)

#define GEN10_DFR_RATIO_EN_AND_CHICKEN	_MMIO(0x9550)
#define   DFR_DISABLE			(1 << 9)

#define GEN11_GACB_PERF_CTRL			_MMIO(0x4B80)
#define   GEN11_HASH_CTRL_MASK			(0x3 << 12 | 0xf << 0)
#define   GEN11_HASH_CTRL_BIT0			(1 << 0)
#define   GEN11_HASH_CTRL_BIT4			(1 << 12)

#define GEN11_LSN_UNSLCVC				_MMIO(0xB43C)
#define   GEN11_LSN_UNSLCVC_GAFS_HALF_CL2_MAXALLOC	(1 << 9)
#define   GEN11_LSN_UNSLCVC_GAFS_HALF_SF_MAXALLOC	(1 << 7)

#define GAMW_ECO_DEV_RW_IA_REG			_MMIO(0x4080)
#define   GAMW_ECO_DEV_CTX_RELOAD_DISABLE	(1 << 7)

/* IVYBRIDGE DPF */
#define GEN7_L3CDERRST1(slice)		_MMIO(0xB008 + (slice) * 0x200) /* L3CD Error Status 1 */
#define   GEN7_L3CDERRST1_ROW_MASK	(0x7ff << 14)
#define   GEN7_PARITY_ERROR_VALID	(1 << 13)
#define   GEN7_L3CDERRST1_BANK_MASK	(3 << 11)
#define   GEN7_L3CDERRST1_SUBBANK_MASK	(7 << 8)
#define GEN7_PARITY_ERROR_ROW(reg) \
		(((reg) & GEN7_L3CDERRST1_ROW_MASK) >> 14)
#define GEN7_PARITY_ERROR_BANK(reg) \
		(((reg) & GEN7_L3CDERRST1_BANK_MASK) >> 11)
#define GEN7_PARITY_ERROR_SUBBANK(reg) \
		(((reg) & GEN7_L3CDERRST1_SUBBANK_MASK) >> 8)
#define   GEN7_L3CDERRST1_ENABLE	(1 << 7)

#define GEN7_L3LOG(slice, i)		_MMIO(0xB070 + (slice) * 0x200 + (i) * 4)
#define GEN7_L3LOG_SIZE			0x80

#define GEN7_HALF_SLICE_CHICKEN1	_MMIO(0xe100) /* IVB GT1 + VLV */
#define GEN7_HALF_SLICE_CHICKEN1_GT2	_MMIO(0xf100)
#define   GEN7_MAX_PS_THREAD_DEP		(8 << 12)
#define   GEN7_SINGLE_SUBSCAN_DISPATCH_ENABLE	(1 << 10)
#define   GEN7_SBE_SS_CACHE_DISPATCH_PORT_SHARING_DISABLE	(1 << 4)
#define   GEN7_PSD_SINGLE_PORT_DISPATCH_ENABLE	(1 << 3)

#define GEN9_HALF_SLICE_CHICKEN5	_MMIO(0xe188)
#define   GEN9_DG_MIRROR_FIX_ENABLE	(1 << 5)
#define   GEN9_CCS_TLB_PREFETCH_ENABLE	(1 << 3)

#define GEN8_ROW_CHICKEN		_MMIO(0xe4f0)
#define   FLOW_CONTROL_ENABLE		(1 << 15)
#define   PARTIAL_INSTRUCTION_SHOOTDOWN_DISABLE	(1 << 8)
#define   STALL_DOP_GATING_DISABLE		(1 << 5)
#define   THROTTLE_12_5				(7 << 2)
#define   DISABLE_EARLY_EOT			(1 << 1)

#define GEN7_ROW_CHICKEN2		_MMIO(0xe4f4)
#define GEN7_ROW_CHICKEN2_GT2		_MMIO(0xf4f4)
#define   DOP_CLOCK_GATING_DISABLE	(1 << 0)
#define   PUSH_CONSTANT_DEREF_DISABLE	(1 << 8)
#define   GEN11_TDL_CLOCK_GATING_FIX_DISABLE	(1 << 1)

#define HSW_ROW_CHICKEN3		_MMIO(0xe49c)
#define  HSW_ROW_CHICKEN3_L3_GLOBAL_ATOMICS_DISABLE    (1 << 6)

#define HALF_SLICE_CHICKEN2		_MMIO(0xe180)
#define   GEN8_ST_PO_DISABLE		(1 << 13)

#define HALF_SLICE_CHICKEN3		_MMIO(0xe184)
#define   HSW_SAMPLE_C_PERFORMANCE	(1 << 9)
#define   GEN8_CENTROID_PIXEL_OPT_DIS	(1 << 8)
#define   GEN9_DISABLE_OCL_OOB_SUPPRESS_LOGIC	(1 << 5)
#define   CNL_FAST_ANISO_L1_BANKING_FIX	(1 << 4)
#define   GEN8_SAMPLER_POWER_BYPASS_DIS	(1 << 1)

#define GEN9_HALF_SLICE_CHICKEN7	_MMIO(0xe194)
#define   GEN9_SAMPLER_HASH_COMPRESSED_READ_ADDR	(1 << 8)
#define   GEN9_ENABLE_YV12_BUGFIX	(1 << 4)
#define   GEN9_ENABLE_GPGPU_PREEMPTION	(1 << 2)

/* Audio */
#define G4X_AUD_VID_DID			_MMIO(dev_priv->info.display_mmio_offset + 0x62020)
#define   INTEL_AUDIO_DEVCL		0x808629FB
#define   INTEL_AUDIO_DEVBLC		0x80862801
#define   INTEL_AUDIO_DEVCTG		0x80862802

#define G4X_AUD_CNTL_ST			_MMIO(0x620B4)
#define   G4X_ELDV_DEVCL_DEVBLC		(1 << 13)
#define   G4X_ELDV_DEVCTG		(1 << 14)
#define   G4X_ELD_ADDR_MASK		(0xf << 5)
#define   G4X_ELD_ACK			(1 << 4)
#define G4X_HDMIW_HDMIEDID		_MMIO(0x6210C)

#define _IBX_HDMIW_HDMIEDID_A		0xE2050
#define _IBX_HDMIW_HDMIEDID_B		0xE2150
#define IBX_HDMIW_HDMIEDID(pipe)	_MMIO_PIPE(pipe, _IBX_HDMIW_HDMIEDID_A, \
						  _IBX_HDMIW_HDMIEDID_B)
#define _IBX_AUD_CNTL_ST_A		0xE20B4
#define _IBX_AUD_CNTL_ST_B		0xE21B4
#define IBX_AUD_CNTL_ST(pipe)		_MMIO_PIPE(pipe, _IBX_AUD_CNTL_ST_A, \
						  _IBX_AUD_CNTL_ST_B)
#define   IBX_ELD_BUFFER_SIZE_MASK	(0x1f << 10)
#define   IBX_ELD_ADDRESS_MASK		(0x1f << 5)
#define   IBX_ELD_ACK			(1 << 4)
#define IBX_AUD_CNTL_ST2		_MMIO(0xE20C0)
#define   IBX_CP_READY(port)		((1 << 1) << (((port) - 1) * 4))
#define   IBX_ELD_VALID(port)		((1 << 0) << (((port) - 1) * 4))

#define _CPT_HDMIW_HDMIEDID_A		0xE5050
#define _CPT_HDMIW_HDMIEDID_B		0xE5150
#define CPT_HDMIW_HDMIEDID(pipe)	_MMIO_PIPE(pipe, _CPT_HDMIW_HDMIEDID_A, _CPT_HDMIW_HDMIEDID_B)
#define _CPT_AUD_CNTL_ST_A		0xE50B4
#define _CPT_AUD_CNTL_ST_B		0xE51B4
#define CPT_AUD_CNTL_ST(pipe)		_MMIO_PIPE(pipe, _CPT_AUD_CNTL_ST_A, _CPT_AUD_CNTL_ST_B)
#define CPT_AUD_CNTRL_ST2		_MMIO(0xE50C0)

#define _VLV_HDMIW_HDMIEDID_A		(VLV_DISPLAY_BASE + 0x62050)
#define _VLV_HDMIW_HDMIEDID_B		(VLV_DISPLAY_BASE + 0x62150)
#define VLV_HDMIW_HDMIEDID(pipe)	_MMIO_PIPE(pipe, _VLV_HDMIW_HDMIEDID_A, _VLV_HDMIW_HDMIEDID_B)
#define _VLV_AUD_CNTL_ST_A		(VLV_DISPLAY_BASE + 0x620B4)
#define _VLV_AUD_CNTL_ST_B		(VLV_DISPLAY_BASE + 0x621B4)
#define VLV_AUD_CNTL_ST(pipe)		_MMIO_PIPE(pipe, _VLV_AUD_CNTL_ST_A, _VLV_AUD_CNTL_ST_B)
#define VLV_AUD_CNTL_ST2		_MMIO(VLV_DISPLAY_BASE + 0x620C0)

/* These are the 4 32-bit write offset registers for each stream
 * output buffer.  It determines the offset from the
 * 3DSTATE_SO_BUFFERs that the next streamed vertex output goes to.
 */
#define GEN7_SO_WRITE_OFFSET(n)		_MMIO(0x5280 + (n) * 4)

#define _IBX_AUD_CONFIG_A		0xe2000
#define _IBX_AUD_CONFIG_B		0xe2100
#define IBX_AUD_CFG(pipe)		_MMIO_PIPE(pipe, _IBX_AUD_CONFIG_A, _IBX_AUD_CONFIG_B)
#define _CPT_AUD_CONFIG_A		0xe5000
#define _CPT_AUD_CONFIG_B		0xe5100
#define CPT_AUD_CFG(pipe)		_MMIO_PIPE(pipe, _CPT_AUD_CONFIG_A, _CPT_AUD_CONFIG_B)
#define _VLV_AUD_CONFIG_A		(VLV_DISPLAY_BASE + 0x62000)
#define _VLV_AUD_CONFIG_B		(VLV_DISPLAY_BASE + 0x62100)
#define VLV_AUD_CFG(pipe)		_MMIO_PIPE(pipe, _VLV_AUD_CONFIG_A, _VLV_AUD_CONFIG_B)

#define   AUD_CONFIG_N_VALUE_INDEX		(1 << 29)
#define   AUD_CONFIG_N_PROG_ENABLE		(1 << 28)
#define   AUD_CONFIG_UPPER_N_SHIFT		20
#define   AUD_CONFIG_UPPER_N_MASK		(0xff << 20)
#define   AUD_CONFIG_LOWER_N_SHIFT		4
#define   AUD_CONFIG_LOWER_N_MASK		(0xfff << 4)
#define   AUD_CONFIG_N_MASK			(AUD_CONFIG_UPPER_N_MASK | AUD_CONFIG_LOWER_N_MASK)
#define   AUD_CONFIG_N(n) \
	(((((n) >> 12) & 0xff) << AUD_CONFIG_UPPER_N_SHIFT) |	\
	 (((n) & 0xfff) << AUD_CONFIG_LOWER_N_SHIFT))
#define   AUD_CONFIG_PIXEL_CLOCK_HDMI_SHIFT	16
#define   AUD_CONFIG_PIXEL_CLOCK_HDMI_MASK	(0xf << 16)
#define   AUD_CONFIG_PIXEL_CLOCK_HDMI_25175	(0 << 16)
#define   AUD_CONFIG_PIXEL_CLOCK_HDMI_25200	(1 << 16)
#define   AUD_CONFIG_PIXEL_CLOCK_HDMI_27000	(2 << 16)
#define   AUD_CONFIG_PIXEL_CLOCK_HDMI_27027	(3 << 16)
#define   AUD_CONFIG_PIXEL_CLOCK_HDMI_54000	(4 << 16)
#define   AUD_CONFIG_PIXEL_CLOCK_HDMI_54054	(5 << 16)
#define   AUD_CONFIG_PIXEL_CLOCK_HDMI_74176	(6 << 16)
#define   AUD_CONFIG_PIXEL_CLOCK_HDMI_74250	(7 << 16)
#define   AUD_CONFIG_PIXEL_CLOCK_HDMI_148352	(8 << 16)
#define   AUD_CONFIG_PIXEL_CLOCK_HDMI_148500	(9 << 16)
#define   AUD_CONFIG_DISABLE_NCTS		(1 << 3)

/* HSW Audio */
#define _HSW_AUD_CONFIG_A		0x65000
#define _HSW_AUD_CONFIG_B		0x65100
#define HSW_AUD_CFG(pipe)		_MMIO_PIPE(pipe, _HSW_AUD_CONFIG_A, _HSW_AUD_CONFIG_B)

#define _HSW_AUD_MISC_CTRL_A		0x65010
#define _HSW_AUD_MISC_CTRL_B		0x65110
#define HSW_AUD_MISC_CTRL(pipe)		_MMIO_PIPE(pipe, _HSW_AUD_MISC_CTRL_A, _HSW_AUD_MISC_CTRL_B)

#define _HSW_AUD_M_CTS_ENABLE_A		0x65028
#define _HSW_AUD_M_CTS_ENABLE_B		0x65128
#define HSW_AUD_M_CTS_ENABLE(pipe)	_MMIO_PIPE(pipe, _HSW_AUD_M_CTS_ENABLE_A, _HSW_AUD_M_CTS_ENABLE_B)
#define   AUD_M_CTS_M_VALUE_INDEX	(1 << 21)
#define   AUD_M_CTS_M_PROG_ENABLE	(1 << 20)
#define   AUD_CONFIG_M_MASK		0xfffff

#define _HSW_AUD_DIP_ELD_CTRL_ST_A	0x650b4
#define _HSW_AUD_DIP_ELD_CTRL_ST_B	0x651b4
#define HSW_AUD_DIP_ELD_CTRL(pipe)	_MMIO_PIPE(pipe, _HSW_AUD_DIP_ELD_CTRL_ST_A, _HSW_AUD_DIP_ELD_CTRL_ST_B)

/* Audio Digital Converter */
#define _HSW_AUD_DIG_CNVT_1		0x65080
#define _HSW_AUD_DIG_CNVT_2		0x65180
#define AUD_DIG_CNVT(pipe)		_MMIO_PIPE(pipe, _HSW_AUD_DIG_CNVT_1, _HSW_AUD_DIG_CNVT_2)
#define DIP_PORT_SEL_MASK		0x3

#define _HSW_AUD_EDID_DATA_A		0x65050
#define _HSW_AUD_EDID_DATA_B		0x65150
#define HSW_AUD_EDID_DATA(pipe)		_MMIO_PIPE(pipe, _HSW_AUD_EDID_DATA_A, _HSW_AUD_EDID_DATA_B)

#define HSW_AUD_PIPE_CONV_CFG		_MMIO(0x6507c)
#define HSW_AUD_PIN_ELD_CP_VLD		_MMIO(0x650c0)
#define   AUDIO_INACTIVE(trans)		((1 << 3) << ((trans) * 4))
#define   AUDIO_OUTPUT_ENABLE(trans)	((1 << 2) << ((trans) * 4))
#define   AUDIO_CP_READY(trans)		((1 << 1) << ((trans) * 4))
#define   AUDIO_ELD_VALID(trans)	((1 << 0) << ((trans) * 4))

#define HSW_AUD_CHICKENBIT			_MMIO(0x65f10)
#define   SKL_AUD_CODEC_WAKE_SIGNAL		(1 << 15)

/* HSW Power Wells */
#define _HSW_PWR_WELL_CTL1			0x45400
#define _HSW_PWR_WELL_CTL2			0x45404
#define _HSW_PWR_WELL_CTL3			0x45408
#define _HSW_PWR_WELL_CTL4			0x4540C

#define _ICL_PWR_WELL_CTL_AUX1			0x45440
#define _ICL_PWR_WELL_CTL_AUX2			0x45444
#define _ICL_PWR_WELL_CTL_AUX4			0x4544C

#define _ICL_PWR_WELL_CTL_DDI1			0x45450
#define _ICL_PWR_WELL_CTL_DDI2			0x45454
#define _ICL_PWR_WELL_CTL_DDI4			0x4545C

/*
 * Each power well control register contains up to 16 (request, status) HW
 * flag tuples. The register index and HW flag shift is determined by the
 * power well ID (see i915_power_well_id). There are 4 possible sources of
 * power well requests each source having its own set of control registers:
 * BIOS, DRIVER, KVMR, DEBUG.
 */
#define _HSW_PW_REG_IDX(pw)			((pw) >> 4)
#define _HSW_PW_SHIFT(pw)			(((pw) & 0xf) * 2)
#define HSW_PWR_WELL_CTL_BIOS(pw)	_MMIO(_PICK(_HSW_PW_REG_IDX(pw),       \
						    _HSW_PWR_WELL_CTL1,	       \
						    _ICL_PWR_WELL_CTL_AUX1,    \
						    _ICL_PWR_WELL_CTL_DDI1))
#define HSW_PWR_WELL_CTL_DRIVER(pw)	_MMIO(_PICK(_HSW_PW_REG_IDX(pw),       \
						    _HSW_PWR_WELL_CTL2,	       \
						    _ICL_PWR_WELL_CTL_AUX2,    \
						    _ICL_PWR_WELL_CTL_DDI2))
/* KVMR doesn't have a reg for AUX or DDI power well control */
#define HSW_PWR_WELL_CTL_KVMR		_MMIO(_HSW_PWR_WELL_CTL3)
#define HSW_PWR_WELL_CTL_DEBUG(pw)	_MMIO(_PICK(_HSW_PW_REG_IDX(pw),       \
						    _HSW_PWR_WELL_CTL4,	       \
						    _ICL_PWR_WELL_CTL_AUX4,    \
						    _ICL_PWR_WELL_CTL_DDI4))

#define   HSW_PWR_WELL_CTL_REQ(pw)		(1 << (_HSW_PW_SHIFT(pw) + 1))
#define   HSW_PWR_WELL_CTL_STATE(pw)		(1 << _HSW_PW_SHIFT(pw))
#define HSW_PWR_WELL_CTL5			_MMIO(0x45410)
#define   HSW_PWR_WELL_ENABLE_SINGLE_STEP	(1 << 31)
#define   HSW_PWR_WELL_PWR_GATE_OVERRIDE	(1 << 20)
#define   HSW_PWR_WELL_FORCE_ON			(1 << 19)
#define HSW_PWR_WELL_CTL6			_MMIO(0x45414)

/* SKL Fuse Status */
enum skl_power_gate {
	SKL_PG0,
	SKL_PG1,
	SKL_PG2,
};

#define SKL_FUSE_STATUS				_MMIO(0x42000)
#define  SKL_FUSE_DOWNLOAD_STATUS		(1 << 31)
/* PG0 (HW control->no power well ID), PG1..PG2 (SKL_DISP_PW1..SKL_DISP_PW2) */
#define  SKL_PW_TO_PG(pw)			((pw) - SKL_DISP_PW_1 + SKL_PG1)
/* PG0 (HW control->no power well ID), PG1..PG4 (ICL_DISP_PW1..ICL_DISP_PW4) */
#define  ICL_PW_TO_PG(pw)			((pw) - ICL_DISP_PW_1 + SKL_PG1)
#define  SKL_FUSE_PG_DIST_STATUS(pg)		(1 << (27 - (pg)))

#define _CNL_AUX_REG_IDX(pw)		((pw) - 9)
#define _CNL_AUX_ANAOVRD1_B		0x162250
#define _CNL_AUX_ANAOVRD1_C		0x162210
#define _CNL_AUX_ANAOVRD1_D		0x1622D0
#define _CNL_AUX_ANAOVRD1_F		0x162A90
#define CNL_AUX_ANAOVRD1(pw)		_MMIO(_PICK(_CNL_AUX_REG_IDX(pw), \
						    _CNL_AUX_ANAOVRD1_B, \
						    _CNL_AUX_ANAOVRD1_C, \
						    _CNL_AUX_ANAOVRD1_D, \
						    _CNL_AUX_ANAOVRD1_F))
#define   CNL_AUX_ANAOVRD1_ENABLE	(1 << 16)
#define   CNL_AUX_ANAOVRD1_LDO_BYPASS	(1 << 23)

/* HDCP Key Registers */
#define HDCP_KEY_CONF			_MMIO(0x66c00)
#define  HDCP_AKSV_SEND_TRIGGER		BIT(31)
#define  HDCP_CLEAR_KEYS_TRIGGER	BIT(30)
#define  HDCP_KEY_LOAD_TRIGGER		BIT(8)
#define HDCP_KEY_STATUS			_MMIO(0x66c04)
#define  HDCP_FUSE_IN_PROGRESS		BIT(7)
#define  HDCP_FUSE_ERROR		BIT(6)
#define  HDCP_FUSE_DONE			BIT(5)
#define  HDCP_KEY_LOAD_STATUS		BIT(1)
#define  HDCP_KEY_LOAD_DONE		BIT(0)
#define HDCP_AKSV_LO			_MMIO(0x66c10)
#define HDCP_AKSV_HI			_MMIO(0x66c14)

/* HDCP Repeater Registers */
#define HDCP_REP_CTL			_MMIO(0x66d00)
#define  HDCP_DDIB_REP_PRESENT		BIT(30)
#define  HDCP_DDIA_REP_PRESENT		BIT(29)
#define  HDCP_DDIC_REP_PRESENT		BIT(28)
#define  HDCP_DDID_REP_PRESENT		BIT(27)
#define  HDCP_DDIF_REP_PRESENT		BIT(26)
#define  HDCP_DDIE_REP_PRESENT		BIT(25)
#define  HDCP_DDIB_SHA1_M0		(1 << 20)
#define  HDCP_DDIA_SHA1_M0		(2 << 20)
#define  HDCP_DDIC_SHA1_M0		(3 << 20)
#define  HDCP_DDID_SHA1_M0		(4 << 20)
#define  HDCP_DDIF_SHA1_M0		(5 << 20)
#define  HDCP_DDIE_SHA1_M0		(6 << 20) /* Bspec says 5? */
#define  HDCP_SHA1_BUSY			BIT(16)
#define  HDCP_SHA1_READY		BIT(17)
#define  HDCP_SHA1_COMPLETE		BIT(18)
#define  HDCP_SHA1_V_MATCH		BIT(19)
#define  HDCP_SHA1_TEXT_32		(1 << 1)
#define  HDCP_SHA1_COMPLETE_HASH	(2 << 1)
#define  HDCP_SHA1_TEXT_24		(4 << 1)
#define  HDCP_SHA1_TEXT_16		(5 << 1)
#define  HDCP_SHA1_TEXT_8		(6 << 1)
#define  HDCP_SHA1_TEXT_0		(7 << 1)
#define HDCP_SHA_V_PRIME_H0		_MMIO(0x66d04)
#define HDCP_SHA_V_PRIME_H1		_MMIO(0x66d08)
#define HDCP_SHA_V_PRIME_H2		_MMIO(0x66d0C)
#define HDCP_SHA_V_PRIME_H3		_MMIO(0x66d10)
#define HDCP_SHA_V_PRIME_H4		_MMIO(0x66d14)
#define HDCP_SHA_V_PRIME(h)		_MMIO((0x66d04 + (h) * 4))
#define HDCP_SHA_TEXT			_MMIO(0x66d18)

/* HDCP Auth Registers */
#define _PORTA_HDCP_AUTHENC		0x66800
#define _PORTB_HDCP_AUTHENC		0x66500
#define _PORTC_HDCP_AUTHENC		0x66600
#define _PORTD_HDCP_AUTHENC		0x66700
#define _PORTE_HDCP_AUTHENC		0x66A00
#define _PORTF_HDCP_AUTHENC		0x66900
#define _PORT_HDCP_AUTHENC(port, x)	_MMIO(_PICK(port, \
					  _PORTA_HDCP_AUTHENC, \
					  _PORTB_HDCP_AUTHENC, \
					  _PORTC_HDCP_AUTHENC, \
					  _PORTD_HDCP_AUTHENC, \
					  _PORTE_HDCP_AUTHENC, \
					  _PORTF_HDCP_AUTHENC) + (x))
#define PORT_HDCP_CONF(port)		_PORT_HDCP_AUTHENC(port, 0x0)
#define  HDCP_CONF_CAPTURE_AN		BIT(0)
#define  HDCP_CONF_AUTH_AND_ENC		(BIT(1) | BIT(0))
#define PORT_HDCP_ANINIT(port)		_PORT_HDCP_AUTHENC(port, 0x4)
#define PORT_HDCP_ANLO(port)		_PORT_HDCP_AUTHENC(port, 0x8)
#define PORT_HDCP_ANHI(port)		_PORT_HDCP_AUTHENC(port, 0xC)
#define PORT_HDCP_BKSVLO(port)		_PORT_HDCP_AUTHENC(port, 0x10)
#define PORT_HDCP_BKSVHI(port)		_PORT_HDCP_AUTHENC(port, 0x14)
#define PORT_HDCP_RPRIME(port)		_PORT_HDCP_AUTHENC(port, 0x18)
#define PORT_HDCP_STATUS(port)		_PORT_HDCP_AUTHENC(port, 0x1C)
#define  HDCP_STATUS_STREAM_A_ENC	BIT(31)
#define  HDCP_STATUS_STREAM_B_ENC	BIT(30)
#define  HDCP_STATUS_STREAM_C_ENC	BIT(29)
#define  HDCP_STATUS_STREAM_D_ENC	BIT(28)
#define  HDCP_STATUS_AUTH		BIT(21)
#define  HDCP_STATUS_ENC		BIT(20)
#define  HDCP_STATUS_RI_MATCH		BIT(19)
#define  HDCP_STATUS_R0_READY		BIT(18)
#define  HDCP_STATUS_AN_READY		BIT(17)
#define  HDCP_STATUS_CIPHER		BIT(16)
#define  HDCP_STATUS_FRAME_CNT(x)	(((x) >> 8) & 0xff)

/* Per-pipe DDI Function Control */
#define _TRANS_DDI_FUNC_CTL_A		0x60400
#define _TRANS_DDI_FUNC_CTL_B		0x61400
#define _TRANS_DDI_FUNC_CTL_C		0x62400
#define _TRANS_DDI_FUNC_CTL_EDP		0x6F400
#define TRANS_DDI_FUNC_CTL(tran) _MMIO_TRANS2(tran, _TRANS_DDI_FUNC_CTL_A)

#define  TRANS_DDI_FUNC_ENABLE		(1 << 31)
/* Those bits are ignored by pipe EDP since it can only connect to DDI A */
#define  TRANS_DDI_PORT_MASK		(7 << 28)
#define  TRANS_DDI_PORT_SHIFT		28
#define  TRANS_DDI_SELECT_PORT(x)	((x) << 28)
#define  TRANS_DDI_PORT_NONE		(0 << 28)
#define  TRANS_DDI_MODE_SELECT_MASK	(7 << 24)
#define  TRANS_DDI_MODE_SELECT_HDMI	(0 << 24)
#define  TRANS_DDI_MODE_SELECT_DVI	(1 << 24)
#define  TRANS_DDI_MODE_SELECT_DP_SST	(2 << 24)
#define  TRANS_DDI_MODE_SELECT_DP_MST	(3 << 24)
#define  TRANS_DDI_MODE_SELECT_FDI	(4 << 24)
#define  TRANS_DDI_BPC_MASK		(7 << 20)
#define  TRANS_DDI_BPC_8		(0 << 20)
#define  TRANS_DDI_BPC_10		(1 << 20)
#define  TRANS_DDI_BPC_6		(2 << 20)
#define  TRANS_DDI_BPC_12		(3 << 20)
#define  TRANS_DDI_PVSYNC		(1 << 17)
#define  TRANS_DDI_PHSYNC		(1 << 16)
#define  TRANS_DDI_EDP_INPUT_MASK	(7 << 12)
#define  TRANS_DDI_EDP_INPUT_A_ON	(0 << 12)
#define  TRANS_DDI_EDP_INPUT_A_ONOFF	(4 << 12)
#define  TRANS_DDI_EDP_INPUT_B_ONOFF	(5 << 12)
#define  TRANS_DDI_EDP_INPUT_C_ONOFF	(6 << 12)
#define  TRANS_DDI_HDCP_SIGNALLING	(1 << 9)
#define  TRANS_DDI_DP_VC_PAYLOAD_ALLOC	(1 << 8)
#define  TRANS_DDI_HDMI_SCRAMBLER_CTS_ENABLE (1 << 7)
#define  TRANS_DDI_HDMI_SCRAMBLER_RESET_FREQ (1 << 6)
#define  TRANS_DDI_BFI_ENABLE		(1 << 4)
#define  TRANS_DDI_HIGH_TMDS_CHAR_RATE	(1 << 4)
#define  TRANS_DDI_HDMI_SCRAMBLING	(1 << 0)
#define  TRANS_DDI_HDMI_SCRAMBLING_MASK (TRANS_DDI_HDMI_SCRAMBLER_CTS_ENABLE \
					| TRANS_DDI_HDMI_SCRAMBLER_RESET_FREQ \
					| TRANS_DDI_HDMI_SCRAMBLING)

/* DisplayPort Transport Control */
#define _DP_TP_CTL_A			0x64040
#define _DP_TP_CTL_B			0x64140
#define DP_TP_CTL(port) _MMIO_PORT(port, _DP_TP_CTL_A, _DP_TP_CTL_B)
#define  DP_TP_CTL_ENABLE			(1 << 31)
#define  DP_TP_CTL_MODE_SST			(0 << 27)
#define  DP_TP_CTL_MODE_MST			(1 << 27)
#define  DP_TP_CTL_FORCE_ACT			(1 << 25)
#define  DP_TP_CTL_ENHANCED_FRAME_ENABLE	(1 << 18)
#define  DP_TP_CTL_FDI_AUTOTRAIN		(1 << 15)
#define  DP_TP_CTL_LINK_TRAIN_MASK		(7 << 8)
#define  DP_TP_CTL_LINK_TRAIN_PAT1		(0 << 8)
#define  DP_TP_CTL_LINK_TRAIN_PAT2		(1 << 8)
#define  DP_TP_CTL_LINK_TRAIN_PAT3		(4 << 8)
#define  DP_TP_CTL_LINK_TRAIN_PAT4		(5 << 8)
#define  DP_TP_CTL_LINK_TRAIN_IDLE		(2 << 8)
#define  DP_TP_CTL_LINK_TRAIN_NORMAL		(3 << 8)
#define  DP_TP_CTL_SCRAMBLE_DISABLE		(1 << 7)

/* DisplayPort Transport Status */
#define _DP_TP_STATUS_A			0x64044
#define _DP_TP_STATUS_B			0x64144
#define DP_TP_STATUS(port) _MMIO_PORT(port, _DP_TP_STATUS_A, _DP_TP_STATUS_B)
#define  DP_TP_STATUS_IDLE_DONE			(1 << 25)
#define  DP_TP_STATUS_ACT_SENT			(1 << 24)
#define  DP_TP_STATUS_MODE_STATUS_MST		(1 << 23)
#define  DP_TP_STATUS_AUTOTRAIN_DONE		(1 << 12)
#define  DP_TP_STATUS_PAYLOAD_MAPPING_VC2	(3 << 8)
#define  DP_TP_STATUS_PAYLOAD_MAPPING_VC1	(3 << 4)
#define  DP_TP_STATUS_PAYLOAD_MAPPING_VC0	(3 << 0)

/* DDI Buffer Control */
#define _DDI_BUF_CTL_A				0x64000
#define _DDI_BUF_CTL_B				0x64100
#define DDI_BUF_CTL(port) _MMIO_PORT(port, _DDI_BUF_CTL_A, _DDI_BUF_CTL_B)
#define  DDI_BUF_CTL_ENABLE			(1 << 31)
#define  DDI_BUF_TRANS_SELECT(n)	((n) << 24)
#define  DDI_BUF_EMP_MASK			(0xf << 24)
#define  DDI_BUF_PORT_REVERSAL			(1 << 16)
#define  DDI_BUF_IS_IDLE			(1 << 7)
#define  DDI_A_4_LANES				(1 << 4)
#define  DDI_PORT_WIDTH(width)			(((width) - 1) << 1)
#define  DDI_PORT_WIDTH_MASK			(7 << 1)
#define  DDI_PORT_WIDTH_SHIFT			1
#define  DDI_INIT_DISPLAY_DETECTED		(1 << 0)

/* DDI Buffer Translations */
#define _DDI_BUF_TRANS_A		0x64E00
#define _DDI_BUF_TRANS_B		0x64E60
#define DDI_BUF_TRANS_LO(port, i)	_MMIO(_PORT(port, _DDI_BUF_TRANS_A, _DDI_BUF_TRANS_B) + (i) * 8)
#define  DDI_BUF_BALANCE_LEG_ENABLE	(1 << 31)
#define DDI_BUF_TRANS_HI(port, i)	_MMIO(_PORT(port, _DDI_BUF_TRANS_A, _DDI_BUF_TRANS_B) + (i) * 8 + 4)

/* Sideband Interface (SBI) is programmed indirectly, via
 * SBI_ADDR, which contains the register offset; and SBI_DATA,
 * which contains the payload */
#define SBI_ADDR			_MMIO(0xC6000)
#define SBI_DATA			_MMIO(0xC6004)
#define SBI_CTL_STAT			_MMIO(0xC6008)
#define  SBI_CTL_DEST_ICLK		(0x0 << 16)
#define  SBI_CTL_DEST_MPHY		(0x1 << 16)
#define  SBI_CTL_OP_IORD		(0x2 << 8)
#define  SBI_CTL_OP_IOWR		(0x3 << 8)
#define  SBI_CTL_OP_CRRD		(0x6 << 8)
#define  SBI_CTL_OP_CRWR		(0x7 << 8)
#define  SBI_RESPONSE_FAIL		(0x1 << 1)
#define  SBI_RESPONSE_SUCCESS		(0x0 << 1)
#define  SBI_BUSY			(0x1 << 0)
#define  SBI_READY			(0x0 << 0)

/* SBI offsets */
#define  SBI_SSCDIVINTPHASE			0x0200
#define  SBI_SSCDIVINTPHASE6			0x0600
#define   SBI_SSCDIVINTPHASE_DIVSEL_SHIFT	1
#define   SBI_SSCDIVINTPHASE_DIVSEL_MASK	(0x7f << 1)
#define   SBI_SSCDIVINTPHASE_DIVSEL(x)		((x) << 1)
#define   SBI_SSCDIVINTPHASE_INCVAL_SHIFT	8
#define   SBI_SSCDIVINTPHASE_INCVAL_MASK	(0x7f << 8)
#define   SBI_SSCDIVINTPHASE_INCVAL(x)		((x) << 8)
#define   SBI_SSCDIVINTPHASE_DIR(x)		((x) << 15)
#define   SBI_SSCDIVINTPHASE_PROPAGATE		(1 << 0)
#define  SBI_SSCDITHPHASE			0x0204
#define  SBI_SSCCTL				0x020c
#define  SBI_SSCCTL6				0x060C
#define   SBI_SSCCTL_PATHALT			(1 << 3)
#define   SBI_SSCCTL_DISABLE			(1 << 0)
#define  SBI_SSCAUXDIV6				0x0610
#define   SBI_SSCAUXDIV_FINALDIV2SEL_SHIFT	4
#define   SBI_SSCAUXDIV_FINALDIV2SEL_MASK	(1 << 4)
#define   SBI_SSCAUXDIV_FINALDIV2SEL(x)		((x) << 4)
#define  SBI_DBUFF0				0x2a00
#define  SBI_GEN0				0x1f00
#define   SBI_GEN0_CFG_BUFFENABLE_DISABLE	(1 << 0)

/* LPT PIXCLK_GATE */
#define PIXCLK_GATE			_MMIO(0xC6020)
#define  PIXCLK_GATE_UNGATE		(1 << 0)
#define  PIXCLK_GATE_GATE		(0 << 0)

/* SPLL */
#define SPLL_CTL			_MMIO(0x46020)
#define  SPLL_PLL_ENABLE		(1 << 31)
#define  SPLL_PLL_SSC			(1 << 28)
#define  SPLL_PLL_NON_SSC		(2 << 28)
#define  SPLL_PLL_LCPLL			(3 << 28)
#define  SPLL_PLL_REF_MASK		(3 << 28)
#define  SPLL_PLL_FREQ_810MHz		(0 << 26)
#define  SPLL_PLL_FREQ_1350MHz		(1 << 26)
#define  SPLL_PLL_FREQ_2700MHz		(2 << 26)
#define  SPLL_PLL_FREQ_MASK		(3 << 26)

/* WRPLL */
#define _WRPLL_CTL1			0x46040
#define _WRPLL_CTL2			0x46060
#define WRPLL_CTL(pll)			_MMIO_PIPE(pll, _WRPLL_CTL1, _WRPLL_CTL2)
#define  WRPLL_PLL_ENABLE		(1 << 31)
#define  WRPLL_PLL_SSC			(1 << 28)
#define  WRPLL_PLL_NON_SSC		(2 << 28)
#define  WRPLL_PLL_LCPLL		(3 << 28)
#define  WRPLL_PLL_REF_MASK		(3 << 28)
/* WRPLL divider programming */
#define  WRPLL_DIVIDER_REFERENCE(x)	((x) << 0)
#define  WRPLL_DIVIDER_REF_MASK		(0xff)
#define  WRPLL_DIVIDER_POST(x)		((x) << 8)
#define  WRPLL_DIVIDER_POST_MASK	(0x3f << 8)
#define  WRPLL_DIVIDER_POST_SHIFT	8
#define  WRPLL_DIVIDER_FEEDBACK(x)	((x) << 16)
#define  WRPLL_DIVIDER_FB_SHIFT		16
#define  WRPLL_DIVIDER_FB_MASK		(0xff << 16)

/* Port clock selection */
#define _PORT_CLK_SEL_A			0x46100
#define _PORT_CLK_SEL_B			0x46104
#define PORT_CLK_SEL(port) _MMIO_PORT(port, _PORT_CLK_SEL_A, _PORT_CLK_SEL_B)
#define  PORT_CLK_SEL_LCPLL_2700	(0 << 29)
#define  PORT_CLK_SEL_LCPLL_1350	(1 << 29)
#define  PORT_CLK_SEL_LCPLL_810		(2 << 29)
#define  PORT_CLK_SEL_SPLL		(3 << 29)
#define  PORT_CLK_SEL_WRPLL(pll)	(((pll) + 4) << 29)
#define  PORT_CLK_SEL_WRPLL1		(4 << 29)
#define  PORT_CLK_SEL_WRPLL2		(5 << 29)
#define  PORT_CLK_SEL_NONE		(7 << 29)
#define  PORT_CLK_SEL_MASK		(7 << 29)

/* On ICL+ this is the same as PORT_CLK_SEL, but all bits change. */
#define DDI_CLK_SEL(port)		PORT_CLK_SEL(port)
#define  DDI_CLK_SEL_NONE		(0x0 << 28)
#define  DDI_CLK_SEL_MG			(0x8 << 28)
#define  DDI_CLK_SEL_TBT_162		(0xC << 28)
#define  DDI_CLK_SEL_TBT_270		(0xD << 28)
#define  DDI_CLK_SEL_TBT_540		(0xE << 28)
#define  DDI_CLK_SEL_TBT_810		(0xF << 28)
#define  DDI_CLK_SEL_MASK		(0xF << 28)

/* Transcoder clock selection */
#define _TRANS_CLK_SEL_A		0x46140
#define _TRANS_CLK_SEL_B		0x46144
#define TRANS_CLK_SEL(tran) _MMIO_TRANS(tran, _TRANS_CLK_SEL_A, _TRANS_CLK_SEL_B)
/* For each transcoder, we need to select the corresponding port clock */
#define  TRANS_CLK_SEL_DISABLED		(0x0 << 29)
#define  TRANS_CLK_SEL_PORT(x)		(((x) + 1) << 29)

#define CDCLK_FREQ			_MMIO(0x46200)

#define _TRANSA_MSA_MISC		0x60410
#define _TRANSB_MSA_MISC		0x61410
#define _TRANSC_MSA_MISC		0x62410
#define _TRANS_EDP_MSA_MISC		0x6f410
#define TRANS_MSA_MISC(tran) _MMIO_TRANS2(tran, _TRANSA_MSA_MISC)

#define  TRANS_MSA_SYNC_CLK		(1 << 0)
#define  TRANS_MSA_6_BPC		(0 << 5)
#define  TRANS_MSA_8_BPC		(1 << 5)
#define  TRANS_MSA_10_BPC		(2 << 5)
#define  TRANS_MSA_12_BPC		(3 << 5)
#define  TRANS_MSA_16_BPC		(4 << 5)
#define  TRANS_MSA_CEA_RANGE		(1 << 3)

/* LCPLL Control */
#define LCPLL_CTL			_MMIO(0x130040)
#define  LCPLL_PLL_DISABLE		(1 << 31)
#define  LCPLL_PLL_LOCK			(1 << 30)
#define  LCPLL_CLK_FREQ_MASK		(3 << 26)
#define  LCPLL_CLK_FREQ_450		(0 << 26)
#define  LCPLL_CLK_FREQ_54O_BDW		(1 << 26)
#define  LCPLL_CLK_FREQ_337_5_BDW	(2 << 26)
#define  LCPLL_CLK_FREQ_675_BDW		(3 << 26)
#define  LCPLL_CD_CLOCK_DISABLE		(1 << 25)
#define  LCPLL_ROOT_CD_CLOCK_DISABLE	(1 << 24)
#define  LCPLL_CD2X_CLOCK_DISABLE	(1 << 23)
#define  LCPLL_POWER_DOWN_ALLOW		(1 << 22)
#define  LCPLL_CD_SOURCE_FCLK		(1 << 21)
#define  LCPLL_CD_SOURCE_FCLK_DONE	(1 << 19)

/*
 * SKL Clocks
 */

/* CDCLK_CTL */
#define CDCLK_CTL			_MMIO(0x46000)
#define  CDCLK_FREQ_SEL_MASK		(3 << 26)
#define  CDCLK_FREQ_450_432		(0 << 26)
#define  CDCLK_FREQ_540			(1 << 26)
#define  CDCLK_FREQ_337_308		(2 << 26)
#define  CDCLK_FREQ_675_617		(3 << 26)
#define  BXT_CDCLK_CD2X_DIV_SEL_MASK	(3 << 22)
#define  BXT_CDCLK_CD2X_DIV_SEL_1	(0 << 22)
#define  BXT_CDCLK_CD2X_DIV_SEL_1_5	(1 << 22)
#define  BXT_CDCLK_CD2X_DIV_SEL_2	(2 << 22)
#define  BXT_CDCLK_CD2X_DIV_SEL_4	(3 << 22)
#define  BXT_CDCLK_CD2X_PIPE(pipe)	((pipe) << 20)
#define  CDCLK_DIVMUX_CD_OVERRIDE	(1 << 19)
#define  BXT_CDCLK_CD2X_PIPE_NONE	BXT_CDCLK_CD2X_PIPE(3)
#define  ICL_CDCLK_CD2X_PIPE_NONE	(7 << 19)
#define  BXT_CDCLK_SSA_PRECHARGE_ENABLE	(1 << 16)
#define  CDCLK_FREQ_DECIMAL_MASK	(0x7ff)

/* LCPLL_CTL */
#define LCPLL1_CTL		_MMIO(0x46010)
#define LCPLL2_CTL		_MMIO(0x46014)
#define  LCPLL_PLL_ENABLE	(1 << 31)

/* DPLL control1 */
#define DPLL_CTRL1		_MMIO(0x6C058)
#define  DPLL_CTRL1_HDMI_MODE(id)		(1 << ((id) * 6 + 5))
#define  DPLL_CTRL1_SSC(id)			(1 << ((id) * 6 + 4))
#define  DPLL_CTRL1_LINK_RATE_MASK(id)		(7 << ((id) * 6 + 1))
#define  DPLL_CTRL1_LINK_RATE_SHIFT(id)		((id) * 6 + 1)
#define  DPLL_CTRL1_LINK_RATE(linkrate, id)	((linkrate) << ((id) * 6 + 1))
#define  DPLL_CTRL1_OVERRIDE(id)		(1 << ((id) * 6))
#define  DPLL_CTRL1_LINK_RATE_2700		0
#define  DPLL_CTRL1_LINK_RATE_1350		1
#define  DPLL_CTRL1_LINK_RATE_810		2
#define  DPLL_CTRL1_LINK_RATE_1620		3
#define  DPLL_CTRL1_LINK_RATE_1080		4
#define  DPLL_CTRL1_LINK_RATE_2160		5

/* DPLL control2 */
#define DPLL_CTRL2				_MMIO(0x6C05C)
#define  DPLL_CTRL2_DDI_CLK_OFF(port)		(1 << ((port) + 15))
#define  DPLL_CTRL2_DDI_CLK_SEL_MASK(port)	(3 << ((port) * 3 + 1))
#define  DPLL_CTRL2_DDI_CLK_SEL_SHIFT(port)    ((port) * 3 + 1)
#define  DPLL_CTRL2_DDI_CLK_SEL(clk, port)	((clk) << ((port) * 3 + 1))
#define  DPLL_CTRL2_DDI_SEL_OVERRIDE(port)     (1 << ((port) * 3))

/* DPLL Status */
#define DPLL_STATUS	_MMIO(0x6C060)
#define  DPLL_LOCK(id) (1 << ((id) * 8))

/* DPLL cfg */
#define _DPLL1_CFGCR1	0x6C040
#define _DPLL2_CFGCR1	0x6C048
#define _DPLL3_CFGCR1	0x6C050
#define  DPLL_CFGCR1_FREQ_ENABLE	(1 << 31)
#define  DPLL_CFGCR1_DCO_FRACTION_MASK	(0x7fff << 9)
#define  DPLL_CFGCR1_DCO_FRACTION(x)	((x) << 9)
#define  DPLL_CFGCR1_DCO_INTEGER_MASK	(0x1ff)

#define _DPLL1_CFGCR2	0x6C044
#define _DPLL2_CFGCR2	0x6C04C
#define _DPLL3_CFGCR2	0x6C054
#define  DPLL_CFGCR2_QDIV_RATIO_MASK	(0xff << 8)
#define  DPLL_CFGCR2_QDIV_RATIO(x)	((x) << 8)
#define  DPLL_CFGCR2_QDIV_MODE(x)	((x) << 7)
#define  DPLL_CFGCR2_KDIV_MASK		(3 << 5)
#define  DPLL_CFGCR2_KDIV(x)		((x) << 5)
#define  DPLL_CFGCR2_KDIV_5 (0 << 5)
#define  DPLL_CFGCR2_KDIV_2 (1 << 5)
#define  DPLL_CFGCR2_KDIV_3 (2 << 5)
#define  DPLL_CFGCR2_KDIV_1 (3 << 5)
#define  DPLL_CFGCR2_PDIV_MASK		(7 << 2)
#define  DPLL_CFGCR2_PDIV(x)		((x) << 2)
#define  DPLL_CFGCR2_PDIV_1 (0 << 2)
#define  DPLL_CFGCR2_PDIV_2 (1 << 2)
#define  DPLL_CFGCR2_PDIV_3 (2 << 2)
#define  DPLL_CFGCR2_PDIV_7 (4 << 2)
#define  DPLL_CFGCR2_CENTRAL_FREQ_MASK	(3)

#define DPLL_CFGCR1(id)	_MMIO_PIPE((id) - SKL_DPLL1, _DPLL1_CFGCR1, _DPLL2_CFGCR1)
#define DPLL_CFGCR2(id)	_MMIO_PIPE((id) - SKL_DPLL1, _DPLL1_CFGCR2, _DPLL2_CFGCR2)

/*
 * CNL Clocks
 */
#define DPCLKA_CFGCR0				_MMIO(0x6C200)
#define DPCLKA_CFGCR0_ICL			_MMIO(0x164280)
#define  DPCLKA_CFGCR0_DDI_CLK_OFF(port)	(1 << ((port) ==  PORT_F ? 23 : \
						      (port) + 10))
#define  DPCLKA_CFGCR0_DDI_CLK_SEL_SHIFT(port)	((port) == PORT_F ? 21 : \
						(port) * 2)
#define  DPCLKA_CFGCR0_DDI_CLK_SEL_MASK(port)	(3 << DPCLKA_CFGCR0_DDI_CLK_SEL_SHIFT(port))
#define  DPCLKA_CFGCR0_DDI_CLK_SEL(pll, port)	((pll) << DPCLKA_CFGCR0_DDI_CLK_SEL_SHIFT(port))

/* CNL PLL */
#define DPLL0_ENABLE		0x46010
#define DPLL1_ENABLE		0x46014
#define  PLL_ENABLE		(1 << 31)
#define  PLL_LOCK		(1 << 30)
#define  PLL_POWER_ENABLE	(1 << 27)
#define  PLL_POWER_STATE	(1 << 26)
#define CNL_DPLL_ENABLE(pll)	_MMIO_PLL(pll, DPLL0_ENABLE, DPLL1_ENABLE)

#define TBT_PLL_ENABLE		_MMIO(0x46020)

#define _MG_PLL1_ENABLE		0x46030
#define _MG_PLL2_ENABLE		0x46034
#define _MG_PLL3_ENABLE		0x46038
#define _MG_PLL4_ENABLE		0x4603C
/* Bits are the same as DPLL0_ENABLE */
#define MG_PLL_ENABLE(port)	_MMIO_PORT((port) - PORT_C, _MG_PLL1_ENABLE, \
					   _MG_PLL2_ENABLE)

#define _MG_REFCLKIN_CTL_PORT1				0x16892C
#define _MG_REFCLKIN_CTL_PORT2				0x16992C
#define _MG_REFCLKIN_CTL_PORT3				0x16A92C
#define _MG_REFCLKIN_CTL_PORT4				0x16B92C
#define   MG_REFCLKIN_CTL_OD_2_MUX(x)			((x) << 8)
#define   MG_REFCLKIN_CTL_OD_2_MUX_MASK			(0x7 << 8)
#define MG_REFCLKIN_CTL(port) _MMIO_PORT((port) - PORT_C, \
					 _MG_REFCLKIN_CTL_PORT1, \
					 _MG_REFCLKIN_CTL_PORT2)

#define _MG_CLKTOP2_CORECLKCTL1_PORT1			0x1688D8
#define _MG_CLKTOP2_CORECLKCTL1_PORT2			0x1698D8
#define _MG_CLKTOP2_CORECLKCTL1_PORT3			0x16A8D8
#define _MG_CLKTOP2_CORECLKCTL1_PORT4			0x16B8D8
#define   MG_CLKTOP2_CORECLKCTL1_B_DIVRATIO(x)		((x) << 16)
#define   MG_CLKTOP2_CORECLKCTL1_B_DIVRATIO_MASK	(0xff << 16)
#define   MG_CLKTOP2_CORECLKCTL1_A_DIVRATIO(x)		((x) << 8)
#define   MG_CLKTOP2_CORECLKCTL1_A_DIVRATIO_MASK	(0xff << 8)
#define MG_CLKTOP2_CORECLKCTL1(port) _MMIO_PORT((port) - PORT_C, \
						_MG_CLKTOP2_CORECLKCTL1_PORT1, \
						_MG_CLKTOP2_CORECLKCTL1_PORT2)

#define _MG_CLKTOP2_HSCLKCTL_PORT1			0x1688D4
#define _MG_CLKTOP2_HSCLKCTL_PORT2			0x1698D4
#define _MG_CLKTOP2_HSCLKCTL_PORT3			0x16A8D4
#define _MG_CLKTOP2_HSCLKCTL_PORT4			0x16B8D4
#define   MG_CLKTOP2_HSCLKCTL_CORE_INPUTSEL(x)		((x) << 16)
#define   MG_CLKTOP2_HSCLKCTL_CORE_INPUTSEL_MASK	(0x1 << 16)
#define   MG_CLKTOP2_HSCLKCTL_TLINEDRV_CLKSEL(x)	((x) << 14)
#define   MG_CLKTOP2_HSCLKCTL_TLINEDRV_CLKSEL_MASK	(0x3 << 14)
#define   MG_CLKTOP2_HSCLKCTL_HSDIV_RATIO(x)		((x) << 12)
#define   MG_CLKTOP2_HSCLKCTL_HSDIV_RATIO_MASK		(0x3 << 12)
#define   MG_CLKTOP2_HSCLKCTL_DSDIV_RATIO(x)		((x) << 8)
#define   MG_CLKTOP2_HSCLKCTL_DSDIV_RATIO_MASK		(0xf << 8)
#define MG_CLKTOP2_HSCLKCTL(port) _MMIO_PORT((port) - PORT_C, \
					     _MG_CLKTOP2_HSCLKCTL_PORT1, \
					     _MG_CLKTOP2_HSCLKCTL_PORT2)

#define _MG_PLL_DIV0_PORT1				0x168A00
#define _MG_PLL_DIV0_PORT2				0x169A00
#define _MG_PLL_DIV0_PORT3				0x16AA00
#define _MG_PLL_DIV0_PORT4				0x16BA00
#define   MG_PLL_DIV0_FRACNEN_H				(1 << 30)
#define   MG_PLL_DIV0_FBDIV_FRAC(x)			((x) << 8)
#define   MG_PLL_DIV0_FBDIV_INT(x)			((x) << 0)
#define MG_PLL_DIV0(port) _MMIO_PORT((port) - PORT_C, _MG_PLL_DIV0_PORT1, \
				     _MG_PLL_DIV0_PORT2)

#define _MG_PLL_DIV1_PORT1				0x168A04
#define _MG_PLL_DIV1_PORT2				0x169A04
#define _MG_PLL_DIV1_PORT3				0x16AA04
#define _MG_PLL_DIV1_PORT4				0x16BA04
#define   MG_PLL_DIV1_IREF_NDIVRATIO(x)			((x) << 16)
#define   MG_PLL_DIV1_DITHER_DIV_1			(0 << 12)
#define   MG_PLL_DIV1_DITHER_DIV_2			(1 << 12)
#define   MG_PLL_DIV1_DITHER_DIV_4			(2 << 12)
#define   MG_PLL_DIV1_DITHER_DIV_8			(3 << 12)
#define   MG_PLL_DIV1_NDIVRATIO(x)			((x) << 4)
#define   MG_PLL_DIV1_FBPREDIV(x)			((x) << 0)
#define MG_PLL_DIV1(port) _MMIO_PORT((port) - PORT_C, _MG_PLL_DIV1_PORT1, \
				     _MG_PLL_DIV1_PORT2)

#define _MG_PLL_LF_PORT1				0x168A08
#define _MG_PLL_LF_PORT2				0x169A08
#define _MG_PLL_LF_PORT3				0x16AA08
#define _MG_PLL_LF_PORT4				0x16BA08
#define   MG_PLL_LF_TDCTARGETCNT(x)			((x) << 24)
#define   MG_PLL_LF_AFCCNTSEL_256			(0 << 20)
#define   MG_PLL_LF_AFCCNTSEL_512			(1 << 20)
#define   MG_PLL_LF_GAINCTRL(x)				((x) << 16)
#define   MG_PLL_LF_INT_COEFF(x)			((x) << 8)
#define   MG_PLL_LF_PROP_COEFF(x)			((x) << 0)
#define MG_PLL_LF(port) _MMIO_PORT((port) - PORT_C, _MG_PLL_LF_PORT1, \
				   _MG_PLL_LF_PORT2)

#define _MG_PLL_FRAC_LOCK_PORT1				0x168A0C
#define _MG_PLL_FRAC_LOCK_PORT2				0x169A0C
#define _MG_PLL_FRAC_LOCK_PORT3				0x16AA0C
#define _MG_PLL_FRAC_LOCK_PORT4				0x16BA0C
#define   MG_PLL_FRAC_LOCK_TRUELOCK_CRIT_32		(1 << 18)
#define   MG_PLL_FRAC_LOCK_EARLYLOCK_CRIT_32		(1 << 16)
#define   MG_PLL_FRAC_LOCK_LOCKTHRESH(x)		((x) << 11)
#define   MG_PLL_FRAC_LOCK_DCODITHEREN			(1 << 10)
#define   MG_PLL_FRAC_LOCK_FEEDFWRDCAL_EN		(1 << 8)
#define   MG_PLL_FRAC_LOCK_FEEDFWRDGAIN(x)		((x) << 0)
#define MG_PLL_FRAC_LOCK(port) _MMIO_PORT((port) - PORT_C, \
					  _MG_PLL_FRAC_LOCK_PORT1, \
					  _MG_PLL_FRAC_LOCK_PORT2)

#define _MG_PLL_SSC_PORT1				0x168A10
#define _MG_PLL_SSC_PORT2				0x169A10
#define _MG_PLL_SSC_PORT3				0x16AA10
#define _MG_PLL_SSC_PORT4				0x16BA10
#define   MG_PLL_SSC_EN					(1 << 28)
#define   MG_PLL_SSC_TYPE(x)				((x) << 26)
#define   MG_PLL_SSC_STEPLENGTH(x)			((x) << 16)
#define   MG_PLL_SSC_STEPNUM(x)				((x) << 10)
#define   MG_PLL_SSC_FLLEN				(1 << 9)
#define   MG_PLL_SSC_STEPSIZE(x)			((x) << 0)
#define MG_PLL_SSC(port) _MMIO_PORT((port) - PORT_C, _MG_PLL_SSC_PORT1, \
				    _MG_PLL_SSC_PORT2)

#define _MG_PLL_BIAS_PORT1				0x168A14
#define _MG_PLL_BIAS_PORT2				0x169A14
#define _MG_PLL_BIAS_PORT3				0x16AA14
#define _MG_PLL_BIAS_PORT4				0x16BA14
#define   MG_PLL_BIAS_BIAS_GB_SEL(x)			((x) << 30)
#define   MG_PLL_BIAS_BIAS_GB_SEL_MASK			(0x3 << 30)
#define   MG_PLL_BIAS_INIT_DCOAMP(x)			((x) << 24)
#define   MG_PLL_BIAS_INIT_DCOAMP_MASK			(0x3f << 24)
#define   MG_PLL_BIAS_BIAS_BONUS(x)			((x) << 16)
#define   MG_PLL_BIAS_BIAS_BONUS_MASK			(0xff << 16)
#define   MG_PLL_BIAS_BIASCAL_EN			(1 << 15)
#define   MG_PLL_BIAS_CTRIM(x)				((x) << 8)
#define   MG_PLL_BIAS_CTRIM_MASK			(0x1f << 8)
#define   MG_PLL_BIAS_VREF_RDAC(x)			((x) << 5)
#define   MG_PLL_BIAS_VREF_RDAC_MASK			(0x7 << 5)
#define   MG_PLL_BIAS_IREFTRIM(x)			((x) << 0)
#define   MG_PLL_BIAS_IREFTRIM_MASK			(0x1f << 0)
#define MG_PLL_BIAS(port) _MMIO_PORT((port) - PORT_C, _MG_PLL_BIAS_PORT1, \
				     _MG_PLL_BIAS_PORT2)

#define _MG_PLL_TDC_COLDST_BIAS_PORT1			0x168A18
#define _MG_PLL_TDC_COLDST_BIAS_PORT2			0x169A18
#define _MG_PLL_TDC_COLDST_BIAS_PORT3			0x16AA18
#define _MG_PLL_TDC_COLDST_BIAS_PORT4			0x16BA18
#define   MG_PLL_TDC_COLDST_IREFINT_EN			(1 << 27)
#define   MG_PLL_TDC_COLDST_REFBIAS_START_PULSE_W(x)	((x) << 17)
#define   MG_PLL_TDC_COLDST_COLDSTART			(1 << 16)
#define   MG_PLL_TDC_TDCOVCCORR_EN			(1 << 2)
#define   MG_PLL_TDC_TDCSEL(x)				((x) << 0)
#define MG_PLL_TDC_COLDST_BIAS(port) _MMIO_PORT((port) - PORT_C, \
						_MG_PLL_TDC_COLDST_BIAS_PORT1, \
						_MG_PLL_TDC_COLDST_BIAS_PORT2)

#define _CNL_DPLL0_CFGCR0		0x6C000
#define _CNL_DPLL1_CFGCR0		0x6C080
#define  DPLL_CFGCR0_HDMI_MODE		(1 << 30)
#define  DPLL_CFGCR0_SSC_ENABLE		(1 << 29)
#define  DPLL_CFGCR0_SSC_ENABLE_ICL	(1 << 25)
#define  DPLL_CFGCR0_LINK_RATE_MASK	(0xf << 25)
#define  DPLL_CFGCR0_LINK_RATE_2700	(0 << 25)
#define  DPLL_CFGCR0_LINK_RATE_1350	(1 << 25)
#define  DPLL_CFGCR0_LINK_RATE_810	(2 << 25)
#define  DPLL_CFGCR0_LINK_RATE_1620	(3 << 25)
#define  DPLL_CFGCR0_LINK_RATE_1080	(4 << 25)
#define  DPLL_CFGCR0_LINK_RATE_2160	(5 << 25)
#define  DPLL_CFGCR0_LINK_RATE_3240	(6 << 25)
#define  DPLL_CFGCR0_LINK_RATE_4050	(7 << 25)
#define  DPLL_CFGCR0_DCO_FRACTION_MASK	(0x7fff << 10)
#define  DPLL_CFGCR0_DCO_FRACTION_SHIFT	(10)
#define  DPLL_CFGCR0_DCO_FRACTION(x)	((x) << 10)
#define  DPLL_CFGCR0_DCO_INTEGER_MASK	(0x3ff)
#define CNL_DPLL_CFGCR0(pll)		_MMIO_PLL(pll, _CNL_DPLL0_CFGCR0, _CNL_DPLL1_CFGCR0)

#define _CNL_DPLL0_CFGCR1		0x6C004
#define _CNL_DPLL1_CFGCR1		0x6C084
#define  DPLL_CFGCR1_QDIV_RATIO_MASK	(0xff << 10)
#define  DPLL_CFGCR1_QDIV_RATIO_SHIFT	(10)
#define  DPLL_CFGCR1_QDIV_RATIO(x)	((x) << 10)
#define  DPLL_CFGCR1_QDIV_MODE_SHIFT	(9)
#define  DPLL_CFGCR1_QDIV_MODE(x)	((x) << 9)
#define  DPLL_CFGCR1_KDIV_MASK		(7 << 6)
#define  DPLL_CFGCR1_KDIV_SHIFT		(6)
#define  DPLL_CFGCR1_KDIV(x)		((x) << 6)
#define  DPLL_CFGCR1_KDIV_1		(1 << 6)
#define  DPLL_CFGCR1_KDIV_2		(2 << 6)
#define  DPLL_CFGCR1_KDIV_4		(4 << 6)
#define  DPLL_CFGCR1_PDIV_MASK		(0xf << 2)
#define  DPLL_CFGCR1_PDIV_SHIFT		(2)
#define  DPLL_CFGCR1_PDIV(x)		((x) << 2)
#define  DPLL_CFGCR1_PDIV_2		(1 << 2)
#define  DPLL_CFGCR1_PDIV_3		(2 << 2)
#define  DPLL_CFGCR1_PDIV_5		(4 << 2)
#define  DPLL_CFGCR1_PDIV_7		(8 << 2)
#define  DPLL_CFGCR1_CENTRAL_FREQ	(3 << 0)
#define  DPLL_CFGCR1_CENTRAL_FREQ_8400	(3 << 0)
#define CNL_DPLL_CFGCR1(pll)		_MMIO_PLL(pll, _CNL_DPLL0_CFGCR1, _CNL_DPLL1_CFGCR1)

#define _ICL_DPLL0_CFGCR0		0x164000
#define _ICL_DPLL1_CFGCR0		0x164080
#define ICL_DPLL_CFGCR0(pll)		_MMIO_PLL(pll, _ICL_DPLL0_CFGCR0, \
						  _ICL_DPLL1_CFGCR0)

#define _ICL_DPLL0_CFGCR1		0x164004
#define _ICL_DPLL1_CFGCR1		0x164084
#define ICL_DPLL_CFGCR1(pll)		_MMIO_PLL(pll, _ICL_DPLL0_CFGCR1, \
						  _ICL_DPLL1_CFGCR1)

/* BXT display engine PLL */
#define BXT_DE_PLL_CTL			_MMIO(0x6d000)
#define   BXT_DE_PLL_RATIO(x)		(x)	/* {60,65,100} * 19.2MHz */
#define   BXT_DE_PLL_RATIO_MASK		0xff

#define BXT_DE_PLL_ENABLE		_MMIO(0x46070)
#define   BXT_DE_PLL_PLL_ENABLE		(1 << 31)
#define   BXT_DE_PLL_LOCK		(1 << 30)
#define   CNL_CDCLK_PLL_RATIO(x)	(x)
#define   CNL_CDCLK_PLL_RATIO_MASK	0xff

/* GEN9 DC */
#define DC_STATE_EN			_MMIO(0x45504)
#define  DC_STATE_DISABLE		0
#define  DC_STATE_EN_UPTO_DC5		(1 << 0)
#define  DC_STATE_EN_DC9		(1 << 3)
#define  DC_STATE_EN_UPTO_DC6		(2 << 0)
#define  DC_STATE_EN_UPTO_DC5_DC6_MASK   0x3

#define  DC_STATE_DEBUG                  _MMIO(0x45520)
#define  DC_STATE_DEBUG_MASK_CORES	(1 << 0)
#define  DC_STATE_DEBUG_MASK_MEMORY_UP	(1 << 1)

/* Please see hsw_read_dcomp() and hsw_write_dcomp() before using this register,
 * since on HSW we can't write to it using I915_WRITE. */
#define D_COMP_HSW			_MMIO(MCHBAR_MIRROR_BASE_SNB + 0x5F0C)
#define D_COMP_BDW			_MMIO(0x138144)
#define  D_COMP_RCOMP_IN_PROGRESS	(1 << 9)
#define  D_COMP_COMP_FORCE		(1 << 8)
#define  D_COMP_COMP_DISABLE		(1 << 0)

/* Pipe WM_LINETIME - watermark line time */
#define _PIPE_WM_LINETIME_A		0x45270
#define _PIPE_WM_LINETIME_B		0x45274
#define PIPE_WM_LINETIME(pipe) _MMIO_PIPE(pipe, _PIPE_WM_LINETIME_A, _PIPE_WM_LINETIME_B)
#define   PIPE_WM_LINETIME_MASK			(0x1ff)
#define   PIPE_WM_LINETIME_TIME(x)		((x))
#define   PIPE_WM_LINETIME_IPS_LINETIME_MASK	(0x1ff << 16)
#define   PIPE_WM_LINETIME_IPS_LINETIME(x)	((x) << 16)

/* SFUSE_STRAP */
#define SFUSE_STRAP			_MMIO(0xc2014)
#define  SFUSE_STRAP_FUSE_LOCK		(1 << 13)
#define  SFUSE_STRAP_RAW_FREQUENCY	(1 << 8)
#define  SFUSE_STRAP_DISPLAY_DISABLED	(1 << 7)
#define  SFUSE_STRAP_CRT_DISABLED	(1 << 6)
#define  SFUSE_STRAP_DDIF_DETECTED	(1 << 3)
#define  SFUSE_STRAP_DDIB_DETECTED	(1 << 2)
#define  SFUSE_STRAP_DDIC_DETECTED	(1 << 1)
#define  SFUSE_STRAP_DDID_DETECTED	(1 << 0)

#define WM_MISC				_MMIO(0x45260)
#define  WM_MISC_DATA_PARTITION_5_6	(1 << 0)

#define WM_DBG				_MMIO(0x45280)
#define  WM_DBG_DISALLOW_MULTIPLE_LP	(1 << 0)
#define  WM_DBG_DISALLOW_MAXFIFO	(1 << 1)
#define  WM_DBG_DISALLOW_SPRITE		(1 << 2)

/* pipe CSC */
#define _PIPE_A_CSC_COEFF_RY_GY	0x49010
#define _PIPE_A_CSC_COEFF_BY	0x49014
#define _PIPE_A_CSC_COEFF_RU_GU	0x49018
#define _PIPE_A_CSC_COEFF_BU	0x4901c
#define _PIPE_A_CSC_COEFF_RV_GV	0x49020
#define _PIPE_A_CSC_COEFF_BV	0x49024
#define _PIPE_A_CSC_MODE	0x49028
#define   CSC_BLACK_SCREEN_OFFSET	(1 << 2)
#define   CSC_POSITION_BEFORE_GAMMA	(1 << 1)
#define   CSC_MODE_YUV_TO_RGB		(1 << 0)
#define _PIPE_A_CSC_PREOFF_HI	0x49030
#define _PIPE_A_CSC_PREOFF_ME	0x49034
#define _PIPE_A_CSC_PREOFF_LO	0x49038
#define _PIPE_A_CSC_POSTOFF_HI	0x49040
#define _PIPE_A_CSC_POSTOFF_ME	0x49044
#define _PIPE_A_CSC_POSTOFF_LO	0x49048

#define _PIPE_B_CSC_COEFF_RY_GY	0x49110
#define _PIPE_B_CSC_COEFF_BY	0x49114
#define _PIPE_B_CSC_COEFF_RU_GU	0x49118
#define _PIPE_B_CSC_COEFF_BU	0x4911c
#define _PIPE_B_CSC_COEFF_RV_GV	0x49120
#define _PIPE_B_CSC_COEFF_BV	0x49124
#define _PIPE_B_CSC_MODE	0x49128
#define _PIPE_B_CSC_PREOFF_HI	0x49130
#define _PIPE_B_CSC_PREOFF_ME	0x49134
#define _PIPE_B_CSC_PREOFF_LO	0x49138
#define _PIPE_B_CSC_POSTOFF_HI	0x49140
#define _PIPE_B_CSC_POSTOFF_ME	0x49144
#define _PIPE_B_CSC_POSTOFF_LO	0x49148

#define PIPE_CSC_COEFF_RY_GY(pipe)	_MMIO_PIPE(pipe, _PIPE_A_CSC_COEFF_RY_GY, _PIPE_B_CSC_COEFF_RY_GY)
#define PIPE_CSC_COEFF_BY(pipe)		_MMIO_PIPE(pipe, _PIPE_A_CSC_COEFF_BY, _PIPE_B_CSC_COEFF_BY)
#define PIPE_CSC_COEFF_RU_GU(pipe)	_MMIO_PIPE(pipe, _PIPE_A_CSC_COEFF_RU_GU, _PIPE_B_CSC_COEFF_RU_GU)
#define PIPE_CSC_COEFF_BU(pipe)		_MMIO_PIPE(pipe, _PIPE_A_CSC_COEFF_BU, _PIPE_B_CSC_COEFF_BU)
#define PIPE_CSC_COEFF_RV_GV(pipe)	_MMIO_PIPE(pipe, _PIPE_A_CSC_COEFF_RV_GV, _PIPE_B_CSC_COEFF_RV_GV)
#define PIPE_CSC_COEFF_BV(pipe)		_MMIO_PIPE(pipe, _PIPE_A_CSC_COEFF_BV, _PIPE_B_CSC_COEFF_BV)
#define PIPE_CSC_MODE(pipe)		_MMIO_PIPE(pipe, _PIPE_A_CSC_MODE, _PIPE_B_CSC_MODE)
#define PIPE_CSC_PREOFF_HI(pipe)	_MMIO_PIPE(pipe, _PIPE_A_CSC_PREOFF_HI, _PIPE_B_CSC_PREOFF_HI)
#define PIPE_CSC_PREOFF_ME(pipe)	_MMIO_PIPE(pipe, _PIPE_A_CSC_PREOFF_ME, _PIPE_B_CSC_PREOFF_ME)
#define PIPE_CSC_PREOFF_LO(pipe)	_MMIO_PIPE(pipe, _PIPE_A_CSC_PREOFF_LO, _PIPE_B_CSC_PREOFF_LO)
#define PIPE_CSC_POSTOFF_HI(pipe)	_MMIO_PIPE(pipe, _PIPE_A_CSC_POSTOFF_HI, _PIPE_B_CSC_POSTOFF_HI)
#define PIPE_CSC_POSTOFF_ME(pipe)	_MMIO_PIPE(pipe, _PIPE_A_CSC_POSTOFF_ME, _PIPE_B_CSC_POSTOFF_ME)
#define PIPE_CSC_POSTOFF_LO(pipe)	_MMIO_PIPE(pipe, _PIPE_A_CSC_POSTOFF_LO, _PIPE_B_CSC_POSTOFF_LO)

/* pipe degamma/gamma LUTs on IVB+ */
#define _PAL_PREC_INDEX_A	0x4A400
#define _PAL_PREC_INDEX_B	0x4AC00
#define _PAL_PREC_INDEX_C	0x4B400
#define   PAL_PREC_10_12_BIT		(0 << 31)
#define   PAL_PREC_SPLIT_MODE		(1 << 31)
#define   PAL_PREC_AUTO_INCREMENT	(1 << 15)
#define   PAL_PREC_INDEX_VALUE_MASK	(0x3ff << 0)
#define _PAL_PREC_DATA_A	0x4A404
#define _PAL_PREC_DATA_B	0x4AC04
#define _PAL_PREC_DATA_C	0x4B404
#define _PAL_PREC_GC_MAX_A	0x4A410
#define _PAL_PREC_GC_MAX_B	0x4AC10
#define _PAL_PREC_GC_MAX_C	0x4B410
#define _PAL_PREC_EXT_GC_MAX_A	0x4A420
#define _PAL_PREC_EXT_GC_MAX_B	0x4AC20
#define _PAL_PREC_EXT_GC_MAX_C	0x4B420
#define _PAL_PREC_EXT2_GC_MAX_A	0x4A430
#define _PAL_PREC_EXT2_GC_MAX_B	0x4AC30
#define _PAL_PREC_EXT2_GC_MAX_C	0x4B430

#define PREC_PAL_INDEX(pipe)		_MMIO_PIPE(pipe, _PAL_PREC_INDEX_A, _PAL_PREC_INDEX_B)
#define PREC_PAL_DATA(pipe)		_MMIO_PIPE(pipe, _PAL_PREC_DATA_A, _PAL_PREC_DATA_B)
#define PREC_PAL_GC_MAX(pipe, i)	_MMIO(_PIPE(pipe, _PAL_PREC_GC_MAX_A, _PAL_PREC_GC_MAX_B) + (i) * 4)
#define PREC_PAL_EXT_GC_MAX(pipe, i)	_MMIO(_PIPE(pipe, _PAL_PREC_EXT_GC_MAX_A, _PAL_PREC_EXT_GC_MAX_B) + (i) * 4)

#define _PRE_CSC_GAMC_INDEX_A	0x4A484
#define _PRE_CSC_GAMC_INDEX_B	0x4AC84
#define _PRE_CSC_GAMC_INDEX_C	0x4B484
#define   PRE_CSC_GAMC_AUTO_INCREMENT	(1 << 10)
#define _PRE_CSC_GAMC_DATA_A	0x4A488
#define _PRE_CSC_GAMC_DATA_B	0x4AC88
#define _PRE_CSC_GAMC_DATA_C	0x4B488

#define PRE_CSC_GAMC_INDEX(pipe)	_MMIO_PIPE(pipe, _PRE_CSC_GAMC_INDEX_A, _PRE_CSC_GAMC_INDEX_B)
#define PRE_CSC_GAMC_DATA(pipe)		_MMIO_PIPE(pipe, _PRE_CSC_GAMC_DATA_A, _PRE_CSC_GAMC_DATA_B)

/* pipe CSC & degamma/gamma LUTs on CHV */
#define _CGM_PIPE_A_CSC_COEFF01	(VLV_DISPLAY_BASE + 0x67900)
#define _CGM_PIPE_A_CSC_COEFF23	(VLV_DISPLAY_BASE + 0x67904)
#define _CGM_PIPE_A_CSC_COEFF45	(VLV_DISPLAY_BASE + 0x67908)
#define _CGM_PIPE_A_CSC_COEFF67	(VLV_DISPLAY_BASE + 0x6790C)
#define _CGM_PIPE_A_CSC_COEFF8	(VLV_DISPLAY_BASE + 0x67910)
#define _CGM_PIPE_A_DEGAMMA	(VLV_DISPLAY_BASE + 0x66000)
#define _CGM_PIPE_A_GAMMA	(VLV_DISPLAY_BASE + 0x67000)
#define _CGM_PIPE_A_MODE	(VLV_DISPLAY_BASE + 0x67A00)
#define   CGM_PIPE_MODE_GAMMA	(1 << 2)
#define   CGM_PIPE_MODE_CSC	(1 << 1)
#define   CGM_PIPE_MODE_DEGAMMA	(1 << 0)

#define _CGM_PIPE_B_CSC_COEFF01	(VLV_DISPLAY_BASE + 0x69900)
#define _CGM_PIPE_B_CSC_COEFF23	(VLV_DISPLAY_BASE + 0x69904)
#define _CGM_PIPE_B_CSC_COEFF45	(VLV_DISPLAY_BASE + 0x69908)
#define _CGM_PIPE_B_CSC_COEFF67	(VLV_DISPLAY_BASE + 0x6990C)
#define _CGM_PIPE_B_CSC_COEFF8	(VLV_DISPLAY_BASE + 0x69910)
#define _CGM_PIPE_B_DEGAMMA	(VLV_DISPLAY_BASE + 0x68000)
#define _CGM_PIPE_B_GAMMA	(VLV_DISPLAY_BASE + 0x69000)
#define _CGM_PIPE_B_MODE	(VLV_DISPLAY_BASE + 0x69A00)

#define CGM_PIPE_CSC_COEFF01(pipe)	_MMIO_PIPE(pipe, _CGM_PIPE_A_CSC_COEFF01, _CGM_PIPE_B_CSC_COEFF01)
#define CGM_PIPE_CSC_COEFF23(pipe)	_MMIO_PIPE(pipe, _CGM_PIPE_A_CSC_COEFF23, _CGM_PIPE_B_CSC_COEFF23)
#define CGM_PIPE_CSC_COEFF45(pipe)	_MMIO_PIPE(pipe, _CGM_PIPE_A_CSC_COEFF45, _CGM_PIPE_B_CSC_COEFF45)
#define CGM_PIPE_CSC_COEFF67(pipe)	_MMIO_PIPE(pipe, _CGM_PIPE_A_CSC_COEFF67, _CGM_PIPE_B_CSC_COEFF67)
#define CGM_PIPE_CSC_COEFF8(pipe)	_MMIO_PIPE(pipe, _CGM_PIPE_A_CSC_COEFF8, _CGM_PIPE_B_CSC_COEFF8)
#define CGM_PIPE_DEGAMMA(pipe, i, w)	_MMIO(_PIPE(pipe, _CGM_PIPE_A_DEGAMMA, _CGM_PIPE_B_DEGAMMA) + (i) * 8 + (w) * 4)
#define CGM_PIPE_GAMMA(pipe, i, w)	_MMIO(_PIPE(pipe, _CGM_PIPE_A_GAMMA, _CGM_PIPE_B_GAMMA) + (i) * 8 + (w) * 4)
#define CGM_PIPE_MODE(pipe)		_MMIO_PIPE(pipe, _CGM_PIPE_A_MODE, _CGM_PIPE_B_MODE)

/* MIPI DSI registers */

#define _MIPI_PORT(port, a, c)	(((port) == PORT_A) ? a : c)	/* ports A and C only */
#define _MMIO_MIPI(port, a, c)	_MMIO(_MIPI_PORT(port, a, c))

#define MIPIO_TXESC_CLK_DIV1			_MMIO(0x160004)
#define  GLK_TX_ESC_CLK_DIV1_MASK			0x3FF
#define MIPIO_TXESC_CLK_DIV2			_MMIO(0x160008)
#define  GLK_TX_ESC_CLK_DIV2_MASK			0x3FF

#define _ICL_DSI_ESC_CLK_DIV0		0x6b090
#define _ICL_DSI_ESC_CLK_DIV1		0x6b890
#define ICL_DSI_ESC_CLK_DIV(port)	_MMIO_PORT((port),	\
							_ICL_DSI_ESC_CLK_DIV0, \
							_ICL_DSI_ESC_CLK_DIV1)
#define _ICL_DPHY_ESC_CLK_DIV0		0x162190
#define _ICL_DPHY_ESC_CLK_DIV1		0x6C190
#define ICL_DPHY_ESC_CLK_DIV(port)	_MMIO_PORT((port),	\
						_ICL_DPHY_ESC_CLK_DIV0, \
						_ICL_DPHY_ESC_CLK_DIV1)
#define  ICL_BYTE_CLK_PER_ESC_CLK_MASK		(0x1f << 16)
#define  ICL_BYTE_CLK_PER_ESC_CLK_SHIFT	16
#define  ICL_ESC_CLK_DIV_MASK			0x1ff
#define  ICL_ESC_CLK_DIV_SHIFT			0
#define DSI_MAX_ESC_CLK			20000		/* in KHz */

/* Gen4+ Timestamp and Pipe Frame time stamp registers */
#define GEN4_TIMESTAMP		_MMIO(0x2358)
#define ILK_TIMESTAMP_HI	_MMIO(0x70070)
#define IVB_TIMESTAMP_CTR	_MMIO(0x44070)

#define GEN9_TIMESTAMP_OVERRIDE				_MMIO(0x44074)
#define  GEN9_TIMESTAMP_OVERRIDE_US_COUNTER_DIVIDER_SHIFT	0
#define  GEN9_TIMESTAMP_OVERRIDE_US_COUNTER_DIVIDER_MASK	0x3ff
#define  GEN9_TIMESTAMP_OVERRIDE_US_COUNTER_DENOMINATOR_SHIFT	12
#define  GEN9_TIMESTAMP_OVERRIDE_US_COUNTER_DENOMINATOR_MASK	(0xf << 12)

#define _PIPE_FRMTMSTMP_A		0x70048
#define PIPE_FRMTMSTMP(pipe)		\
			_MMIO_PIPE2(pipe, _PIPE_FRMTMSTMP_A)

/* BXT MIPI clock controls */
#define BXT_MAX_VAR_OUTPUT_KHZ			39500

#define BXT_MIPI_CLOCK_CTL			_MMIO(0x46090)
#define  BXT_MIPI1_DIV_SHIFT			26
#define  BXT_MIPI2_DIV_SHIFT			10
#define  BXT_MIPI_DIV_SHIFT(port)		\
			_MIPI_PORT(port, BXT_MIPI1_DIV_SHIFT, \
					BXT_MIPI2_DIV_SHIFT)

/* TX control divider to select actual TX clock output from (8x/var) */
#define  BXT_MIPI1_TX_ESCLK_SHIFT		26
#define  BXT_MIPI2_TX_ESCLK_SHIFT		10
#define  BXT_MIPI_TX_ESCLK_SHIFT(port)		\
			_MIPI_PORT(port, BXT_MIPI1_TX_ESCLK_SHIFT, \
					BXT_MIPI2_TX_ESCLK_SHIFT)
#define  BXT_MIPI1_TX_ESCLK_FIXDIV_MASK		(0x3F << 26)
#define  BXT_MIPI2_TX_ESCLK_FIXDIV_MASK		(0x3F << 10)
#define  BXT_MIPI_TX_ESCLK_FIXDIV_MASK(port)	\
			_MIPI_PORT(port, BXT_MIPI1_TX_ESCLK_FIXDIV_MASK, \
					BXT_MIPI2_TX_ESCLK_FIXDIV_MASK)
#define  BXT_MIPI_TX_ESCLK_DIVIDER(port, val)	\
		(((val) & 0x3F) << BXT_MIPI_TX_ESCLK_SHIFT(port))
/* RX upper control divider to select actual RX clock output from 8x */
#define  BXT_MIPI1_RX_ESCLK_UPPER_SHIFT		21
#define  BXT_MIPI2_RX_ESCLK_UPPER_SHIFT		5
#define  BXT_MIPI_RX_ESCLK_UPPER_SHIFT(port)		\
			_MIPI_PORT(port, BXT_MIPI1_RX_ESCLK_UPPER_SHIFT, \
					BXT_MIPI2_RX_ESCLK_UPPER_SHIFT)
#define  BXT_MIPI1_RX_ESCLK_UPPER_FIXDIV_MASK		(3 << 21)
#define  BXT_MIPI2_RX_ESCLK_UPPER_FIXDIV_MASK		(3 << 5)
#define  BXT_MIPI_RX_ESCLK_UPPER_FIXDIV_MASK(port)	\
			_MIPI_PORT(port, BXT_MIPI1_RX_ESCLK_UPPER_FIXDIV_MASK, \
					BXT_MIPI2_RX_ESCLK_UPPER_FIXDIV_MASK)
#define  BXT_MIPI_RX_ESCLK_UPPER_DIVIDER(port, val)	\
		(((val) & 3) << BXT_MIPI_RX_ESCLK_UPPER_SHIFT(port))
/* 8/3X divider to select the actual 8/3X clock output from 8x */
#define  BXT_MIPI1_8X_BY3_SHIFT                19
#define  BXT_MIPI2_8X_BY3_SHIFT                3
#define  BXT_MIPI_8X_BY3_SHIFT(port)          \
			_MIPI_PORT(port, BXT_MIPI1_8X_BY3_SHIFT, \
					BXT_MIPI2_8X_BY3_SHIFT)
#define  BXT_MIPI1_8X_BY3_DIVIDER_MASK         (3 << 19)
#define  BXT_MIPI2_8X_BY3_DIVIDER_MASK         (3 << 3)
#define  BXT_MIPI_8X_BY3_DIVIDER_MASK(port)    \
			_MIPI_PORT(port, BXT_MIPI1_8X_BY3_DIVIDER_MASK, \
						BXT_MIPI2_8X_BY3_DIVIDER_MASK)
#define  BXT_MIPI_8X_BY3_DIVIDER(port, val)    \
			(((val) & 3) << BXT_MIPI_8X_BY3_SHIFT(port))
/* RX lower control divider to select actual RX clock output from 8x */
#define  BXT_MIPI1_RX_ESCLK_LOWER_SHIFT		16
#define  BXT_MIPI2_RX_ESCLK_LOWER_SHIFT		0
#define  BXT_MIPI_RX_ESCLK_LOWER_SHIFT(port)		\
			_MIPI_PORT(port, BXT_MIPI1_RX_ESCLK_LOWER_SHIFT, \
					BXT_MIPI2_RX_ESCLK_LOWER_SHIFT)
#define  BXT_MIPI1_RX_ESCLK_LOWER_FIXDIV_MASK		(3 << 16)
#define  BXT_MIPI2_RX_ESCLK_LOWER_FIXDIV_MASK		(3 << 0)
#define  BXT_MIPI_RX_ESCLK_LOWER_FIXDIV_MASK(port)	\
			_MIPI_PORT(port, BXT_MIPI1_RX_ESCLK_LOWER_FIXDIV_MASK, \
					BXT_MIPI2_RX_ESCLK_LOWER_FIXDIV_MASK)
#define  BXT_MIPI_RX_ESCLK_LOWER_DIVIDER(port, val)	\
		(((val) & 3) << BXT_MIPI_RX_ESCLK_LOWER_SHIFT(port))

#define RX_DIVIDER_BIT_1_2                     0x3
#define RX_DIVIDER_BIT_3_4                     0xC

/* BXT MIPI mode configure */
#define  _BXT_MIPIA_TRANS_HACTIVE			0x6B0F8
#define  _BXT_MIPIC_TRANS_HACTIVE			0x6B8F8
#define  BXT_MIPI_TRANS_HACTIVE(tc)	_MMIO_MIPI(tc, \
		_BXT_MIPIA_TRANS_HACTIVE, _BXT_MIPIC_TRANS_HACTIVE)

#define  _BXT_MIPIA_TRANS_VACTIVE			0x6B0FC
#define  _BXT_MIPIC_TRANS_VACTIVE			0x6B8FC
#define  BXT_MIPI_TRANS_VACTIVE(tc)	_MMIO_MIPI(tc, \
		_BXT_MIPIA_TRANS_VACTIVE, _BXT_MIPIC_TRANS_VACTIVE)

#define  _BXT_MIPIA_TRANS_VTOTAL			0x6B100
#define  _BXT_MIPIC_TRANS_VTOTAL			0x6B900
#define  BXT_MIPI_TRANS_VTOTAL(tc)	_MMIO_MIPI(tc, \
		_BXT_MIPIA_TRANS_VTOTAL, _BXT_MIPIC_TRANS_VTOTAL)

#define BXT_DSI_PLL_CTL			_MMIO(0x161000)
#define  BXT_DSI_PLL_PVD_RATIO_SHIFT	16
#define  BXT_DSI_PLL_PVD_RATIO_MASK	(3 << BXT_DSI_PLL_PVD_RATIO_SHIFT)
#define  BXT_DSI_PLL_PVD_RATIO_1	(1 << BXT_DSI_PLL_PVD_RATIO_SHIFT)
#define  BXT_DSIC_16X_BY1		(0 << 10)
#define  BXT_DSIC_16X_BY2		(1 << 10)
#define  BXT_DSIC_16X_BY3		(2 << 10)
#define  BXT_DSIC_16X_BY4		(3 << 10)
#define  BXT_DSIC_16X_MASK		(3 << 10)
#define  BXT_DSIA_16X_BY1		(0 << 8)
#define  BXT_DSIA_16X_BY2		(1 << 8)
#define  BXT_DSIA_16X_BY3		(2 << 8)
#define  BXT_DSIA_16X_BY4		(3 << 8)
#define  BXT_DSIA_16X_MASK		(3 << 8)
#define  BXT_DSI_FREQ_SEL_SHIFT		8
#define  BXT_DSI_FREQ_SEL_MASK		(0xF << BXT_DSI_FREQ_SEL_SHIFT)

#define BXT_DSI_PLL_RATIO_MAX		0x7D
#define BXT_DSI_PLL_RATIO_MIN		0x22
#define GLK_DSI_PLL_RATIO_MAX		0x6F
#define GLK_DSI_PLL_RATIO_MIN		0x22
#define BXT_DSI_PLL_RATIO_MASK		0xFF
#define BXT_REF_CLOCK_KHZ		19200

#define BXT_DSI_PLL_ENABLE		_MMIO(0x46080)
#define  BXT_DSI_PLL_DO_ENABLE		(1 << 31)
#define  BXT_DSI_PLL_LOCKED		(1 << 30)

#define _MIPIA_PORT_CTRL			(VLV_DISPLAY_BASE + 0x61190)
#define _MIPIC_PORT_CTRL			(VLV_DISPLAY_BASE + 0x61700)
#define MIPI_PORT_CTRL(port)	_MMIO_MIPI(port, _MIPIA_PORT_CTRL, _MIPIC_PORT_CTRL)

 /* BXT port control */
#define _BXT_MIPIA_PORT_CTRL				0x6B0C0
#define _BXT_MIPIC_PORT_CTRL				0x6B8C0
#define BXT_MIPI_PORT_CTRL(tc)	_MMIO_MIPI(tc, _BXT_MIPIA_PORT_CTRL, _BXT_MIPIC_PORT_CTRL)

/* ICL DSI MODE control */
#define _ICL_DSI_IO_MODECTL_0				0x6B094
#define _ICL_DSI_IO_MODECTL_1				0x6B894
#define ICL_DSI_IO_MODECTL(port)	_MMIO_PORT(port,	\
						    _ICL_DSI_IO_MODECTL_0, \
						    _ICL_DSI_IO_MODECTL_1)
#define  COMBO_PHY_MODE_DSI				(1 << 0)

#define BXT_P_DSI_REGULATOR_CFG			_MMIO(0x160020)
#define  STAP_SELECT					(1 << 0)

#define BXT_P_DSI_REGULATOR_TX_CTRL		_MMIO(0x160054)
#define  HS_IO_CTRL_SELECT				(1 << 0)

#define  DPI_ENABLE					(1 << 31) /* A + C */
#define  MIPIA_MIPI4DPHY_DELAY_COUNT_SHIFT		27
#define  MIPIA_MIPI4DPHY_DELAY_COUNT_MASK		(0xf << 27)
#define  DUAL_LINK_MODE_SHIFT				26
#define  DUAL_LINK_MODE_MASK				(1 << 26)
#define  DUAL_LINK_MODE_FRONT_BACK			(0 << 26)
#define  DUAL_LINK_MODE_PIXEL_ALTERNATIVE		(1 << 26)
#define  DITHERING_ENABLE				(1 << 25) /* A + C */
#define  FLOPPED_HSTX					(1 << 23)
#define  DE_INVERT					(1 << 19) /* XXX */
#define  MIPIA_FLISDSI_DELAY_COUNT_SHIFT		18
#define  MIPIA_FLISDSI_DELAY_COUNT_MASK			(0xf << 18)
#define  AFE_LATCHOUT					(1 << 17)
#define  LP_OUTPUT_HOLD					(1 << 16)
#define  MIPIC_FLISDSI_DELAY_COUNT_HIGH_SHIFT		15
#define  MIPIC_FLISDSI_DELAY_COUNT_HIGH_MASK		(1 << 15)
#define  MIPIC_MIPI4DPHY_DELAY_COUNT_SHIFT		11
#define  MIPIC_MIPI4DPHY_DELAY_COUNT_MASK		(0xf << 11)
#define  CSB_SHIFT					9
#define  CSB_MASK					(3 << 9)
#define  CSB_20MHZ					(0 << 9)
#define  CSB_10MHZ					(1 << 9)
#define  CSB_40MHZ					(2 << 9)
#define  BANDGAP_MASK					(1 << 8)
#define  BANDGAP_PNW_CIRCUIT				(0 << 8)
#define  BANDGAP_LNC_CIRCUIT				(1 << 8)
#define  MIPIC_FLISDSI_DELAY_COUNT_LOW_SHIFT		5
#define  MIPIC_FLISDSI_DELAY_COUNT_LOW_MASK		(7 << 5)
#define  TEARING_EFFECT_DELAY				(1 << 4) /* A + C */
#define  TEARING_EFFECT_SHIFT				2 /* A + C */
#define  TEARING_EFFECT_MASK				(3 << 2)
#define  TEARING_EFFECT_OFF				(0 << 2)
#define  TEARING_EFFECT_DSI				(1 << 2)
#define  TEARING_EFFECT_GPIO				(2 << 2)
#define  LANE_CONFIGURATION_SHIFT			0
#define  LANE_CONFIGURATION_MASK			(3 << 0)
#define  LANE_CONFIGURATION_4LANE			(0 << 0)
#define  LANE_CONFIGURATION_DUAL_LINK_A			(1 << 0)
#define  LANE_CONFIGURATION_DUAL_LINK_B			(2 << 0)

#define _MIPIA_TEARING_CTRL			(VLV_DISPLAY_BASE + 0x61194)
#define _MIPIC_TEARING_CTRL			(VLV_DISPLAY_BASE + 0x61704)
#define MIPI_TEARING_CTRL(port)			_MMIO_MIPI(port, _MIPIA_TEARING_CTRL, _MIPIC_TEARING_CTRL)
#define  TEARING_EFFECT_DELAY_SHIFT			0
#define  TEARING_EFFECT_DELAY_MASK			(0xffff << 0)

/* XXX: all bits reserved */
#define _MIPIA_AUTOPWG			(VLV_DISPLAY_BASE + 0x611a0)

/* MIPI DSI Controller and D-PHY registers */

#define _MIPIA_DEVICE_READY		(dev_priv->mipi_mmio_base + 0xb000)
#define _MIPIC_DEVICE_READY		(dev_priv->mipi_mmio_base + 0xb800)
#define MIPI_DEVICE_READY(port)		_MMIO_MIPI(port, _MIPIA_DEVICE_READY, _MIPIC_DEVICE_READY)
#define  BUS_POSSESSION					(1 << 3) /* set to give bus to receiver */
#define  ULPS_STATE_MASK				(3 << 1)
#define  ULPS_STATE_ENTER				(2 << 1)
#define  ULPS_STATE_EXIT				(1 << 1)
#define  ULPS_STATE_NORMAL_OPERATION			(0 << 1)
#define  DEVICE_READY					(1 << 0)

#define _MIPIA_INTR_STAT		(dev_priv->mipi_mmio_base + 0xb004)
#define _MIPIC_INTR_STAT		(dev_priv->mipi_mmio_base + 0xb804)
#define MIPI_INTR_STAT(port)		_MMIO_MIPI(port, _MIPIA_INTR_STAT, _MIPIC_INTR_STAT)
#define _MIPIA_INTR_EN			(dev_priv->mipi_mmio_base + 0xb008)
#define _MIPIC_INTR_EN			(dev_priv->mipi_mmio_base + 0xb808)
#define MIPI_INTR_EN(port)		_MMIO_MIPI(port, _MIPIA_INTR_EN, _MIPIC_INTR_EN)
#define  TEARING_EFFECT					(1 << 31)
#define  SPL_PKT_SENT_INTERRUPT				(1 << 30)
#define  GEN_READ_DATA_AVAIL				(1 << 29)
#define  LP_GENERIC_WR_FIFO_FULL			(1 << 28)
#define  HS_GENERIC_WR_FIFO_FULL			(1 << 27)
#define  RX_PROT_VIOLATION				(1 << 26)
#define  RX_INVALID_TX_LENGTH				(1 << 25)
#define  ACK_WITH_NO_ERROR				(1 << 24)
#define  TURN_AROUND_ACK_TIMEOUT			(1 << 23)
#define  LP_RX_TIMEOUT					(1 << 22)
#define  HS_TX_TIMEOUT					(1 << 21)
#define  DPI_FIFO_UNDERRUN				(1 << 20)
#define  LOW_CONTENTION					(1 << 19)
#define  HIGH_CONTENTION				(1 << 18)
#define  TXDSI_VC_ID_INVALID				(1 << 17)
#define  TXDSI_DATA_TYPE_NOT_RECOGNISED			(1 << 16)
#define  TXCHECKSUM_ERROR				(1 << 15)
#define  TXECC_MULTIBIT_ERROR				(1 << 14)
#define  TXECC_SINGLE_BIT_ERROR				(1 << 13)
#define  TXFALSE_CONTROL_ERROR				(1 << 12)
#define  RXDSI_VC_ID_INVALID				(1 << 11)
#define  RXDSI_DATA_TYPE_NOT_REGOGNISED			(1 << 10)
#define  RXCHECKSUM_ERROR				(1 << 9)
#define  RXECC_MULTIBIT_ERROR				(1 << 8)
#define  RXECC_SINGLE_BIT_ERROR				(1 << 7)
#define  RXFALSE_CONTROL_ERROR				(1 << 6)
#define  RXHS_RECEIVE_TIMEOUT_ERROR			(1 << 5)
#define  RX_LP_TX_SYNC_ERROR				(1 << 4)
#define  RXEXCAPE_MODE_ENTRY_ERROR			(1 << 3)
#define  RXEOT_SYNC_ERROR				(1 << 2)
#define  RXSOT_SYNC_ERROR				(1 << 1)
#define  RXSOT_ERROR					(1 << 0)

#define _MIPIA_DSI_FUNC_PRG		(dev_priv->mipi_mmio_base + 0xb00c)
#define _MIPIC_DSI_FUNC_PRG		(dev_priv->mipi_mmio_base + 0xb80c)
#define MIPI_DSI_FUNC_PRG(port)		_MMIO_MIPI(port, _MIPIA_DSI_FUNC_PRG, _MIPIC_DSI_FUNC_PRG)
#define  CMD_MODE_DATA_WIDTH_MASK			(7 << 13)
#define  CMD_MODE_NOT_SUPPORTED				(0 << 13)
#define  CMD_MODE_DATA_WIDTH_16_BIT			(1 << 13)
#define  CMD_MODE_DATA_WIDTH_9_BIT			(2 << 13)
#define  CMD_MODE_DATA_WIDTH_8_BIT			(3 << 13)
#define  CMD_MODE_DATA_WIDTH_OPTION1			(4 << 13)
#define  CMD_MODE_DATA_WIDTH_OPTION2			(5 << 13)
#define  VID_MODE_FORMAT_MASK				(0xf << 7)
#define  VID_MODE_NOT_SUPPORTED				(0 << 7)
#define  VID_MODE_FORMAT_RGB565				(1 << 7)
#define  VID_MODE_FORMAT_RGB666_PACKED			(2 << 7)
#define  VID_MODE_FORMAT_RGB666				(3 << 7)
#define  VID_MODE_FORMAT_RGB888				(4 << 7)
#define  CMD_MODE_CHANNEL_NUMBER_SHIFT			5
#define  CMD_MODE_CHANNEL_NUMBER_MASK			(3 << 5)
#define  VID_MODE_CHANNEL_NUMBER_SHIFT			3
#define  VID_MODE_CHANNEL_NUMBER_MASK			(3 << 3)
#define  DATA_LANES_PRG_REG_SHIFT			0
#define  DATA_LANES_PRG_REG_MASK			(7 << 0)

#define _MIPIA_HS_TX_TIMEOUT		(dev_priv->mipi_mmio_base + 0xb010)
#define _MIPIC_HS_TX_TIMEOUT		(dev_priv->mipi_mmio_base + 0xb810)
#define MIPI_HS_TX_TIMEOUT(port)	_MMIO_MIPI(port, _MIPIA_HS_TX_TIMEOUT, _MIPIC_HS_TX_TIMEOUT)
#define  HIGH_SPEED_TX_TIMEOUT_COUNTER_MASK		0xffffff

#define _MIPIA_LP_RX_TIMEOUT		(dev_priv->mipi_mmio_base + 0xb014)
#define _MIPIC_LP_RX_TIMEOUT		(dev_priv->mipi_mmio_base + 0xb814)
#define MIPI_LP_RX_TIMEOUT(port)	_MMIO_MIPI(port, _MIPIA_LP_RX_TIMEOUT, _MIPIC_LP_RX_TIMEOUT)
#define  LOW_POWER_RX_TIMEOUT_COUNTER_MASK		0xffffff

#define _MIPIA_TURN_AROUND_TIMEOUT	(dev_priv->mipi_mmio_base + 0xb018)
#define _MIPIC_TURN_AROUND_TIMEOUT	(dev_priv->mipi_mmio_base + 0xb818)
#define MIPI_TURN_AROUND_TIMEOUT(port)	_MMIO_MIPI(port, _MIPIA_TURN_AROUND_TIMEOUT, _MIPIC_TURN_AROUND_TIMEOUT)
#define  TURN_AROUND_TIMEOUT_MASK			0x3f

#define _MIPIA_DEVICE_RESET_TIMER	(dev_priv->mipi_mmio_base + 0xb01c)
#define _MIPIC_DEVICE_RESET_TIMER	(dev_priv->mipi_mmio_base + 0xb81c)
#define MIPI_DEVICE_RESET_TIMER(port)	_MMIO_MIPI(port, _MIPIA_DEVICE_RESET_TIMER, _MIPIC_DEVICE_RESET_TIMER)
#define  DEVICE_RESET_TIMER_MASK			0xffff

#define _MIPIA_DPI_RESOLUTION		(dev_priv->mipi_mmio_base + 0xb020)
#define _MIPIC_DPI_RESOLUTION		(dev_priv->mipi_mmio_base + 0xb820)
#define MIPI_DPI_RESOLUTION(port)	_MMIO_MIPI(port, _MIPIA_DPI_RESOLUTION, _MIPIC_DPI_RESOLUTION)
#define  VERTICAL_ADDRESS_SHIFT				16
#define  VERTICAL_ADDRESS_MASK				(0xffff << 16)
#define  HORIZONTAL_ADDRESS_SHIFT			0
#define  HORIZONTAL_ADDRESS_MASK			0xffff

#define _MIPIA_DBI_FIFO_THROTTLE	(dev_priv->mipi_mmio_base + 0xb024)
#define _MIPIC_DBI_FIFO_THROTTLE	(dev_priv->mipi_mmio_base + 0xb824)
#define MIPI_DBI_FIFO_THROTTLE(port)	_MMIO_MIPI(port, _MIPIA_DBI_FIFO_THROTTLE, _MIPIC_DBI_FIFO_THROTTLE)
#define  DBI_FIFO_EMPTY_HALF				(0 << 0)
#define  DBI_FIFO_EMPTY_QUARTER				(1 << 0)
#define  DBI_FIFO_EMPTY_7_LOCATIONS			(2 << 0)

/* regs below are bits 15:0 */
#define _MIPIA_HSYNC_PADDING_COUNT	(dev_priv->mipi_mmio_base + 0xb028)
#define _MIPIC_HSYNC_PADDING_COUNT	(dev_priv->mipi_mmio_base + 0xb828)
#define MIPI_HSYNC_PADDING_COUNT(port)	_MMIO_MIPI(port, _MIPIA_HSYNC_PADDING_COUNT, _MIPIC_HSYNC_PADDING_COUNT)

#define _MIPIA_HBP_COUNT		(dev_priv->mipi_mmio_base + 0xb02c)
#define _MIPIC_HBP_COUNT		(dev_priv->mipi_mmio_base + 0xb82c)
#define MIPI_HBP_COUNT(port)		_MMIO_MIPI(port, _MIPIA_HBP_COUNT, _MIPIC_HBP_COUNT)

#define _MIPIA_HFP_COUNT		(dev_priv->mipi_mmio_base + 0xb030)
#define _MIPIC_HFP_COUNT		(dev_priv->mipi_mmio_base + 0xb830)
#define MIPI_HFP_COUNT(port)		_MMIO_MIPI(port, _MIPIA_HFP_COUNT, _MIPIC_HFP_COUNT)

#define _MIPIA_HACTIVE_AREA_COUNT	(dev_priv->mipi_mmio_base + 0xb034)
#define _MIPIC_HACTIVE_AREA_COUNT	(dev_priv->mipi_mmio_base + 0xb834)
#define MIPI_HACTIVE_AREA_COUNT(port)	_MMIO_MIPI(port, _MIPIA_HACTIVE_AREA_COUNT, _MIPIC_HACTIVE_AREA_COUNT)

#define _MIPIA_VSYNC_PADDING_COUNT	(dev_priv->mipi_mmio_base + 0xb038)
#define _MIPIC_VSYNC_PADDING_COUNT	(dev_priv->mipi_mmio_base + 0xb838)
#define MIPI_VSYNC_PADDING_COUNT(port)	_MMIO_MIPI(port, _MIPIA_VSYNC_PADDING_COUNT, _MIPIC_VSYNC_PADDING_COUNT)

#define _MIPIA_VBP_COUNT		(dev_priv->mipi_mmio_base + 0xb03c)
#define _MIPIC_VBP_COUNT		(dev_priv->mipi_mmio_base + 0xb83c)
#define MIPI_VBP_COUNT(port)		_MMIO_MIPI(port, _MIPIA_VBP_COUNT, _MIPIC_VBP_COUNT)

#define _MIPIA_VFP_COUNT		(dev_priv->mipi_mmio_base + 0xb040)
#define _MIPIC_VFP_COUNT		(dev_priv->mipi_mmio_base + 0xb840)
#define MIPI_VFP_COUNT(port)		_MMIO_MIPI(port, _MIPIA_VFP_COUNT, _MIPIC_VFP_COUNT)

#define _MIPIA_HIGH_LOW_SWITCH_COUNT	(dev_priv->mipi_mmio_base + 0xb044)
#define _MIPIC_HIGH_LOW_SWITCH_COUNT	(dev_priv->mipi_mmio_base + 0xb844)
#define MIPI_HIGH_LOW_SWITCH_COUNT(port)	_MMIO_MIPI(port,	_MIPIA_HIGH_LOW_SWITCH_COUNT, _MIPIC_HIGH_LOW_SWITCH_COUNT)

/* regs above are bits 15:0 */

#define _MIPIA_DPI_CONTROL		(dev_priv->mipi_mmio_base + 0xb048)
#define _MIPIC_DPI_CONTROL		(dev_priv->mipi_mmio_base + 0xb848)
#define MIPI_DPI_CONTROL(port)		_MMIO_MIPI(port, _MIPIA_DPI_CONTROL, _MIPIC_DPI_CONTROL)
#define  DPI_LP_MODE					(1 << 6)
#define  BACKLIGHT_OFF					(1 << 5)
#define  BACKLIGHT_ON					(1 << 4)
#define  COLOR_MODE_OFF					(1 << 3)
#define  COLOR_MODE_ON					(1 << 2)
#define  TURN_ON					(1 << 1)
#define  SHUTDOWN					(1 << 0)

#define _MIPIA_DPI_DATA			(dev_priv->mipi_mmio_base + 0xb04c)
#define _MIPIC_DPI_DATA			(dev_priv->mipi_mmio_base + 0xb84c)
#define MIPI_DPI_DATA(port)		_MMIO_MIPI(port, _MIPIA_DPI_DATA, _MIPIC_DPI_DATA)
#define  COMMAND_BYTE_SHIFT				0
#define  COMMAND_BYTE_MASK				(0x3f << 0)

#define _MIPIA_INIT_COUNT		(dev_priv->mipi_mmio_base + 0xb050)
#define _MIPIC_INIT_COUNT		(dev_priv->mipi_mmio_base + 0xb850)
#define MIPI_INIT_COUNT(port)		_MMIO_MIPI(port, _MIPIA_INIT_COUNT, _MIPIC_INIT_COUNT)
#define  MASTER_INIT_TIMER_SHIFT			0
#define  MASTER_INIT_TIMER_MASK				(0xffff << 0)

#define _MIPIA_MAX_RETURN_PKT_SIZE	(dev_priv->mipi_mmio_base + 0xb054)
#define _MIPIC_MAX_RETURN_PKT_SIZE	(dev_priv->mipi_mmio_base + 0xb854)
#define MIPI_MAX_RETURN_PKT_SIZE(port)	_MMIO_MIPI(port, \
			_MIPIA_MAX_RETURN_PKT_SIZE, _MIPIC_MAX_RETURN_PKT_SIZE)
#define  MAX_RETURN_PKT_SIZE_SHIFT			0
#define  MAX_RETURN_PKT_SIZE_MASK			(0x3ff << 0)

#define _MIPIA_VIDEO_MODE_FORMAT	(dev_priv->mipi_mmio_base + 0xb058)
#define _MIPIC_VIDEO_MODE_FORMAT	(dev_priv->mipi_mmio_base + 0xb858)
#define MIPI_VIDEO_MODE_FORMAT(port)	_MMIO_MIPI(port, _MIPIA_VIDEO_MODE_FORMAT, _MIPIC_VIDEO_MODE_FORMAT)
#define  RANDOM_DPI_DISPLAY_RESOLUTION			(1 << 4)
#define  DISABLE_VIDEO_BTA				(1 << 3)
#define  IP_TG_CONFIG					(1 << 2)
#define  VIDEO_MODE_NON_BURST_WITH_SYNC_PULSE		(1 << 0)
#define  VIDEO_MODE_NON_BURST_WITH_SYNC_EVENTS		(2 << 0)
#define  VIDEO_MODE_BURST				(3 << 0)

#define _MIPIA_EOT_DISABLE		(dev_priv->mipi_mmio_base + 0xb05c)
#define _MIPIC_EOT_DISABLE		(dev_priv->mipi_mmio_base + 0xb85c)
#define MIPI_EOT_DISABLE(port)		_MMIO_MIPI(port, _MIPIA_EOT_DISABLE, _MIPIC_EOT_DISABLE)
#define  BXT_DEFEATURE_DPI_FIFO_CTR			(1 << 9)
#define  BXT_DPHY_DEFEATURE_EN				(1 << 8)
#define  LP_RX_TIMEOUT_ERROR_RECOVERY_DISABLE		(1 << 7)
#define  HS_RX_TIMEOUT_ERROR_RECOVERY_DISABLE		(1 << 6)
#define  LOW_CONTENTION_RECOVERY_DISABLE		(1 << 5)
#define  HIGH_CONTENTION_RECOVERY_DISABLE		(1 << 4)
#define  TXDSI_TYPE_NOT_RECOGNISED_ERROR_RECOVERY_DISABLE (1 << 3)
#define  TXECC_MULTIBIT_ERROR_RECOVERY_DISABLE		(1 << 2)
#define  CLOCKSTOP					(1 << 1)
#define  EOT_DISABLE					(1 << 0)

#define _MIPIA_LP_BYTECLK		(dev_priv->mipi_mmio_base + 0xb060)
#define _MIPIC_LP_BYTECLK		(dev_priv->mipi_mmio_base + 0xb860)
#define MIPI_LP_BYTECLK(port)		_MMIO_MIPI(port, _MIPIA_LP_BYTECLK, _MIPIC_LP_BYTECLK)
#define  LP_BYTECLK_SHIFT				0
#define  LP_BYTECLK_MASK				(0xffff << 0)

#define _MIPIA_TLPX_TIME_COUNT		(dev_priv->mipi_mmio_base + 0xb0a4)
#define _MIPIC_TLPX_TIME_COUNT		(dev_priv->mipi_mmio_base + 0xb8a4)
#define MIPI_TLPX_TIME_COUNT(port)	 _MMIO_MIPI(port, _MIPIA_TLPX_TIME_COUNT, _MIPIC_TLPX_TIME_COUNT)

#define _MIPIA_CLK_LANE_TIMING		(dev_priv->mipi_mmio_base + 0xb098)
#define _MIPIC_CLK_LANE_TIMING		(dev_priv->mipi_mmio_base + 0xb898)
#define MIPI_CLK_LANE_TIMING(port)	 _MMIO_MIPI(port, _MIPIA_CLK_LANE_TIMING, _MIPIC_CLK_LANE_TIMING)

/* bits 31:0 */
#define _MIPIA_LP_GEN_DATA		(dev_priv->mipi_mmio_base + 0xb064)
#define _MIPIC_LP_GEN_DATA		(dev_priv->mipi_mmio_base + 0xb864)
#define MIPI_LP_GEN_DATA(port)		_MMIO_MIPI(port, _MIPIA_LP_GEN_DATA, _MIPIC_LP_GEN_DATA)

/* bits 31:0 */
#define _MIPIA_HS_GEN_DATA		(dev_priv->mipi_mmio_base + 0xb068)
#define _MIPIC_HS_GEN_DATA		(dev_priv->mipi_mmio_base + 0xb868)
#define MIPI_HS_GEN_DATA(port)		_MMIO_MIPI(port, _MIPIA_HS_GEN_DATA, _MIPIC_HS_GEN_DATA)

#define _MIPIA_LP_GEN_CTRL		(dev_priv->mipi_mmio_base + 0xb06c)
#define _MIPIC_LP_GEN_CTRL		(dev_priv->mipi_mmio_base + 0xb86c)
#define MIPI_LP_GEN_CTRL(port)		_MMIO_MIPI(port, _MIPIA_LP_GEN_CTRL, _MIPIC_LP_GEN_CTRL)
#define _MIPIA_HS_GEN_CTRL		(dev_priv->mipi_mmio_base + 0xb070)
#define _MIPIC_HS_GEN_CTRL		(dev_priv->mipi_mmio_base + 0xb870)
#define MIPI_HS_GEN_CTRL(port)		_MMIO_MIPI(port, _MIPIA_HS_GEN_CTRL, _MIPIC_HS_GEN_CTRL)
#define  LONG_PACKET_WORD_COUNT_SHIFT			8
#define  LONG_PACKET_WORD_COUNT_MASK			(0xffff << 8)
#define  SHORT_PACKET_PARAM_SHIFT			8
#define  SHORT_PACKET_PARAM_MASK			(0xffff << 8)
#define  VIRTUAL_CHANNEL_SHIFT				6
#define  VIRTUAL_CHANNEL_MASK				(3 << 6)
#define  DATA_TYPE_SHIFT				0
#define  DATA_TYPE_MASK					(0x3f << 0)
/* data type values, see include/video/mipi_display.h */

#define _MIPIA_GEN_FIFO_STAT		(dev_priv->mipi_mmio_base + 0xb074)
#define _MIPIC_GEN_FIFO_STAT		(dev_priv->mipi_mmio_base + 0xb874)
#define MIPI_GEN_FIFO_STAT(port)	_MMIO_MIPI(port, _MIPIA_GEN_FIFO_STAT, _MIPIC_GEN_FIFO_STAT)
#define  DPI_FIFO_EMPTY					(1 << 28)
#define  DBI_FIFO_EMPTY					(1 << 27)
#define  LP_CTRL_FIFO_EMPTY				(1 << 26)
#define  LP_CTRL_FIFO_HALF_EMPTY			(1 << 25)
#define  LP_CTRL_FIFO_FULL				(1 << 24)
#define  HS_CTRL_FIFO_EMPTY				(1 << 18)
#define  HS_CTRL_FIFO_HALF_EMPTY			(1 << 17)
#define  HS_CTRL_FIFO_FULL				(1 << 16)
#define  LP_DATA_FIFO_EMPTY				(1 << 10)
#define  LP_DATA_FIFO_HALF_EMPTY			(1 << 9)
#define  LP_DATA_FIFO_FULL				(1 << 8)
#define  HS_DATA_FIFO_EMPTY				(1 << 2)
#define  HS_DATA_FIFO_HALF_EMPTY			(1 << 1)
#define  HS_DATA_FIFO_FULL				(1 << 0)

#define _MIPIA_HS_LS_DBI_ENABLE		(dev_priv->mipi_mmio_base + 0xb078)
#define _MIPIC_HS_LS_DBI_ENABLE		(dev_priv->mipi_mmio_base + 0xb878)
#define MIPI_HS_LP_DBI_ENABLE(port)	_MMIO_MIPI(port, _MIPIA_HS_LS_DBI_ENABLE, _MIPIC_HS_LS_DBI_ENABLE)
#define  DBI_HS_LP_MODE_MASK				(1 << 0)
#define  DBI_LP_MODE					(1 << 0)
#define  DBI_HS_MODE					(0 << 0)

#define _MIPIA_DPHY_PARAM		(dev_priv->mipi_mmio_base + 0xb080)
#define _MIPIC_DPHY_PARAM		(dev_priv->mipi_mmio_base + 0xb880)
#define MIPI_DPHY_PARAM(port)		_MMIO_MIPI(port, _MIPIA_DPHY_PARAM, _MIPIC_DPHY_PARAM)
#define  EXIT_ZERO_COUNT_SHIFT				24
#define  EXIT_ZERO_COUNT_MASK				(0x3f << 24)
#define  TRAIL_COUNT_SHIFT				16
#define  TRAIL_COUNT_MASK				(0x1f << 16)
#define  CLK_ZERO_COUNT_SHIFT				8
#define  CLK_ZERO_COUNT_MASK				(0xff << 8)
#define  PREPARE_COUNT_SHIFT				0
#define  PREPARE_COUNT_MASK				(0x3f << 0)

/* bits 31:0 */
#define _MIPIA_DBI_BW_CTRL		(dev_priv->mipi_mmio_base + 0xb084)
#define _MIPIC_DBI_BW_CTRL		(dev_priv->mipi_mmio_base + 0xb884)
#define MIPI_DBI_BW_CTRL(port)		_MMIO_MIPI(port, _MIPIA_DBI_BW_CTRL, _MIPIC_DBI_BW_CTRL)

#define _MIPIA_CLK_LANE_SWITCH_TIME_CNT		(dev_priv->mipi_mmio_base + 0xb088)
#define _MIPIC_CLK_LANE_SWITCH_TIME_CNT		(dev_priv->mipi_mmio_base + 0xb888)
#define MIPI_CLK_LANE_SWITCH_TIME_CNT(port)	_MMIO_MIPI(port, _MIPIA_CLK_LANE_SWITCH_TIME_CNT, _MIPIC_CLK_LANE_SWITCH_TIME_CNT)
#define  LP_HS_SSW_CNT_SHIFT				16
#define  LP_HS_SSW_CNT_MASK				(0xffff << 16)
#define  HS_LP_PWR_SW_CNT_SHIFT				0
#define  HS_LP_PWR_SW_CNT_MASK				(0xffff << 0)

#define _MIPIA_STOP_STATE_STALL		(dev_priv->mipi_mmio_base + 0xb08c)
#define _MIPIC_STOP_STATE_STALL		(dev_priv->mipi_mmio_base + 0xb88c)
#define MIPI_STOP_STATE_STALL(port)	_MMIO_MIPI(port, _MIPIA_STOP_STATE_STALL, _MIPIC_STOP_STATE_STALL)
#define  STOP_STATE_STALL_COUNTER_SHIFT			0
#define  STOP_STATE_STALL_COUNTER_MASK			(0xff << 0)

#define _MIPIA_INTR_STAT_REG_1		(dev_priv->mipi_mmio_base + 0xb090)
#define _MIPIC_INTR_STAT_REG_1		(dev_priv->mipi_mmio_base + 0xb890)
#define MIPI_INTR_STAT_REG_1(port)	_MMIO_MIPI(port, _MIPIA_INTR_STAT_REG_1, _MIPIC_INTR_STAT_REG_1)
#define _MIPIA_INTR_EN_REG_1		(dev_priv->mipi_mmio_base + 0xb094)
#define _MIPIC_INTR_EN_REG_1		(dev_priv->mipi_mmio_base + 0xb894)
#define MIPI_INTR_EN_REG_1(port)	_MMIO_MIPI(port, _MIPIA_INTR_EN_REG_1, _MIPIC_INTR_EN_REG_1)
#define  RX_CONTENTION_DETECTED				(1 << 0)

/* XXX: only pipe A ?!? */
#define MIPIA_DBI_TYPEC_CTRL		(dev_priv->mipi_mmio_base + 0xb100)
#define  DBI_TYPEC_ENABLE				(1 << 31)
#define  DBI_TYPEC_WIP					(1 << 30)
#define  DBI_TYPEC_OPTION_SHIFT				28
#define  DBI_TYPEC_OPTION_MASK				(3 << 28)
#define  DBI_TYPEC_FREQ_SHIFT				24
#define  DBI_TYPEC_FREQ_MASK				(0xf << 24)
#define  DBI_TYPEC_OVERRIDE				(1 << 8)
#define  DBI_TYPEC_OVERRIDE_COUNTER_SHIFT		0
#define  DBI_TYPEC_OVERRIDE_COUNTER_MASK		(0xff << 0)


/* MIPI adapter registers */

#define _MIPIA_CTRL			(dev_priv->mipi_mmio_base + 0xb104)
#define _MIPIC_CTRL			(dev_priv->mipi_mmio_base + 0xb904)
#define MIPI_CTRL(port)			_MMIO_MIPI(port, _MIPIA_CTRL, _MIPIC_CTRL)
#define  ESCAPE_CLOCK_DIVIDER_SHIFT			5 /* A only */
#define  ESCAPE_CLOCK_DIVIDER_MASK			(3 << 5)
#define  ESCAPE_CLOCK_DIVIDER_1				(0 << 5)
#define  ESCAPE_CLOCK_DIVIDER_2				(1 << 5)
#define  ESCAPE_CLOCK_DIVIDER_4				(2 << 5)
#define  READ_REQUEST_PRIORITY_SHIFT			3
#define  READ_REQUEST_PRIORITY_MASK			(3 << 3)
#define  READ_REQUEST_PRIORITY_LOW			(0 << 3)
#define  READ_REQUEST_PRIORITY_HIGH			(3 << 3)
#define  RGB_FLIP_TO_BGR				(1 << 2)

#define  BXT_PIPE_SELECT_SHIFT				7
#define  BXT_PIPE_SELECT_MASK				(7 << 7)
#define  BXT_PIPE_SELECT(pipe)				((pipe) << 7)
#define  GLK_PHY_STATUS_PORT_READY			(1 << 31) /* RO */
#define  GLK_ULPS_NOT_ACTIVE				(1 << 30) /* RO */
#define  GLK_MIPIIO_RESET_RELEASED			(1 << 28)
#define  GLK_CLOCK_LANE_STOP_STATE			(1 << 27) /* RO */
#define  GLK_DATA_LANE_STOP_STATE			(1 << 26) /* RO */
#define  GLK_LP_WAKE					(1 << 22)
#define  GLK_LP11_LOW_PWR_MODE				(1 << 21)
#define  GLK_LP00_LOW_PWR_MODE				(1 << 20)
#define  GLK_FIREWALL_ENABLE				(1 << 16)
#define  BXT_PIXEL_OVERLAP_CNT_MASK			(0xf << 10)
#define  BXT_PIXEL_OVERLAP_CNT_SHIFT			10
#define  BXT_DSC_ENABLE					(1 << 3)
#define  BXT_RGB_FLIP					(1 << 2)
#define  GLK_MIPIIO_PORT_POWERED			(1 << 1) /* RO */
#define  GLK_MIPIIO_ENABLE				(1 << 0)

#define _MIPIA_DATA_ADDRESS		(dev_priv->mipi_mmio_base + 0xb108)
#define _MIPIC_DATA_ADDRESS		(dev_priv->mipi_mmio_base + 0xb908)
#define MIPI_DATA_ADDRESS(port)		_MMIO_MIPI(port, _MIPIA_DATA_ADDRESS, _MIPIC_DATA_ADDRESS)
#define  DATA_MEM_ADDRESS_SHIFT				5
#define  DATA_MEM_ADDRESS_MASK				(0x7ffffff << 5)
#define  DATA_VALID					(1 << 0)

#define _MIPIA_DATA_LENGTH		(dev_priv->mipi_mmio_base + 0xb10c)
#define _MIPIC_DATA_LENGTH		(dev_priv->mipi_mmio_base + 0xb90c)
#define MIPI_DATA_LENGTH(port)		_MMIO_MIPI(port, _MIPIA_DATA_LENGTH, _MIPIC_DATA_LENGTH)
#define  DATA_LENGTH_SHIFT				0
#define  DATA_LENGTH_MASK				(0xfffff << 0)

#define _MIPIA_COMMAND_ADDRESS		(dev_priv->mipi_mmio_base + 0xb110)
#define _MIPIC_COMMAND_ADDRESS		(dev_priv->mipi_mmio_base + 0xb910)
#define MIPI_COMMAND_ADDRESS(port)	_MMIO_MIPI(port, _MIPIA_COMMAND_ADDRESS, _MIPIC_COMMAND_ADDRESS)
#define  COMMAND_MEM_ADDRESS_SHIFT			5
#define  COMMAND_MEM_ADDRESS_MASK			(0x7ffffff << 5)
#define  AUTO_PWG_ENABLE				(1 << 2)
#define  MEMORY_WRITE_DATA_FROM_PIPE_RENDERING		(1 << 1)
#define  COMMAND_VALID					(1 << 0)

#define _MIPIA_COMMAND_LENGTH		(dev_priv->mipi_mmio_base + 0xb114)
#define _MIPIC_COMMAND_LENGTH		(dev_priv->mipi_mmio_base + 0xb914)
#define MIPI_COMMAND_LENGTH(port)	_MMIO_MIPI(port, _MIPIA_COMMAND_LENGTH, _MIPIC_COMMAND_LENGTH)
#define  COMMAND_LENGTH_SHIFT(n)			(8 * (n)) /* n: 0...3 */
#define  COMMAND_LENGTH_MASK(n)				(0xff << (8 * (n)))

#define _MIPIA_READ_DATA_RETURN0	(dev_priv->mipi_mmio_base + 0xb118)
#define _MIPIC_READ_DATA_RETURN0	(dev_priv->mipi_mmio_base + 0xb918)
#define MIPI_READ_DATA_RETURN(port, n) _MMIO(_MIPI(port, _MIPIA_READ_DATA_RETURN0, _MIPIC_READ_DATA_RETURN0) + 4 * (n)) /* n: 0...7 */

#define _MIPIA_READ_DATA_VALID		(dev_priv->mipi_mmio_base + 0xb138)
#define _MIPIC_READ_DATA_VALID		(dev_priv->mipi_mmio_base + 0xb938)
#define MIPI_READ_DATA_VALID(port)	_MMIO_MIPI(port, _MIPIA_READ_DATA_VALID, _MIPIC_READ_DATA_VALID)
#define  READ_DATA_VALID(n)				(1 << (n))

/* For UMS only (deprecated): */
#define _PALETTE_A (dev_priv->info.display_mmio_offset + 0xa000)
#define _PALETTE_B (dev_priv->info.display_mmio_offset + 0xa800)

/* MOCS (Memory Object Control State) registers */
#define GEN9_LNCFCMOCS(i)	_MMIO(0xb020 + (i) * 4)	/* L3 Cache Control */

#define GEN9_GFX_MOCS(i)	_MMIO(0xc800 + (i) * 4)	/* Graphics MOCS registers */
#define GEN9_MFX0_MOCS(i)	_MMIO(0xc900 + (i) * 4)	/* Media 0 MOCS registers */
#define GEN9_MFX1_MOCS(i)	_MMIO(0xca00 + (i) * 4)	/* Media 1 MOCS registers */
#define GEN9_VEBOX_MOCS(i)	_MMIO(0xcb00 + (i) * 4)	/* Video MOCS registers */
#define GEN9_BLT_MOCS(i)	_MMIO(0xcc00 + (i) * 4)	/* Blitter MOCS registers */
/* Media decoder 2 MOCS registers */
#define GEN11_MFX2_MOCS(i)	_MMIO(0x10000 + (i) * 4)

#define GEN10_SCRATCH_LNCF2		_MMIO(0xb0a0)
#define   PMFLUSHDONE_LNICRSDROP	(1 << 20)
#define   PMFLUSH_GAPL3UNBLOCK		(1 << 21)
#define   PMFLUSHDONE_LNEBLK		(1 << 22)

/* gamt regs */
#define GEN8_L3_LRA_1_GPGPU _MMIO(0x4dd4)
#define   GEN8_L3_LRA_1_GPGPU_DEFAULT_VALUE_BDW  0x67F1427F /* max/min for LRA1/2 */
#define   GEN8_L3_LRA_1_GPGPU_DEFAULT_VALUE_CHV  0x5FF101FF /* max/min for LRA1/2 */
#define   GEN9_L3_LRA_1_GPGPU_DEFAULT_VALUE_SKL  0x67F1427F /*    "        " */
#define   GEN9_L3_LRA_1_GPGPU_DEFAULT_VALUE_BXT  0x5FF101FF /*    "        " */

#define MMCD_MISC_CTRL		_MMIO(0x4ddc) /* skl+ */
#define  MMCD_PCLA		(1 << 31)
#define  MMCD_HOTSPOT_EN	(1 << 27)

#define _ICL_PHY_MISC_A		0x64C00
#define _ICL_PHY_MISC_B		0x64C04
#define ICL_PHY_MISC(port)	_MMIO_PORT(port, _ICL_PHY_MISC_A, \
						 _ICL_PHY_MISC_B)
#define  ICL_PHY_MISC_DE_IO_COMP_PWR_DOWN	(1 << 23)

/* Icelake Display Stream Compression Registers */
#define DSCA_PICTURE_PARAMETER_SET_0		0x6B200
#define DSCC_PICTURE_PARAMETER_SET_0		0x6BA00
#define _ICL_DSC0_PICTURE_PARAMETER_SET_0_PB	0x78270
#define _ICL_DSC1_PICTURE_PARAMETER_SET_0_PB	0x78370
#define _ICL_DSC0_PICTURE_PARAMETER_SET_0_PC	0x78470
#define _ICL_DSC1_PICTURE_PARAMETER_SET_0_PC	0x78570
#define ICL_DSC0_PICTURE_PARAMETER_SET_0(pipe)	_MMIO_PIPE((pipe) - PIPE_B, \
							   _ICL_DSC0_PICTURE_PARAMETER_SET_0_PB, \
							   _ICL_DSC0_PICTURE_PARAMETER_SET_0_PC)
#define ICL_DSC1_PICTURE_PARAMETER_SET_0(pipe)	_MMIO_PIPE((pipe) - PIPE_B, \
							   _ICL_DSC1_PICTURE_PARAMETER_SET_0_PB, \
							   _ICL_DSC1_PICTURE_PARAMETER_SET_0_PC)
#define  DSC_VBR_ENABLE			(1 << 19)
#define  DSC_422_ENABLE			(1 << 18)
#define  DSC_COLOR_SPACE_CONVERSION	(1 << 17)
#define  DSC_BLOCK_PREDICTION		(1 << 16)
#define  DSC_LINE_BUF_DEPTH_SHIFT	12
#define  DSC_BPC_SHIFT			8
#define  DSC_VER_MIN_SHIFT		4
#define  DSC_VER_MAJ			(0x1 << 0)

#define DSCA_PICTURE_PARAMETER_SET_1		0x6B204
#define DSCC_PICTURE_PARAMETER_SET_1		0x6BA04
#define _ICL_DSC0_PICTURE_PARAMETER_SET_1_PB	0x78274
#define _ICL_DSC1_PICTURE_PARAMETER_SET_1_PB	0x78374
#define _ICL_DSC0_PICTURE_PARAMETER_SET_1_PC	0x78474
#define _ICL_DSC1_PICTURE_PARAMETER_SET_1_PC	0x78574
#define ICL_DSC0_PICTURE_PARAMETER_SET_1(pipe)	_MMIO_PIPE((pipe) - PIPE_B, \
							   _ICL_DSC0_PICTURE_PARAMETER_SET_1_PB, \
							   _ICL_DSC0_PICTURE_PARAMETER_SET_1_PC)
#define ICL_DSC1_PICTURE_PARAMETER_SET_1(pipe)	_MMIO_PIPE((pipe) - PIPE_B, \
							   _ICL_DSC1_PICTURE_PARAMETER_SET_1_PB, \
							   _ICL_DSC1_PICTURE_PARAMETER_SET_1_PC)
#define  DSC_BPP(bpp)				((bpp) << 0)

#define DSCA_PICTURE_PARAMETER_SET_2		0x6B208
#define DSCC_PICTURE_PARAMETER_SET_2		0x6BA08
#define _ICL_DSC0_PICTURE_PARAMETER_SET_2_PB	0x78278
#define _ICL_DSC1_PICTURE_PARAMETER_SET_2_PB	0x78378
#define _ICL_DSC0_PICTURE_PARAMETER_SET_2_PC	0x78478
#define _ICL_DSC1_PICTURE_PARAMETER_SET_2_PC	0x78578
#define ICL_DSC0_PICTURE_PARAMETER_SET_2(pipe)	_MMIO_PIPE((pipe) - PIPE_B, \
							   _ICL_DSC0_PICTURE_PARAMETER_SET_2_PB, \
							   _ICL_DSC0_PICTURE_PARAMETER_SET_2_PC)
#define ICL_DSC1_PICTURE_PARAMETER_SET_2(pipe)	_MMIO_PIPE((pipe) - PIPE_B, \
					    _ICL_DSC1_PICTURE_PARAMETER_SET_2_PB, \
					    _ICL_DSC1_PICTURE_PARAMETER_SET_2_PC)
#define  DSC_PIC_WIDTH(pic_width)	((pic_width) << 16)
#define  DSC_PIC_HEIGHT(pic_height)	((pic_height) << 0)

#define DSCA_PICTURE_PARAMETER_SET_3		0x6B20C
#define DSCC_PICTURE_PARAMETER_SET_3		0x6BA0C
#define _ICL_DSC0_PICTURE_PARAMETER_SET_3_PB	0x7827C
#define _ICL_DSC1_PICTURE_PARAMETER_SET_3_PB	0x7837C
#define _ICL_DSC0_PICTURE_PARAMETER_SET_3_PC	0x7847C
#define _ICL_DSC1_PICTURE_PARAMETER_SET_3_PC	0x7857C
#define ICL_DSC0_PICTURE_PARAMETER_SET_3(pipe)	_MMIO_PIPE((pipe) - PIPE_B, \
							   _ICL_DSC0_PICTURE_PARAMETER_SET_3_PB, \
							   _ICL_DSC0_PICTURE_PARAMETER_SET_3_PC)
#define ICL_DSC1_PICTURE_PARAMETER_SET_3(pipe)	_MMIO_PIPE((pipe) - PIPE_B, \
							   _ICL_DSC1_PICTURE_PARAMETER_SET_3_PB, \
							   _ICL_DSC1_PICTURE_PARAMETER_SET_3_PC)
#define  DSC_SLICE_WIDTH(slice_width)   ((slice_width) << 16)
#define  DSC_SLICE_HEIGHT(slice_height) ((slice_height) << 0)

#define DSCA_PICTURE_PARAMETER_SET_4		0x6B210
#define DSCC_PICTURE_PARAMETER_SET_4		0x6BA10
#define _ICL_DSC0_PICTURE_PARAMETER_SET_4_PB	0x78280
#define _ICL_DSC1_PICTURE_PARAMETER_SET_4_PB	0x78380
#define _ICL_DSC0_PICTURE_PARAMETER_SET_4_PC	0x78480
#define _ICL_DSC1_PICTURE_PARAMETER_SET_4_PC	0x78580
#define ICL_DSC0_PICTURE_PARAMETER_SET_4(pipe)	_MMIO_PIPE((pipe) - PIPE_B, \
							   _ICL_DSC0_PICTURE_PARAMETER_SET_4_PB, \
							   _ICL_DSC0_PICTURE_PARAMETER_SET_4_PC)
#define ICL_DSC1_PICTURE_PARAMETER_SET_4(pipe)	_MMIO_PIPE((pipe) - PIPE_B, \
							   _ICL_DSC1_PICTURE_PARAMETER_SET_4_PB, \
							   _ICL_DSC1_PICTURE_PARAMETER_SET_4_PC)
#define  DSC_INITIAL_DEC_DELAY(dec_delay)       ((dec_delay) << 16)
#define  DSC_INITIAL_XMIT_DELAY(xmit_delay)     ((xmit_delay) << 0)

#define DSCA_PICTURE_PARAMETER_SET_5		0x6B214
#define DSCC_PICTURE_PARAMETER_SET_5		0x6BA14
#define _ICL_DSC0_PICTURE_PARAMETER_SET_5_PB	0x78284
#define _ICL_DSC1_PICTURE_PARAMETER_SET_5_PB	0x78384
#define _ICL_DSC0_PICTURE_PARAMETER_SET_5_PC	0x78484
#define _ICL_DSC1_PICTURE_PARAMETER_SET_5_PC	0x78584
#define ICL_DSC0_PICTURE_PARAMETER_SET_5(pipe)	_MMIO_PIPE((pipe) - PIPE_B, \
							   _ICL_DSC0_PICTURE_PARAMETER_SET_5_PB, \
							   _ICL_DSC0_PICTURE_PARAMETER_SET_5_PC)
#define ICL_DSC1_PICTURE_PARAMETER_SET_5(pipe)	_MMIO_PIPE((pipe) - PIPE_B, \
							   _ICL_DSC1_PICTURE_PARAMETER_SET_5_PB, \
							   _ICL_DSC1_PICTURE_PARAMETER_SET_5_PC)
#define  DSC_SCALE_DEC_INTINT(scale_dec)	((scale_dec) << 16)
#define  DSC_SCALE_INC_INT(scale_inc)		((scale_inc) << 0)

#define DSCA_PICTURE_PARAMETER_SET_6		0x6B218
#define DSCC_PICTURE_PARAMETER_SET_6		0x6BA18
#define _ICL_DSC0_PICTURE_PARAMETER_SET_6_PB	0x78288
#define _ICL_DSC1_PICTURE_PARAMETER_SET_6_PB	0x78388
#define _ICL_DSC0_PICTURE_PARAMETER_SET_6_PC	0x78488
#define _ICL_DSC1_PICTURE_PARAMETER_SET_6_PC	0x78588
#define ICL_DSC0_PICTURE_PARAMETER_SET_6(pipe)	_MMIO_PIPE((pipe) - PIPE_B, \
							   _ICL_DSC0_PICTURE_PARAMETER_SET_6_PB, \
							   _ICL_DSC0_PICTURE_PARAMETER_SET_6_PC)
#define ICL_DSC1_PICTURE_PARAMETER_SET_6(pipe)	_MMIO_PIPE((pipe) - PIPE_B, \
							   _ICL_DSC1_PICTURE_PARAMETER_SET_6_PB, \
							   _ICL_DSC1_PICTURE_PARAMETER_SET_6_PC)
#define  DSC_FLATNESS_MAX_QP(max_qp)		(qp << 24)
#define  DSC_FLATNESS_MIN_QP(min_qp)		(qp << 16)
#define  DSC_FIRST_LINE_BPG_OFFSET(offset)	((offset) << 8)
#define  DSC_INITIAL_SCALE_VALUE(value)		((value) << 0)

#define DSCA_PICTURE_PARAMETER_SET_7		0x6B21C
#define DSCC_PICTURE_PARAMETER_SET_7		0x6BA1C
#define _ICL_DSC0_PICTURE_PARAMETER_SET_7_PB	0x7828C
#define _ICL_DSC1_PICTURE_PARAMETER_SET_7_PB	0x7838C
#define _ICL_DSC0_PICTURE_PARAMETER_SET_7_PC	0x7848C
#define _ICL_DSC1_PICTURE_PARAMETER_SET_7_PC	0x7858C
#define ICL_DSC0_PICTURE_PARAMETER_SET_7(pipe)	_MMIO_PIPE((pipe) - PIPE_B, \
							    _ICL_DSC0_PICTURE_PARAMETER_SET_7_PB, \
							    _ICL_DSC0_PICTURE_PARAMETER_SET_7_PC)
#define ICL_DSC1_PICTURE_PARAMETER_SET_7(pipe)	_MMIO_PIPE((pipe) - PIPE_B, \
							    _ICL_DSC1_PICTURE_PARAMETER_SET_7_PB, \
							    _ICL_DSC1_PICTURE_PARAMETER_SET_7_PC)
#define  DSC_NFL_BPG_OFFSET(bpg_offset)		((bpg_offset) << 16)
#define  DSC_SLICE_BPG_OFFSET(bpg_offset)	((bpg_offset) << 0)

#define DSCA_PICTURE_PARAMETER_SET_8		0x6B220
#define DSCC_PICTURE_PARAMETER_SET_8		0x6BA20
#define _ICL_DSC0_PICTURE_PARAMETER_SET_8_PB	0x78290
#define _ICL_DSC1_PICTURE_PARAMETER_SET_8_PB	0x78390
#define _ICL_DSC0_PICTURE_PARAMETER_SET_8_PC	0x78490
#define _ICL_DSC1_PICTURE_PARAMETER_SET_8_PC	0x78590
#define ICL_DSC0_PICTURE_PARAMETER_SET_8(pipe)	_MMIO_PIPE((pipe) - PIPE_B, \
							   _ICL_DSC0_PICTURE_PARAMETER_SET_8_PB, \
							   _ICL_DSC0_PICTURE_PARAMETER_SET_8_PC)
#define ICL_DSC1_PICTURE_PARAMETER_SET_8(pipe)	_MMIO_PIPE((pipe) - PIPE_B, \
							   _ICL_DSC1_PICTURE_PARAMETER_SET_8_PB, \
							   _ICL_DSC1_PICTURE_PARAMETER_SET_8_PC)
#define  DSC_INITIAL_OFFSET(initial_offset)		((initial_offset) << 16)
#define  DSC_FINAL_OFFSET(final_offset)			((final_offset) << 0)

#define DSCA_PICTURE_PARAMETER_SET_9		0x6B224
#define DSCC_PICTURE_PARAMETER_SET_9		0x6BA24
#define _ICL_DSC0_PICTURE_PARAMETER_SET_9_PB	0x78294
#define _ICL_DSC1_PICTURE_PARAMETER_SET_9_PB	0x78394
#define _ICL_DSC0_PICTURE_PARAMETER_SET_9_PC	0x78494
#define _ICL_DSC1_PICTURE_PARAMETER_SET_9_PC	0x78594
#define ICL_DSC0_PICTURE_PARAMETER_SET_9(pipe)	_MMIO_PIPE((pipe) - PIPE_B, \
							   _ICL_DSC0_PICTURE_PARAMETER_SET_9_PB, \
							   _ICL_DSC0_PICTURE_PARAMETER_SET_9_PC)
#define ICL_DSC1_PICTURE_PARAMETER_SET_9(pipe)	_MMIO_PIPE((pipe) - PIPE_B, \
							   _ICL_DSC1_PICTURE_PARAMETER_SET_9_PB, \
							   _ICL_DSC1_PICTURE_PARAMETER_SET_9_PC)
#define  DSC_RC_EDGE_FACTOR(rc_edge_fact)	((rc_edge_fact) << 16)
#define  DSC_RC_MODEL_SIZE(rc_model_size)	((rc_model_size) << 0)

#define DSCA_PICTURE_PARAMETER_SET_10		0x6B228
#define DSCC_PICTURE_PARAMETER_SET_10		0x6BA28
#define _ICL_DSC0_PICTURE_PARAMETER_SET_10_PB	0x78298
#define _ICL_DSC1_PICTURE_PARAMETER_SET_10_PB	0x78398
#define _ICL_DSC0_PICTURE_PARAMETER_SET_10_PC	0x78498
#define _ICL_DSC1_PICTURE_PARAMETER_SET_10_PC	0x78598
#define ICL_DSC0_PICTURE_PARAMETER_SET_10(pipe)	_MMIO_PIPE((pipe) - PIPE_B, \
							   _ICL_DSC0_PICTURE_PARAMETER_SET_10_PB, \
							   _ICL_DSC0_PICTURE_PARAMETER_SET_10_PC)
#define ICL_DSC1_PICTURE_PARAMETER_SET_10(pipe)	_MMIO_PIPE((pipe) - PIPE_B, \
							   _ICL_DSC1_PICTURE_PARAMETER_SET_10_PB, \
							   _ICL_DSC1_PICTURE_PARAMETER_SET_10_PC)
#define  DSC_RC_TARGET_OFF_LOW(rc_tgt_off_low)		((rc_tgt_off_low) << 20)
#define  DSC_RC_TARGET_OFF_HIGH(rc_tgt_off_high)	((rc_tgt_off_high) << 16)
#define  DSC_RC_QUANT_INC_LIMIT1(lim)			((lim) << 8)
#define  DSC_RC_QUANT_INC_LIMIT0(lim)			((lim) << 0)

#define DSCA_PICTURE_PARAMETER_SET_11		0x6B22C
#define DSCC_PICTURE_PARAMETER_SET_11		0x6BA2C
#define _ICL_DSC0_PICTURE_PARAMETER_SET_11_PB	0x7829C
#define _ICL_DSC1_PICTURE_PARAMETER_SET_11_PB	0x7839C
#define _ICL_DSC0_PICTURE_PARAMETER_SET_11_PC	0x7849C
#define _ICL_DSC1_PICTURE_PARAMETER_SET_11_PC	0x7859C
#define ICL_DSC0_PICTURE_PARAMETER_SET_11(pipe)	_MMIO_PIPE((pipe) - PIPE_B, \
							   _ICL_DSC0_PICTURE_PARAMETER_SET_11_PB, \
							   _ICL_DSC0_PICTURE_PARAMETER_SET_11_PC)
#define ICL_DSC1_PICTURE_PARAMETER_SET_11(pipe)	_MMIO_PIPE((pipe) - PIPE_B, \
							   _ICL_DSC1_PICTURE_PARAMETER_SET_11_PB, \
							   _ICL_DSC1_PICTURE_PARAMETER_SET_11_PC)

#define DSCA_PICTURE_PARAMETER_SET_12		0x6B260
#define DSCC_PICTURE_PARAMETER_SET_12		0x6BA60
#define _ICL_DSC0_PICTURE_PARAMETER_SET_12_PB	0x782A0
#define _ICL_DSC1_PICTURE_PARAMETER_SET_12_PB	0x783A0
#define _ICL_DSC0_PICTURE_PARAMETER_SET_12_PC	0x784A0
#define _ICL_DSC1_PICTURE_PARAMETER_SET_12_PC	0x785A0
#define ICL_DSC0_PICTURE_PARAMETER_SET_12(pipe)	_MMIO_PIPE((pipe) - PIPE_B, \
							   _ICL_DSC0_PICTURE_PARAMETER_SET_12_PB, \
							   _ICL_DSC0_PICTURE_PARAMETER_SET_12_PC)
#define ICL_DSC1_PICTURE_PARAMETER_SET_12(pipe)	_MMIO_PIPE((pipe) - PIPE_B, \
							   _ICL_DSC1_PICTURE_PARAMETER_SET_12_PB, \
							   _ICL_DSC1_PICTURE_PARAMETER_SET_12_PC)

#define DSCA_PICTURE_PARAMETER_SET_13		0x6B264
#define DSCC_PICTURE_PARAMETER_SET_13		0x6BA64
#define _ICL_DSC0_PICTURE_PARAMETER_SET_13_PB	0x782A4
#define _ICL_DSC1_PICTURE_PARAMETER_SET_13_PB	0x783A4
#define _ICL_DSC0_PICTURE_PARAMETER_SET_13_PC	0x784A4
#define _ICL_DSC1_PICTURE_PARAMETER_SET_13_PC	0x785A4
#define ICL_DSC0_PICTURE_PARAMETER_SET_13(pipe)	_MMIO_PIPE((pipe) - PIPE_B, \
							   _ICL_DSC0_PICTURE_PARAMETER_SET_13_PB, \
							   _ICL_DSC0_PICTURE_PARAMETER_SET_13_PC)
#define ICL_DSC1_PICTURE_PARAMETER_SET_13(pipe)	_MMIO_PIPE((pipe) - PIPE_B, \
							   _ICL_DSC1_PICTURE_PARAMETER_SET_13_PB, \
							   _ICL_DSC1_PICTURE_PARAMETER_SET_13_PC)

#define DSCA_PICTURE_PARAMETER_SET_14		0x6B268
#define DSCC_PICTURE_PARAMETER_SET_14		0x6BA68
#define _ICL_DSC0_PICTURE_PARAMETER_SET_14_PB	0x782A8
#define _ICL_DSC1_PICTURE_PARAMETER_SET_14_PB	0x783A8
#define _ICL_DSC0_PICTURE_PARAMETER_SET_14_PC	0x784A8
#define _ICL_DSC1_PICTURE_PARAMETER_SET_14_PC	0x785A8
#define ICL_DSC0_PICTURE_PARAMETER_SET_14(pipe)	_MMIO_PIPE((pipe) - PIPE_B, \
							   _ICL_DSC0_PICTURE_PARAMETER_SET_14_PB, \
							   _ICL_DSC0_PICTURE_PARAMETER_SET_14_PC)
#define ICL_DSC1_PICTURE_PARAMETER_SET_14(pipe)	_MMIO_PIPE((pipe) - PIPE_B, \
							   _ICL_DSC1_PICTURE_PARAMETER_SET_14_PB, \
							   _ICL_DSC1_PICTURE_PARAMETER_SET_14_PC)

#define DSCA_PICTURE_PARAMETER_SET_15		0x6B26C
#define DSCC_PICTURE_PARAMETER_SET_15		0x6BA6C
#define _ICL_DSC0_PICTURE_PARAMETER_SET_15_PB	0x782AC
#define _ICL_DSC1_PICTURE_PARAMETER_SET_15_PB	0x783AC
#define _ICL_DSC0_PICTURE_PARAMETER_SET_15_PC	0x784AC
#define _ICL_DSC1_PICTURE_PARAMETER_SET_15_PC	0x785AC
#define ICL_DSC0_PICTURE_PARAMETER_SET_15(pipe)	_MMIO_PIPE((pipe) - PIPE_B, \
							   _ICL_DSC0_PICTURE_PARAMETER_SET_15_PB, \
							   _ICL_DSC0_PICTURE_PARAMETER_SET_15_PC)
#define ICL_DSC1_PICTURE_PARAMETER_SET_15(pipe)	_MMIO_PIPE((pipe) - PIPE_B, \
							   _ICL_DSC1_PICTURE_PARAMETER_SET_15_PB, \
							   _ICL_DSC1_PICTURE_PARAMETER_SET_15_PC)

#define DSCA_PICTURE_PARAMETER_SET_16		0x6B270
#define DSCC_PICTURE_PARAMETER_SET_16		0x6BA70
#define _ICL_DSC0_PICTURE_PARAMETER_SET_16_PB	0x782B0
#define _ICL_DSC1_PICTURE_PARAMETER_SET_16_PB	0x783B0
#define _ICL_DSC0_PICTURE_PARAMETER_SET_16_PC	0x784B0
#define _ICL_DSC1_PICTURE_PARAMETER_SET_16_PC	0x785B0
#define ICL_DSC0_PICTURE_PARAMETER_SET_16(pipe)	_MMIO_PIPE((pipe) - PIPE_B, \
							   _ICL_DSC0_PICTURE_PARAMETER_SET_16_PB, \
							   _ICL_DSC0_PICTURE_PARAMETER_SET_16_PC)
#define ICL_DSC1_PICTURE_PARAMETER_SET_16(pipe)	_MMIO_PIPE((pipe) - PIPE_B, \
							   _ICL_DSC1_PICTURE_PARAMETER_SET_16_PB, \
							   _ICL_DSC1_PICTURE_PARAMETER_SET_16_PC)
#define  DSC_SLICE_PER_LINE(slice_per_line)		((slice_per_line) << 16)
#define  DSC_SLICE_CHUNK_SIZE(slice_chunk_aize)		(slice_chunk_size << 0)

/* Icelake Rate Control Buffer Threshold Registers */
#define DSCA_RC_BUF_THRESH_0			_MMIO(0x6B230)
#define DSCA_RC_BUF_THRESH_0_UDW		_MMIO(0x6B230 + 4)
#define DSCC_RC_BUF_THRESH_0			_MMIO(0x6BA30)
#define DSCC_RC_BUF_THRESH_0_UDW		_MMIO(0x6BA30 + 4)
#define _ICL_DSC0_RC_BUF_THRESH_0_PB		(0x78254)
#define _ICL_DSC0_RC_BUF_THRESH_0_UDW_PB	(0x78254 + 4)
#define _ICL_DSC1_RC_BUF_THRESH_0_PB		(0x78354)
#define _ICL_DSC1_RC_BUF_THRESH_0_UDW_PB	(0x78354 + 4)
#define _ICL_DSC0_RC_BUF_THRESH_0_PC		(0x78454)
#define _ICL_DSC0_RC_BUF_THRESH_0_UDW_PC	(0x78454 + 4)
#define _ICL_DSC1_RC_BUF_THRESH_0_PC		(0x78554)
#define _ICL_DSC1_RC_BUF_THRESH_0_UDW_PC	(0x78554 + 4)
#define ICL_DSC0_RC_BUF_THRESH_0(pipe)		_MMIO_PIPE((pipe) - PIPE_B, \
						_ICL_DSC0_RC_BUF_THRESH_0_PB, \
						_ICL_DSC0_RC_BUF_THRESH_0_PC)
#define ICL_DSC0_RC_BUF_THRESH_0_UDW(pipe)	_MMIO_PIPE((pipe) - PIPE_B, \
						_ICL_DSC0_RC_BUF_THRESH_0_UDW_PB, \
						_ICL_DSC0_RC_BUF_THRESH_0_UDW_PC)
#define ICL_DSC1_RC_BUF_THRESH_0(pipe)		_MMIO_PIPE((pipe) - PIPE_B, \
						_ICL_DSC1_RC_BUF_THRESH_0_PB, \
						_ICL_DSC1_RC_BUF_THRESH_0_PC)
#define ICL_DSC1_RC_BUF_THRESH_0_UDW(pipe)	_MMIO_PIPE((pipe) - PIPE_B, \
						_ICL_DSC1_RC_BUF_THRESH_0_UDW_PB, \
						_ICL_DSC1_RC_BUF_THRESH_0_UDW_PC)

#define DSCA_RC_BUF_THRESH_1			_MMIO(0x6B238)
#define DSCA_RC_BUF_THRESH_1_UDW		_MMIO(0x6B238 + 4)
#define DSCC_RC_BUF_THRESH_1			_MMIO(0x6BA38)
#define DSCC_RC_BUF_THRESH_1_UDW		_MMIO(0x6BA38 + 4)
#define _ICL_DSC0_RC_BUF_THRESH_1_PB		(0x7825C)
#define _ICL_DSC0_RC_BUF_THRESH_1_UDW_PB	(0x7825C + 4)
#define _ICL_DSC1_RC_BUF_THRESH_1_PB		(0x7835C)
#define _ICL_DSC1_RC_BUF_THRESH_1_UDW_PB	(0x7835C + 4)
#define _ICL_DSC0_RC_BUF_THRESH_1_PC		(0x7845C)
#define _ICL_DSC0_RC_BUF_THRESH_1_UDW_PC	(0x7845C + 4)
#define _ICL_DSC1_RC_BUF_THRESH_1_PC		(0x7855C)
#define _ICL_DSC1_RC_BUF_THRESH_1_UDW_PC	(0x7855C + 4)
#define ICL_DSC0_RC_BUF_THRESH_1(pipe)		_MMIO_PIPE((pipe) - PIPE_B, \
						_ICL_DSC0_RC_BUF_THRESH_1_PB, \
						_ICL_DSC0_RC_BUF_THRESH_1_PC)
#define ICL_DSC0_RC_BUF_THRESH_1_UDW(pipe)	_MMIO_PIPE((pipe) - PIPE_B, \
						_ICL_DSC0_RC_BUF_THRESH_1_UDW_PB, \
						_ICL_DSC0_RC_BUF_THRESH_1_UDW_PC)
#define ICL_DSC1_RC_BUF_THRESH_1(pipe)		_MMIO_PIPE((pipe) - PIPE_B, \
						_ICL_DSC1_RC_BUF_THRESH_1_PB, \
						_ICL_DSC1_RC_BUF_THRESH_1_PC)
#define ICL_DSC1_RC_BUF_THRESH_1_UDW(pipe)	_MMIO_PIPE((pipe) - PIPE_B, \
						_ICL_DSC1_RC_BUF_THRESH_1_UDW_PB, \
						_ICL_DSC1_RC_BUF_THRESH_1_UDW_PC)

/* GVT has special read process from some MMIO register,
 * which so that should be trapped to GVT to make a
 * complete emulation. Such MMIO is not too much, now using
 * a static list to cover them.
 */
static inline bool in_mmio_read_trap_list(u32 reg)
{
	if (unlikely(reg >= PCH_GMBUS0.reg && reg <= PCH_GMBUS5.reg))
		return true;

	if (unlikely(reg == RING_TIMESTAMP(RENDER_RING_BASE).reg ||
		reg == RING_TIMESTAMP(BLT_RING_BASE).reg ||
		reg == RING_TIMESTAMP(GEN6_BSD_RING_BASE).reg ||
		reg == RING_TIMESTAMP(VEBOX_RING_BASE).reg ||
		reg == RING_TIMESTAMP(GEN8_BSD2_RING_BASE).reg ||
		reg == RING_TIMESTAMP_UDW(RENDER_RING_BASE).reg ||
		reg == RING_TIMESTAMP_UDW(BLT_RING_BASE).reg ||
		reg == RING_TIMESTAMP_UDW(GEN6_BSD_RING_BASE).reg ||
		reg == RING_TIMESTAMP_UDW(VEBOX_RING_BASE).reg))
		return true;

	if (unlikely(reg == SBI_DATA.reg || reg == 0x6c060 || reg == 0x206c))
		return true;

<<<<<<< HEAD
=======
	if (unlikely(reg == _PIPEADSL ||
				reg == __PIPEBDSL ||
				reg == __PIPECDSL))
		return true;
>>>>>>> ee383eea
	return false;
}

#endif /* _I915_REG_H_ */<|MERGE_RESOLUTION|>--- conflicted
+++ resolved
@@ -10684,13 +10684,10 @@
 	if (unlikely(reg == SBI_DATA.reg || reg == 0x6c060 || reg == 0x206c))
 		return true;
 
-<<<<<<< HEAD
-=======
 	if (unlikely(reg == _PIPEADSL ||
 				reg == __PIPEBDSL ||
 				reg == __PIPECDSL))
 		return true;
->>>>>>> ee383eea
 	return false;
 }
 
