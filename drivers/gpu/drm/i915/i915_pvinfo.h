/*
 * Copyright(c) 2011-2016 Intel Corporation. All rights reserved.
 *
 * Permission is hereby granted, free of charge, to any person obtaining a
 * copy of this software and associated documentation files (the "Software"),
 * to deal in the Software without restriction, including without limitation
 * the rights to use, copy, modify, merge, publish, distribute, sublicense,
 * and/or sell copies of the Software, and to permit persons to whom the
 * Software is furnished to do so, subject to the following conditions:
 *
 * The above copyright notice and this permission notice (including the next
 * paragraph) shall be included in all copies or substantial portions of the
 * Software.
 *
 * THE SOFTWARE IS PROVIDED "AS IS", WITHOUT WARRANTY OF ANY KIND, EXPRESS OR
 * IMPLIED, INCLUDING BUT NOT LIMITED TO THE WARRANTIES OF MERCHANTABILITY,
 * FITNESS FOR A PARTICULAR PURPOSE AND NONINFRINGEMENT.  IN NO EVENT SHALL
 * THE AUTHORS OR COPYRIGHT HOLDERS BE LIABLE FOR ANY CLAIM, DAMAGES OR OTHER
 * LIABILITY, WHETHER IN AN ACTION OF CONTRACT, TORT OR OTHERWISE, ARISING FROM,
 * OUT OF OR IN CONNECTION WITH THE SOFTWARE OR THE USE OR OTHER DEALINGS IN THE
 * SOFTWARE.
 */

#ifndef _I915_PVINFO_H_
#define _I915_PVINFO_H_

/* The MMIO offset of the shared info between guest and host emulator */
#define VGT_PVINFO_PAGE	0x78000
#define VGT_PVINFO_SIZE	0x1000

/* Scratch reg used for redirecting command access to registers, any
 * command access to PVINFO page would be discarded, so it has no HW
 * impact.
 */
#define VGT_SCRATCH_REG VGT_PVINFO_PAGE

/*
 * The following structure pages are defined in GEN MMIO space
 * for virtualization. (One page for now)
 */
#define VGT_MAGIC         0x4776544776544776ULL	/* 'vGTvGTvG' */
#define VGT_VERSION_MAJOR 1
#define VGT_VERSION_MINOR 0

/*
 * notifications from guest to vgpu device model
 */
enum vgt_g2v_type {
	VGT_G2V_PPGTT_L3_PAGE_TABLE_CREATE = 2,
	VGT_G2V_PPGTT_L3_PAGE_TABLE_DESTROY,
	VGT_G2V_PPGTT_L4_PAGE_TABLE_CREATE,
	VGT_G2V_PPGTT_L4_PAGE_TABLE_DESTROY,
	VGT_G2V_EXECLIST_CONTEXT_CREATE,
	VGT_G2V_EXECLIST_CONTEXT_DESTROY,
	VGT_G2V_PPGTT_L4_ALLOC,
	VGT_G2V_PPGTT_L4_CLEAR,
	VGT_G2V_PPGTT_L4_INSERT,
	VGT_G2V_MAX,
};

<<<<<<< HEAD
=======
#define PLANE_COLOR_CTL_BIT	(1 << 0)
#define PLANE_KEY_BIT		(1 << 1)
#define PLANE_SCALER_BIT	(1 << 2)

struct pv_plane_update {
	u32 flags;
	u32 plane_color_ctl;
	u32 plane_key_val;
	u32 plane_key_max;
	u32 plane_key_msk;
	u32 plane_offset;
	u32 plane_stride;
	u32 plane_size;
	u32 plane_aux_dist;
	u32 plane_aux_offset;
	u32 ps_ctrl;
	u32 ps_pwr_gate;
	u32 ps_win_ps;
	u32 ps_win_sz;
	u32 plane_pos;
	u32 plane_ctl;
};

struct pv_plane_wm_update {
	u32 max_wm_level;
	u32 plane_wm_level[8];
	u32 plane_trans_wm_level;
	u32 plane_buf_cfg;
};

struct pv_ppgtt_update {
	u64 pdp;
	u64 start;
	u64 length;
	u32 cache_level;
};

>>>>>>> 9c2b6ffd
/* shared page(4KB) between gvt and VM, located at the first page next
 * to MMIO region(2MB size normally).
 */
struct gvt_shared_page {
	u32 elsp_data[4];
	u32 reg_addr;
<<<<<<< HEAD
	u32 rsvd2[0x400 - 5];
=======
	struct pv_plane_update pv_plane;
	struct pv_plane_wm_update pv_plane_wm;
	struct pv_ppgtt_update pv_ppgtt;
	u32 rsvd2[0x400 - 40];
>>>>>>> 9c2b6ffd
};

#define VGPU_PVMMIO(vgpu) vgpu_vreg(vgpu, vgtif_reg(enable_pvmmio))

/*
 * VGT capabilities type
 */
#define VGT_CAPS_FULL_48BIT_PPGTT	BIT(2)

/*
 * define different levels of PVMMIO optimization
 */
enum pvmmio_levels {
	PVMMIO_ELSP_SUBMIT = 0x1,
<<<<<<< HEAD
};

=======
	PVMMIO_PLANE_UPDATE = 0x2,
	PVMMIO_PLANE_WM_UPDATE = 0x4,
	PVMMIO_PPGTT_UPDATE = 0x10,
};

#define PVMMIO_LEVEL_ENABLE(dev_priv, level) \
	(intel_vgpu_active(dev_priv) && (i915_modparams.enable_pvmmio & level))

>>>>>>> 9c2b6ffd
struct vgt_if {
	u64 magic;		/* VGT_MAGIC */
	u16 version_major;
	u16 version_minor;
	u32 vgt_id;		/* ID of vGT instance */
	u32 vgt_caps;		/* VGT capabilities */
	u32 rsv1[11];		/* pad to offset 0x40 */
	/*
	 *  Data structure to describe the balooning info of resources.
	 *  Each VM can only have one portion of continuous area for now.
	 *  (May support scattered resource in future)
	 *  (starting from offset 0x40)
	 */
	struct {
		/* Aperture register balooning */
		struct {
			u32 base;
			u32 size;
		} mappable_gmadr;	/* aperture */
		/* GMADR register balooning */
		struct {
			u32 base;
			u32 size;
		} nonmappable_gmadr;	/* non aperture */
		/* allowed fence registers */
		u32 fence_num;
		u32 rsv2[3];
	} avail_rs;		/* available/assigned resource */
	u32 rsv3[0x200 - 24];	/* pad to half page */
	/*
	 * The bottom half page is for response from Gfx driver to hypervisor.
	 */
	u32 rsv4;
	u32 display_ready;	/* ready for display owner switch */

	u32 rsv5[4];

	u32 g2v_notify;
	u32 rsv6[7];

	struct {
		u32 lo;
		u32 hi;
	} pdp[4];

	u32 execlist_context_descriptor_lo;
	u32 execlist_context_descriptor_hi;
	u32 enable_pvmmio;
	u32 pv_mmio; /* vgpu trapped mmio read will be redirected here */
	u32 scaler_owned;

	u32  rsv7[0x200 - 27];    /* pad to one page */
} __packed;

#define vgtif_reg(x) \
	_MMIO((VGT_PVINFO_PAGE + offsetof(struct vgt_if, x)))

/* vGPU display status to be used by the host side */
#define VGT_DRV_DISPLAY_NOT_READY 0
#define VGT_DRV_DISPLAY_READY     1  /* ready for display switch */

#endif /* _I915_PVINFO_H_ */<|MERGE_RESOLUTION|>--- conflicted
+++ resolved
@@ -58,8 +58,6 @@
 	VGT_G2V_MAX,
 };
 
-<<<<<<< HEAD
-=======
 #define PLANE_COLOR_CTL_BIT	(1 << 0)
 #define PLANE_KEY_BIT		(1 << 1)
 #define PLANE_SCALER_BIT	(1 << 2)
@@ -97,21 +95,16 @@
 	u32 cache_level;
 };
 
->>>>>>> 9c2b6ffd
 /* shared page(4KB) between gvt and VM, located at the first page next
  * to MMIO region(2MB size normally).
  */
 struct gvt_shared_page {
 	u32 elsp_data[4];
 	u32 reg_addr;
-<<<<<<< HEAD
-	u32 rsvd2[0x400 - 5];
-=======
 	struct pv_plane_update pv_plane;
 	struct pv_plane_wm_update pv_plane_wm;
 	struct pv_ppgtt_update pv_ppgtt;
 	u32 rsvd2[0x400 - 40];
->>>>>>> 9c2b6ffd
 };
 
 #define VGPU_PVMMIO(vgpu) vgpu_vreg(vgpu, vgtif_reg(enable_pvmmio))
@@ -126,10 +119,6 @@
  */
 enum pvmmio_levels {
 	PVMMIO_ELSP_SUBMIT = 0x1,
-<<<<<<< HEAD
-};
-
-=======
 	PVMMIO_PLANE_UPDATE = 0x2,
 	PVMMIO_PLANE_WM_UPDATE = 0x4,
 	PVMMIO_PPGTT_UPDATE = 0x10,
@@ -138,7 +127,6 @@
 #define PVMMIO_LEVEL_ENABLE(dev_priv, level) \
 	(intel_vgpu_active(dev_priv) && (i915_modparams.enable_pvmmio & level))
 
->>>>>>> 9c2b6ffd
 struct vgt_if {
 	u64 magic;		/* VGT_MAGIC */
 	u16 version_major;
