--- conflicted
+++ resolved
@@ -262,12 +262,6 @@
 		int scaler_id = plane_state->scaler_id;
 		const struct intel_scaler *scaler;
 
-<<<<<<< HEAD
-		DRM_DEBUG_KMS("plane = %d PS_PLANE_SEL(plane) = 0x%x\n",
-			      plane_id, PS_PLANE_SEL(plane_id));
-
-=======
->>>>>>> 786cc154
 		scaler = &crtc_state->scaler_state.scalers[scaler_id];
 
 		I915_WRITE(SKL_PS_CTRL(pipe, scaler_id),
@@ -1066,7 +1060,6 @@
 
 		intel_plane->update_plane = skl_update_plane;
 		intel_plane->disable_plane = skl_disable_plane;
-<<<<<<< HEAD
 
 		plane_formats = skl_plane_formats;
 		num_plane_formats = ARRAY_SIZE(skl_plane_formats);
@@ -1077,18 +1070,6 @@
 		intel_plane->update_plane = vlv_update_plane;
 		intel_plane->disable_plane = vlv_disable_plane;
 
-=======
-
-		plane_formats = skl_plane_formats;
-		num_plane_formats = ARRAY_SIZE(skl_plane_formats);
-	} else if (IS_VALLEYVIEW(dev_priv) || IS_CHERRYVIEW(dev_priv)) {
-		intel_plane->can_scale = false;
-		intel_plane->max_downscale = 1;
-
-		intel_plane->update_plane = vlv_update_plane;
-		intel_plane->disable_plane = vlv_disable_plane;
-
->>>>>>> 786cc154
 		plane_formats = vlv_plane_formats;
 		num_plane_formats = ARRAY_SIZE(vlv_plane_formats);
 	} else if (INTEL_GEN(dev_priv) >= 7) {
@@ -1108,17 +1089,10 @@
 	} else {
 		intel_plane->can_scale = true;
 		intel_plane->max_downscale = 16;
-<<<<<<< HEAD
 
 		intel_plane->update_plane = ilk_update_plane;
 		intel_plane->disable_plane = ilk_disable_plane;
 
-=======
-
-		intel_plane->update_plane = ilk_update_plane;
-		intel_plane->disable_plane = ilk_disable_plane;
-
->>>>>>> 786cc154
 		if (IS_GEN6(dev_priv)) {
 			plane_formats = snb_plane_formats;
 			num_plane_formats = ARRAY_SIZE(snb_plane_formats);
