/*
 * Copyright 2013 Red Hat Inc.
 *
 * Permission is hereby granted, free of charge, to any person obtaining a
 * copy of this software and associated documentation files (the "Software"),
 * to deal in the Software without restriction, including without limitation
 * the rights to use, copy, modify, merge, publish, distribute, sublicense,
 * and/or sell copies of the Software, and to permit persons to whom the
 * Software is furnished to do so, subject to the following conditions:
 *
 * The above copyright notice and this permission notice shall be included in
 * all copies or substantial portions of the Software.
 *
 * THE SOFTWARE IS PROVIDED "AS IS", WITHOUT WARRANTY OF ANY KIND, EXPRESS OR
 * IMPLIED, INCLUDING BUT NOT LIMITED TO THE WARRANTIES OF MERCHANTABILITY,
 * FITNESS FOR A PARTICULAR PURPOSE AND NONINFRINGEMENT.  IN NO EVENT SHALL
 * THE COPYRIGHT HOLDER(S) OR AUTHOR(S) BE LIABLE FOR ANY CLAIM, DAMAGES OR
 * OTHER LIABILITY, WHETHER IN AN ACTION OF CONTRACT, TORT OR OTHERWISE,
 * ARISING FROM, OUT OF OR IN CONNECTION WITH THE SOFTWARE OR THE USE OR
 * OTHER DEALINGS IN THE SOFTWARE.
 *
 * Authors: Dave Airlie
 *          Alon Levy
 */

#include "qxl_drv.h"
#include "qxl_object.h"

#include <drm/drm_crtc_helper.h>
#include <linux/io-mapping.h>

int qxl_log_level;

static void qxl_dump_mode(struct qxl_device *qdev, void *p)
{
	struct qxl_mode *m = p;
	DRM_DEBUG_KMS("%d: %dx%d %d bits, stride %d, %dmm x %dmm, orientation %d\n",
		      m->id, m->x_res, m->y_res, m->bits, m->stride, m->x_mili,
		      m->y_mili, m->orientation);
}

static bool qxl_check_device(struct qxl_device *qdev)
{
	struct qxl_rom *rom = qdev->rom;
	int mode_offset;
	int i;

	if (rom->magic != 0x4f525851) {
		DRM_ERROR("bad rom signature %x\n", rom->magic);
		return false;
	}

	DRM_INFO("Device Version %d.%d\n", rom->id, rom->update_id);
	DRM_INFO("Compression level %d log level %d\n", rom->compression_level,
		 rom->log_level);
	DRM_INFO("Currently using mode #%d, list at 0x%x\n",
		 rom->mode, rom->modes_offset);
	DRM_INFO("%d io pages at offset 0x%x\n",
		 rom->num_io_pages, rom->pages_offset);
	DRM_INFO("%d byte draw area at offset 0x%x\n",
		 rom->surface0_area_size, rom->draw_area_offset);

	qdev->vram_size = rom->surface0_area_size;
	DRM_INFO("RAM header offset: 0x%x\n", rom->ram_header_offset);

	mode_offset = rom->modes_offset / 4;
	qdev->mode_info.num_modes = ((u32 *)rom)[mode_offset];
	DRM_INFO("rom modes offset 0x%x for %d modes\n", rom->modes_offset,
		 qdev->mode_info.num_modes);
	qdev->mode_info.modes = (void *)((uint32_t *)rom + mode_offset + 1);
	for (i = 0; i < qdev->mode_info.num_modes; i++)
		qxl_dump_mode(qdev, qdev->mode_info.modes + i);
	return true;
}

static void setup_hw_slot(struct qxl_device *qdev, int slot_index,
			  struct qxl_memslot *slot)
{
	qdev->ram_header->mem_slot.mem_start = slot->start_phys_addr;
	qdev->ram_header->mem_slot.mem_end = slot->end_phys_addr;
	qxl_io_memslot_add(qdev, slot_index);
}

static uint8_t setup_slot(struct qxl_device *qdev, uint8_t slot_index_offset,
	unsigned long start_phys_addr, unsigned long end_phys_addr)
{
	uint64_t high_bits;
	struct qxl_memslot *slot;
	uint8_t slot_index;

	slot_index = qdev->rom->slots_start + slot_index_offset;
	slot = &qdev->mem_slots[slot_index];
	slot->start_phys_addr = start_phys_addr;
	slot->end_phys_addr = end_phys_addr;

	setup_hw_slot(qdev, slot_index, slot);

	slot->generation = qdev->rom->slot_generation;
	high_bits = slot_index << qdev->slot_gen_bits;
	high_bits |= slot->generation;
	high_bits <<= (64 - (qdev->slot_gen_bits + qdev->slot_id_bits));
	slot->high_bits = high_bits;
	return slot_index;
}

void qxl_reinit_memslots(struct qxl_device *qdev)
{
	setup_hw_slot(qdev, qdev->main_mem_slot, &qdev->mem_slots[qdev->main_mem_slot]);
	setup_hw_slot(qdev, qdev->surfaces_mem_slot, &qdev->mem_slots[qdev->surfaces_mem_slot]);
}

static void qxl_gc_work(struct work_struct *work)
{
	struct qxl_device *qdev = container_of(work, struct qxl_device, gc_work);
	qxl_garbage_collect(qdev);
}

int qxl_device_init(struct qxl_device *qdev,
<<<<<<< HEAD
		    struct drm_device *ddev,
=======
		    struct drm_driver *drv,
>>>>>>> 786cc154
		    struct pci_dev *pdev,
		    unsigned long flags)
{
	int r, sb;

	r = drm_dev_init(&qdev->ddev, drv, &pdev->dev);
	if (r)
		return r;

	qdev->ddev.pdev = pdev;
	pci_set_drvdata(pdev, &qdev->ddev);
	qdev->ddev.dev_private = qdev;

	qdev->flags = flags;

	mutex_init(&qdev->gem.mutex);
	mutex_init(&qdev->update_area_mutex);
	mutex_init(&qdev->release_mutex);
	mutex_init(&qdev->surf_evict_mutex);
	qxl_gem_init(qdev);

	qdev->rom_base = pci_resource_start(pdev, 2);
	qdev->rom_size = pci_resource_len(pdev, 2);
	qdev->vram_base = pci_resource_start(pdev, 0);
	qdev->io_base = pci_resource_start(pdev, 3);

	qdev->vram_mapping = io_mapping_create_wc(qdev->vram_base, pci_resource_len(pdev, 0));

	if (pci_resource_len(pdev, 4) > 0) {
		/* 64bit surface bar present */
		sb = 4;
		qdev->surfaceram_base = pci_resource_start(pdev, sb);
		qdev->surfaceram_size = pci_resource_len(pdev, sb);
		qdev->surface_mapping =
			io_mapping_create_wc(qdev->surfaceram_base,
					     qdev->surfaceram_size);
	}
	if (qdev->surface_mapping == NULL) {
		/* 64bit surface bar not present (or mapping failed) */
		sb = 1;
		qdev->surfaceram_base = pci_resource_start(pdev, sb);
		qdev->surfaceram_size = pci_resource_len(pdev, sb);
		qdev->surface_mapping =
			io_mapping_create_wc(qdev->surfaceram_base,
					     qdev->surfaceram_size);
	}

	DRM_DEBUG_KMS("qxl: vram %llx-%llx(%dM %dk), surface %llx-%llx(%dM %dk, %s)\n",
		 (unsigned long long)qdev->vram_base,
		 (unsigned long long)pci_resource_end(pdev, 0),
		 (int)pci_resource_len(pdev, 0) / 1024 / 1024,
		 (int)pci_resource_len(pdev, 0) / 1024,
		 (unsigned long long)qdev->surfaceram_base,
		 (unsigned long long)pci_resource_end(pdev, sb),
		 (int)qdev->surfaceram_size / 1024 / 1024,
		 (int)qdev->surfaceram_size / 1024,
		 (sb == 4) ? "64bit" : "32bit");

	qdev->rom = ioremap(qdev->rom_base, qdev->rom_size);
	if (!qdev->rom) {
		pr_err("Unable to ioremap ROM\n");
		return -ENOMEM;
	}

	qxl_check_device(qdev);

	r = qxl_bo_init(qdev);
	if (r) {
		DRM_ERROR("bo init failed %d\n", r);
		return r;
	}

	qdev->ram_header = ioremap(qdev->vram_base +
				   qdev->rom->ram_header_offset,
				   sizeof(*qdev->ram_header));

	qdev->command_ring = qxl_ring_create(&(qdev->ram_header->cmd_ring_hdr),
					     sizeof(struct qxl_command),
					     QXL_COMMAND_RING_SIZE,
					     qdev->io_base + QXL_IO_NOTIFY_CMD,
					     false,
					     &qdev->display_event);

	qdev->cursor_ring = qxl_ring_create(
				&(qdev->ram_header->cursor_ring_hdr),
				sizeof(struct qxl_command),
				QXL_CURSOR_RING_SIZE,
				qdev->io_base + QXL_IO_NOTIFY_CMD,
				false,
				&qdev->cursor_event);

	qdev->release_ring = qxl_ring_create(
				&(qdev->ram_header->release_ring_hdr),
				sizeof(uint64_t),
				QXL_RELEASE_RING_SIZE, 0, true,
				NULL);

	/* TODO - slot initialization should happen on reset. where is our
	 * reset handler? */
	qdev->n_mem_slots = qdev->rom->slots_end;
	qdev->slot_gen_bits = qdev->rom->slot_gen_bits;
	qdev->slot_id_bits = qdev->rom->slot_id_bits;
	qdev->va_slot_mask =
		(~(uint64_t)0) >> (qdev->slot_id_bits + qdev->slot_gen_bits);

	qdev->mem_slots =
		kmalloc(qdev->n_mem_slots * sizeof(struct qxl_memslot),
			GFP_KERNEL);

	idr_init(&qdev->release_idr);
	spin_lock_init(&qdev->release_idr_lock);
	spin_lock_init(&qdev->release_lock);

	idr_init(&qdev->surf_id_idr);
	spin_lock_init(&qdev->surf_id_idr_lock);

	mutex_init(&qdev->async_io_mutex);

	/* reset the device into a known state - no memslots, no primary
	 * created, no surfaces. */
	qxl_io_reset(qdev);

	/* must initialize irq before first async io - slot creation */
	r = qxl_irq_init(qdev);
	if (r)
		return r;

	/*
	 * Note that virtual is surface0. We rely on the single ioremap done
	 * before.
	 */
	qdev->main_mem_slot = setup_slot(qdev, 0,
		(unsigned long)qdev->vram_base,
		(unsigned long)qdev->vram_base + qdev->rom->ram_header_offset);
	qdev->surfaces_mem_slot = setup_slot(qdev, 1,
		(unsigned long)qdev->surfaceram_base,
		(unsigned long)qdev->surfaceram_base + qdev->surfaceram_size);
	DRM_INFO("main mem slot %d [%lx,%x]\n",
		 qdev->main_mem_slot,
		 (unsigned long)qdev->vram_base, qdev->rom->ram_header_offset);
	DRM_INFO("surface mem slot %d [%lx,%lx]\n",
		 qdev->surfaces_mem_slot,
		 (unsigned long)qdev->surfaceram_base,
		 (unsigned long)qdev->surfaceram_size);


	INIT_WORK(&qdev->gc_work, qxl_gc_work);

	return 0;
}

void qxl_device_fini(struct qxl_device *qdev)
{
	if (qdev->current_release_bo[0])
		qxl_bo_unref(&qdev->current_release_bo[0]);
	if (qdev->current_release_bo[1])
		qxl_bo_unref(&qdev->current_release_bo[1]);
	flush_work(&qdev->gc_work);
	qxl_ring_free(qdev->command_ring);
	qxl_ring_free(qdev->cursor_ring);
	qxl_ring_free(qdev->release_ring);
	qxl_gem_fini(qdev);
	qxl_bo_fini(qdev);
	io_mapping_free(qdev->surface_mapping);
	io_mapping_free(qdev->vram_mapping);
	iounmap(qdev->ram_header);
	iounmap(qdev->rom);
	qdev->rom = NULL;
	qdev->mode_info.modes = NULL;
	qdev->mode_info.num_modes = 0;
	qxl_debugfs_remove_files(qdev);
}<|MERGE_RESOLUTION|>--- conflicted
+++ resolved
@@ -116,11 +116,7 @@
 }
 
 int qxl_device_init(struct qxl_device *qdev,
-<<<<<<< HEAD
-		    struct drm_device *ddev,
-=======
 		    struct drm_driver *drv,
->>>>>>> 786cc154
 		    struct pci_dev *pdev,
 		    unsigned long flags)
 {
