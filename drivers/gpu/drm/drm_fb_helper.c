--- conflicted
+++ resolved
@@ -1255,21 +1255,16 @@
 	if (in_dbg_master())
 		return -EINVAL;
 
-<<<<<<< HEAD
+	if (var->pixclock != 0) {
+		DRM_DEBUG("fbdev emulation doesn't support changing the pixel clock, value of pixclock is ignored\n");
+		var->pixclock = 0;
+	}
+
 	/*
 	 * Changes struct fb_var_screeninfo are currently not pushed back
 	 * to KMS, hence fail if different settings are requested.
 	 */
 	if (var->bits_per_pixel != fb->format->cpp[0] * 8 ||
-=======
-	if (var->pixclock != 0) {
-		DRM_DEBUG("fbdev emulation doesn't support changing the pixel clock, value of pixclock is ignored\n");
-		var->pixclock = 0;
-	}
-
-	/* Need to resize the fb object !!! */
-	if (var->bits_per_pixel > fb->bits_per_pixel ||
->>>>>>> ef50e305
 	    var->xres > fb->width || var->yres > fb->height ||
 	    var->xres_virtual > fb->width || var->yres_virtual > fb->height) {
 		DRM_DEBUG("fb requested width/height/bpp can't fit in current fb "
