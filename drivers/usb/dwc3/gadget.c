--- conflicted
+++ resolved
@@ -1407,14 +1407,10 @@
 				goto out0;
 
 			dwc3_gadget_move_cancelled_request(req);
-<<<<<<< HEAD
 			if (dep->flags & DWC3_EP_TRANSFER_STARTED)
 				goto out0;
 			else
 				goto out1;
-=======
-			goto out0;
->>>>>>> 01a3fc70
 		}
 		dev_err(dwc->dev, "request %pK was not queued to %s\n",
 				request, ep->name);
@@ -1422,10 +1418,7 @@
 		goto out0;
 	}
 
-<<<<<<< HEAD
 out1:
-=======
->>>>>>> 01a3fc70
 	dwc3_gadget_giveback(dep, req, -ECONNRESET);
 
 out0:
@@ -2232,10 +2225,7 @@
 	 * with one TRB pending in the ring. We need to manually clear HWO bit
 	 * from that TRB.
 	 */
-<<<<<<< HEAD
-=======
-
->>>>>>> 01a3fc70
+
 	if (req->needs_extra_trb && !(trb->ctrl & DWC3_TRB_CTRL_CHN)) {
 		trb->ctrl &= ~DWC3_TRB_CTRL_HWO;
 		return 1;
@@ -2448,11 +2438,7 @@
 		cmd = DEPEVT_PARAMETER_CMD(event->parameters);
 
 		if (cmd == DWC3_DEPCMD_ENDTRANSFER) {
-<<<<<<< HEAD
 			dep->flags &= ~DWC3_EP_TRANSFER_STARTED;
-=======
-			dep->flags &= ~DWC3_EP_END_TRANSFER_PENDING;
->>>>>>> 01a3fc70
 			dwc3_gadget_ep_cleanup_cancelled_requests(dep);
 		}
 		break;
