# SPDX-License-Identifier: GPL-2.0
#
# USB peripheral controller drivers
#

ccflags-y			:= -I$(srctree)/drivers/usb/gadget/
ccflags-y			+= -I$(srctree)/drivers/usb/gadget/udc/

# USB Functions
usb_f_acm-y			:= f_acm.o
obj-$(CONFIG_USB_F_ACM)		+= usb_f_acm.o
usb_f_ss_lb-y			:= f_loopback.o f_sourcesink.o
obj-$(CONFIG_USB_F_SS_LB)	+= usb_f_ss_lb.o
obj-$(CONFIG_USB_U_SERIAL)	+= u_serial.o
usb_f_serial-y			:= f_serial.o
obj-$(CONFIG_USB_F_SERIAL)	+= usb_f_serial.o
usb_f_obex-y			:= f_obex.o
obj-$(CONFIG_USB_F_OBEX)	+= usb_f_obex.o
obj-$(CONFIG_USB_U_ETHER)	+= u_ether.o
usb_f_ncm-y			:= f_ncm.o
obj-$(CONFIG_USB_F_NCM)		+= usb_f_ncm.o
usb_f_ecm-y			:= f_ecm.o
obj-$(CONFIG_USB_F_ECM)		+= usb_f_ecm.o
usb_f_phonet-y			:= f_phonet.o
obj-$(CONFIG_USB_F_PHONET)	+= usb_f_phonet.o
usb_f_eem-y			:= f_eem.o
obj-$(CONFIG_USB_F_EEM)		+= usb_f_eem.o
usb_f_ecm_subset-y		:= f_subset.o
obj-$(CONFIG_USB_F_SUBSET)	+= usb_f_ecm_subset.o
usb_f_rndis-y			:= f_rndis.o rndis.o
obj-$(CONFIG_USB_F_RNDIS)	+= usb_f_rndis.o
usb_f_mass_storage-y		:= f_mass_storage.o storage_common.o
obj-$(CONFIG_USB_F_MASS_STORAGE)+= usb_f_mass_storage.o
usb_f_fs-y			:= f_fs.o
obj-$(CONFIG_USB_F_FS)		+= usb_f_fs.o
obj-$(CONFIG_USB_U_AUDIO)	+= u_audio.o
usb_f_uac1-y			:= f_uac1.o
obj-$(CONFIG_USB_F_UAC1)	+= usb_f_uac1.o
usb_f_uac1_legacy-y		:= f_uac1_legacy.o u_uac1_legacy.o
obj-$(CONFIG_USB_F_UAC1_LEGACY)	+= usb_f_uac1_legacy.o
usb_f_uac2-y			:= f_uac2.o
obj-$(CONFIG_USB_F_UAC2)	+= usb_f_uac2.o
usb_f_uvc-y			:= f_uvc.o uvc_queue.o uvc_v4l2.o uvc_video.o uvc_configfs.o
obj-$(CONFIG_USB_F_UVC)		+= usb_f_uvc.o
usb_f_midi-y			:= f_midi.o
obj-$(CONFIG_USB_F_MIDI)	+= usb_f_midi.o
usb_f_hid-y			:= f_hid.o
obj-$(CONFIG_USB_F_HID)		+= usb_f_hid.o
usb_f_printer-y			:= f_printer.o
obj-$(CONFIG_USB_F_PRINTER)	+= usb_f_printer.o
usb_f_tcm-y			:= f_tcm.o
obj-$(CONFIG_USB_F_TCM)		+= usb_f_tcm.o
<<<<<<< HEAD
obj-$(CONFIG_USB_F_DVCTRACE)    += f_dvctrace.o
=======
usb_f_mtp-y                     := f_mtp.o
obj-$(CONFIG_USB_F_MTP)         += usb_f_mtp.o
usb_f_ptp-y                     := f_ptp.o
obj-$(CONFIG_USB_F_PTP)         += usb_f_ptp.o
>>>>>>> 6477f3c0
usb_f_audio_source-y            := f_audio_source.o
obj-$(CONFIG_USB_F_AUDIO_SRC)   += usb_f_audio_source.o
usb_f_accessory-y               := f_accessory.o
obj-$(CONFIG_USB_F_ACC)         += usb_f_accessory.o<|MERGE_RESOLUTION|>--- conflicted
+++ resolved
@@ -50,14 +50,11 @@
 obj-$(CONFIG_USB_F_PRINTER)	+= usb_f_printer.o
 usb_f_tcm-y			:= f_tcm.o
 obj-$(CONFIG_USB_F_TCM)		+= usb_f_tcm.o
-<<<<<<< HEAD
 obj-$(CONFIG_USB_F_DVCTRACE)    += f_dvctrace.o
-=======
 usb_f_mtp-y                     := f_mtp.o
 obj-$(CONFIG_USB_F_MTP)         += usb_f_mtp.o
 usb_f_ptp-y                     := f_ptp.o
 obj-$(CONFIG_USB_F_PTP)         += usb_f_ptp.o
->>>>>>> 6477f3c0
 usb_f_audio_source-y            := f_audio_source.o
 obj-$(CONFIG_USB_F_AUDIO_SRC)   += usb_f_audio_source.o
 usb_f_accessory-y               := f_accessory.o
