--- conflicted
+++ resolved
@@ -718,69 +718,6 @@
 	return count;
 }
 
-<<<<<<< HEAD
-static void acm_tty_flush_chars(struct tty_struct *tty)
-{
-	struct acm *acm = tty->driver_data;
-	struct acm_wb *cur;
-	int err;
-	unsigned long flags;
-
-	spin_lock_irqsave(&acm->write_lock, flags);
-
-	cur = acm->putbuffer;
-	if (!cur) /* nothing to do */
-		goto out;
-
-	acm->putbuffer = NULL;
-	err = usb_autopm_get_interface_async(acm->control);
-	if (err < 0) {
-		cur->use = 0;
-		acm->putbuffer = cur;
-		goto out;
-	}
-
-	if (acm->susp_count)
-		usb_anchor_urb(cur->urb, &acm->delayed);
-	else
-		acm_start_wb(acm, cur);
-out:
-	spin_unlock_irqrestore(&acm->write_lock, flags);
-	return;
-}
-
-static int acm_tty_put_char(struct tty_struct *tty, unsigned char ch)
-{
-	struct acm *acm = tty->driver_data;
-	struct acm_wb *cur;
-	int wbn;
-	unsigned long flags;
-
-overflow:
-	cur = acm->putbuffer;
-	if (!cur) {
-		spin_lock_irqsave(&acm->write_lock, flags);
-		wbn = acm_wb_alloc(acm);
-		if (wbn >= 0) {
-			cur = &acm->wb[wbn];
-			acm->putbuffer = cur;
-		}
-		spin_unlock_irqrestore(&acm->write_lock, flags);
-		if (!cur)
-			return 0;
-	}
-
-	if (cur->len == acm->writesize) {
-		acm_tty_flush_chars(tty);
-		goto overflow;
-	}
-
-	cur->buf[cur->len++] = ch;
-	return 1;
-}
-
-=======
->>>>>>> 2402acb2
 static int acm_tty_write_room(struct tty_struct *tty)
 {
 	struct acm *acm = tty->driver_data;
