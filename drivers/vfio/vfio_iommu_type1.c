--- conflicted
+++ resolved
@@ -153,7 +153,6 @@
 	rb_erase(&old->node, &iommu->dma_list);
 }
 
-<<<<<<< HEAD
 /*
  * Helper Functions for host iova-pfn list
  */
@@ -245,62 +244,19 @@
 	return ret;
 }
 
-struct vwork {
-	struct mm_struct	*mm;
-	long			npage;
-	struct work_struct	work;
-};
-
-/* delayed decrement/increment for locked_vm */
-static void vfio_lock_acct_bg(struct work_struct *work)
-=======
-static int vfio_lock_acct(long npage, bool *lock_cap)
->>>>>>> db3fd452
-{
+static int vfio_lock_acct(struct task_struct *task, long npage, bool *lock_cap)
+{
+	struct mm_struct *mm;
 	int ret;
 
-<<<<<<< HEAD
-static void vfio_lock_acct(struct task_struct *task, long npage)
-{
-	struct vwork *vwork;
-	struct mm_struct *mm;
-
 	if (!npage)
-		return;
+		return 0;
 
 	mm = get_task_mm(task);
 	if (!mm)
-		return; /* process exited or nothing to do */
-
-	if (down_write_trylock(&mm->mmap_sem)) {
-		mm->locked_vm += npage;
-		up_write(&mm->mmap_sem);
-		mmput(mm);
-		return;
-	}
-
-	/*
-	 * Couldn't get mmap_sem lock, so must setup to update
-	 * mm->locked_vm later. If locked_vm were atomic, we
-	 * wouldn't need this silliness
-	 */
-	vwork = kmalloc(sizeof(struct vwork), GFP_KERNEL);
-	if (!vwork) {
-		mmput(mm);
-		return;
-	}
-	INIT_WORK(&vwork->work, vfio_lock_acct_bg);
-	vwork->mm = mm;
-	vwork->npage = npage;
-	schedule_work(&vwork->work);
-=======
-	if (!npage)
-		return 0;
-
-	if (!current->mm)
 		return -ESRCH; /* process exited */
 
-	ret = down_write_killable(&current->mm->mmap_sem);
+	ret = down_write_killable(&mm->mmap_sem);
 	if (!ret) {
 		if (npage > 0) {
 			if (lock_cap ? !*lock_cap : !capable(CAP_IPC_LOCK)) {
@@ -308,19 +264,18 @@
 
 				limit = rlimit(RLIMIT_MEMLOCK) >> PAGE_SHIFT;
 
-				if (current->mm->locked_vm + npage > limit)
+				if (mm->locked_vm + npage > limit)
 					ret = -ENOMEM;
 			}
 		}
 
 		if (!ret)
-			current->mm->locked_vm += npage;
-
-		up_write(&current->mm->mmap_sem);
+			mm->locked_vm += npage;
+
+		up_write(&mm->mmap_sem);
 	}
 
 	return ret;
->>>>>>> db3fd452
 }
 
 /*
@@ -417,17 +372,11 @@
 static long vfio_pin_pages_remote(struct vfio_dma *dma, unsigned long vaddr,
 				  long npage, unsigned long *pfn_base)
 {
-<<<<<<< HEAD
-	unsigned long limit;
+	unsigned long pfn = 0, limit;
 	bool lock_cap = ns_capable(task_active_pid_ns(dma->task)->user_ns,
 				   CAP_IPC_LOCK);
 	struct mm_struct *mm;
 	long ret, i = 0, lock_acct = 0;
-=======
-	unsigned long pfn = 0, limit = rlimit(RLIMIT_MEMLOCK) >> PAGE_SHIFT;
-	bool lock_cap = capable(CAP_IPC_LOCK);
-	long ret, i = 1;
->>>>>>> db3fd452
 	bool rsvd;
 	dma_addr_t iova = vaddr - dma->vaddr + dma->iova;
 
@@ -457,13 +406,11 @@
 		lock_acct++;
 	}
 
-<<<<<<< HEAD
 	i++;
 	if (likely(!disable_hugepages)) {
 		/* Lock all the consecutive pages from pfn_base */
 		for (vaddr += PAGE_SIZE, iova += PAGE_SIZE; i < npage;
 		     i++, vaddr += PAGE_SIZE, iova += PAGE_SIZE) {
-			unsigned long pfn = 0;
 
 			ret = vaddr_get_pfn(mm, vaddr, dma->prot, &pfn);
 			if (ret)
@@ -474,16 +421,6 @@
 				put_pfn(pfn, dma->prot);
 				break;
 			}
-=======
-	if (unlikely(disable_hugepages))
-		goto out;
-
-	/* Lock all the consecutive pages from pfn_base */
-	for (vaddr += PAGE_SIZE; i < npage; i++, vaddr += PAGE_SIZE) {
-		ret = vaddr_get_pfn(vaddr, prot, &pfn);
-		if (ret)
-			break;
->>>>>>> db3fd452
 
 			if (!rsvd && !vfio_find_vpfn(dma, iova)) {
 				if (!lock_cap &&
@@ -492,16 +429,26 @@
 					pr_warn("%s: RLIMIT_MEMLOCK (%ld) "
 						"exceeded\n", __func__,
 						limit << PAGE_SHIFT);
-					break;
+					ret = -ENOMEM;
+					goto unpin_out;
 				}
 				lock_acct++;
 			}
 		}
 	}
 
-<<<<<<< HEAD
-	vfio_lock_acct(dma->task, lock_acct);
-	ret = i;
+	if (!rsvd)
+		ret = vfio_lock_acct(dma->task, i, &lock_cap);
+
+unpin_out:
+	if (ret) {
+		if (!rsvd) {
+			for (pfn = *pfn_base ; i ; pfn++, i--)
+				put_pfn(pfn, dma->prot);
+		}
+
+		return ret;
+	}
 
 pin_pg_remote_exit:
 	mmput(mm);
@@ -524,32 +471,7 @@
 	}
 
 	if (do_accounting)
-		vfio_lock_acct(dma->task, locked - unlocked);
-=======
-		if (!rsvd && !lock_cap &&
-		    current->mm->locked_vm + i + 1 > limit) {
-			put_pfn(pfn, prot);
-			pr_warn("%s: RLIMIT_MEMLOCK (%ld) exceeded\n",
-				__func__, limit << PAGE_SHIFT);
-			ret = -ENOMEM;
-			goto unpin_out;
-		}
-	}
-
-out:
-	if (!rsvd)
-		ret = vfio_lock_acct(i, &lock_cap);
-
-unpin_out:
-	if (ret) {
-		if (!rsvd) {
-			for (pfn = *pfn_base ; i ; pfn++, i--)
-				put_pfn(pfn, prot);
-		}
-
-		return ret;
-	}
->>>>>>> db3fd452
+		vfio_lock_acct(dma->task, locked - unlocked, NULL);
 
 	return unlocked;
 }
@@ -585,7 +507,7 @@
 	}
 
 	if (!rsvd && do_accounting)
-		vfio_lock_acct(dma->task, 1);
+		vfio_lock_acct(dma->task, 1, NULL);
 	ret = 1;
 
 pin_page_exit:
@@ -605,11 +527,7 @@
 	unlocked = vfio_iova_put_vfio_pfn(dma, vpfn);
 
 	if (do_accounting)
-<<<<<<< HEAD
-		vfio_lock_acct(dma->task, -unlocked);
-=======
-		vfio_lock_acct(-unlocked, NULL);
->>>>>>> db3fd452
+		vfio_lock_acct(dma->task, -unlocked, NULL);
 
 	return unlocked;
 }
@@ -804,16 +722,12 @@
 		cond_resched();
 	}
 
-<<<<<<< HEAD
 	dma->iommu_mapped = false;
 	if (do_accounting) {
-		vfio_lock_acct(dma->task, -unlocked);
+		vfio_lock_acct(dma->task, -unlocked, NULL);
 		return 0;
 	}
 	return unlocked;
-=======
-	vfio_lock_acct(-unlocked, NULL);
->>>>>>> db3fd452
 }
 
 static void vfio_remove_dma(struct vfio_iommu *iommu, struct vfio_dma *dma)
@@ -1419,7 +1333,7 @@
 			if (!is_invalid_reserved_pfn(vpfn->pfn))
 				locked++;
 		}
-		vfio_lock_acct(dma->task, locked - unlocked);
+		vfio_lock_acct(dma->task, locked - unlocked, NULL);
 	}
 }
 
