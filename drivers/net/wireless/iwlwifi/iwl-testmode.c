/******************************************************************************
 *
 * This file is provided under a dual BSD/GPLv2 license.  When using or
 * redistributing this file, you may do so under either license.
 *
 * GPL LICENSE SUMMARY
 *
 * Copyright(c) 2010 - 2012 Intel Corporation. All rights reserved.
 *
 * This program is free software; you can redistribute it and/or modify
 * it under the terms of version 2 of the GNU General Public License as
 * published by the Free Software Foundation.
 *
 * This program is distributed in the hope that it will be useful, but
 * WITHOUT ANY WARRANTY; without even the implied warranty of
 * MERCHANTABILITY or FITNESS FOR A PARTICULAR PURPOSE.  See the GNU
 * General Public License for more details.
 *
 * You should have received a copy of the GNU General Public License
 * along with this program; if not, write to the Free Software
 * Foundation, Inc., 51 Franklin Street, Fifth Floor, Boston, MA 02110,
 * USA
 *
 * The full GNU General Public License is included in this distribution
 * in the file called LICENSE.GPL.
 *
 * Contact Information:
 *  Intel Linux Wireless <ilw@linux.intel.com>
 * Intel Corporation, 5200 N.E. Elam Young Parkway, Hillsboro, OR 97124-6497
 *
 * BSD LICENSE
 *
 * Copyright(c) 2010 - 2012 Intel Corporation. All rights reserved.
 * All rights reserved.
 *
 * Redistribution and use in source and binary forms, with or without
 * modification, are permitted provided that the following conditions
 * are met:
 *
 *  * Redistributions of source code must retain the above copyright
 *    notice, this list of conditions and the following disclaimer.
 *  * Redistributions in binary form must reproduce the above copyright
 *    notice, this list of conditions and the following disclaimer in
 *    the documentation and/or other materials provided with the
 *    distribution.
 *  * Neither the name Intel Corporation nor the names of its
 *    contributors may be used to endorse or promote products derived
 *    from this software without specific prior written permission.
 *
 * THIS SOFTWARE IS PROVIDED BY THE COPYRIGHT HOLDERS AND CONTRIBUTORS
 * "AS IS" AND ANY EXPRESS OR IMPLIED WARRANTIES, INCLUDING, BUT NOT
 * LIMITED TO, THE IMPLIED WARRANTIES OF MERCHANTABILITY AND FITNESS FOR
 * A PARTICULAR PURPOSE ARE DISCLAIMED. IN NO EVENT SHALL THE COPYRIGHT
 * OWNER OR CONTRIBUTORS BE LIABLE FOR ANY DIRECT, INDIRECT, INCIDENTAL,
 * SPECIAL, EXEMPLARY, OR CONSEQUENTIAL DAMAGES (INCLUDING, BUT NOT
 * LIMITED TO, PROCUREMENT OF SUBSTITUTE GOODS OR SERVICES; LOSS OF USE,
 * DATA, OR PROFITS; OR BUSINESS INTERRUPTION) HOWEVER CAUSED AND ON ANY
 * THEORY OF LIABILITY, WHETHER IN CONTRACT, STRICT LIABILITY, OR TORT
 * (INCLUDING NEGLIGENCE OR OTHERWISE) ARISING IN ANY WAY OUT OF THE USE
 * OF THIS SOFTWARE, EVEN IF ADVISED OF THE POSSIBILITY OF SUCH DAMAGE.
 *
 *****************************************************************************/
#include <linux/init.h>
#include <linux/kernel.h>
#include <linux/module.h>
#include <linux/dma-mapping.h>
#include <net/net_namespace.h>
#include <linux/netdevice.h>
#include <net/cfg80211.h>
#include <net/mac80211.h>
#include <net/netlink.h>

#include "iwl-dev.h"
#include "iwl-core.h"
#include "iwl-debug.h"
#include "iwl-io.h"
#include "iwl-agn.h"
#include "iwl-testmode.h"
#include "iwl-trans.h"
#include "iwl-fh.h"
#include "iwl-prph.h"


/* Periphery registers absolute lower bound. This is used in order to
 * differentiate registery access through HBUS_TARG_PRPH_* and
 * HBUS_TARG_MEM_* accesses.
 */
#define IWL_TM_ABS_PRPH_START (0xA00000)

/* The TLVs used in the gnl message policy between the kernel module and
 * user space application. iwl_testmode_gnl_msg_policy is to be carried
 * through the NL80211_CMD_TESTMODE channel regulated by nl80211.
 * See iwl-testmode.h
 */
static
struct nla_policy iwl_testmode_gnl_msg_policy[IWL_TM_ATTR_MAX] = {
	[IWL_TM_ATTR_COMMAND] = { .type = NLA_U32, },

	[IWL_TM_ATTR_UCODE_CMD_ID] = { .type = NLA_U8, },
	[IWL_TM_ATTR_UCODE_CMD_DATA] = { .type = NLA_UNSPEC, },

	[IWL_TM_ATTR_REG_OFFSET] = { .type = NLA_U32, },
	[IWL_TM_ATTR_REG_VALUE8] = { .type = NLA_U8, },
	[IWL_TM_ATTR_REG_VALUE32] = { .type = NLA_U32, },

	[IWL_TM_ATTR_SYNC_RSP] = { .type = NLA_UNSPEC, },
	[IWL_TM_ATTR_UCODE_RX_PKT] = { .type = NLA_UNSPEC, },

	[IWL_TM_ATTR_EEPROM] = { .type = NLA_UNSPEC, },

	[IWL_TM_ATTR_TRACE_ADDR] = { .type = NLA_UNSPEC, },
	[IWL_TM_ATTR_TRACE_DUMP] = { .type = NLA_UNSPEC, },
	[IWL_TM_ATTR_TRACE_SIZE] = { .type = NLA_U32, },

	[IWL_TM_ATTR_FIXRATE] = { .type = NLA_U32, },

	[IWL_TM_ATTR_UCODE_OWNER] = { .type = NLA_U8, },

	[IWL_TM_ATTR_MEM_ADDR] = { .type = NLA_U32, },
	[IWL_TM_ATTR_BUFFER_SIZE] = { .type = NLA_U32, },
	[IWL_TM_ATTR_BUFFER_DUMP] = { .type = NLA_UNSPEC, },

	[IWL_TM_ATTR_FW_VERSION] = { .type = NLA_U32, },
	[IWL_TM_ATTR_DEVICE_ID] = { .type = NLA_U32, },
	[IWL_TM_ATTR_FW_TYPE] = { .type = NLA_U32, },
	[IWL_TM_ATTR_FW_INST_SIZE] = { .type = NLA_U32, },
	[IWL_TM_ATTR_FW_DATA_SIZE] = { .type = NLA_U32, },

	[IWL_TM_ATTR_ENABLE_NOTIFICATION] = {.type = NLA_FLAG, },
};

/*
 * See the struct iwl_rx_packet in iwl-commands.h for the format of the
 * received events from the device
 */
static inline int get_event_length(struct iwl_rx_cmd_buffer *rxb)
{
	struct iwl_rx_packet *pkt = rxb_addr(rxb);
	if (pkt)
		return le32_to_cpu(pkt->len_n_flags) & FH_RSCSR_FRAME_SIZE_MSK;
	else
		return 0;
}


/*
 * This function multicasts the spontaneous messages from the device to the
 * user space. It is invoked whenever there is a received messages
 * from the device. This function is called within the ISR of the rx handlers
 * in iwlagn driver.
 *
 * The parsing of the message content is left to the user space application,
 * The message content is treated as unattacked raw data and is encapsulated
 * with IWL_TM_ATTR_UCODE_RX_PKT multicasting to the user space.
 *
 * @priv: the instance of iwlwifi device
 * @rxb: pointer to rx data content received by the ISR
 *
 * See the message policies and TLVs in iwl_testmode_gnl_msg_policy[].
 * For the messages multicasting to the user application, the mandatory
 * TLV fields are :
 *	IWL_TM_ATTR_COMMAND must be IWL_TM_CMD_DEV2APP_UCODE_RX_PKT
 *	IWL_TM_ATTR_UCODE_RX_PKT for carrying the message content
 */

static void iwl_testmode_ucode_rx_pkt(struct iwl_priv *priv,
				      struct iwl_rx_cmd_buffer *rxb)
{
	struct ieee80211_hw *hw = priv->hw;
	struct sk_buff *skb;
	void *data;
	int length;

	data = (void *)rxb_addr(rxb);
	length = get_event_length(rxb);

	if (!data || length == 0)
		return;

	skb = cfg80211_testmode_alloc_event_skb(hw->wiphy, 20 + length,
								GFP_ATOMIC);
	if (skb == NULL) {
		IWL_ERR(priv,
			 "Run out of memory for messages to user space ?\n");
		return;
	}
	if (nla_put_u32(skb, IWL_TM_ATTR_COMMAND, IWL_TM_CMD_DEV2APP_UCODE_RX_PKT) ||
	    /* the length doesn't include len_n_flags field, so add it manually */
	    nla_put(skb, IWL_TM_ATTR_UCODE_RX_PKT, length + sizeof(__le32), data))
		goto nla_put_failure;
	cfg80211_testmode_event(skb, GFP_ATOMIC);
	return;

nla_put_failure:
	kfree_skb(skb);
	IWL_ERR(priv, "Ouch, overran buffer, check allocation!\n");
}

void iwl_testmode_init(struct iwl_priv *priv)
{
	priv->pre_rx_handler = NULL;
	priv->testmode_trace.trace_enabled = false;
	priv->testmode_mem.read_in_progress = false;
}

static void iwl_mem_cleanup(struct iwl_priv *priv)
{
	if (priv->testmode_mem.read_in_progress) {
		kfree(priv->testmode_mem.buff_addr);
		priv->testmode_mem.buff_addr = NULL;
		priv->testmode_mem.buff_size = 0;
		priv->testmode_mem.num_chunks = 0;
		priv->testmode_mem.read_in_progress = false;
	}
}

static void iwl_trace_cleanup(struct iwl_priv *priv)
{
	if (priv->testmode_trace.trace_enabled) {
		if (priv->testmode_trace.cpu_addr &&
		    priv->testmode_trace.dma_addr)
			dma_free_coherent(trans(priv)->dev,
					priv->testmode_trace.total_size,
					priv->testmode_trace.cpu_addr,
					priv->testmode_trace.dma_addr);
		priv->testmode_trace.trace_enabled = false;
		priv->testmode_trace.cpu_addr = NULL;
		priv->testmode_trace.trace_addr = NULL;
		priv->testmode_trace.dma_addr = 0;
		priv->testmode_trace.buff_size = 0;
		priv->testmode_trace.total_size = 0;
	}
}


void iwl_testmode_cleanup(struct iwl_priv *priv)
{
	iwl_trace_cleanup(priv);
	iwl_mem_cleanup(priv);
}


/*
 * This function handles the user application commands to the ucode.
 *
 * It retrieves the mandatory fields IWL_TM_ATTR_UCODE_CMD_ID and
 * IWL_TM_ATTR_UCODE_CMD_DATA and calls to the handler to send the
 * host command to the ucode.
 *
 * If any mandatory field is missing, -ENOMSG is replied to the user space
 * application; otherwise, waits for the host command to be sent and checks
 * the return code. In case or error, it is returned, otherwise a reply is
 * allocated and the reply RX packet
 * is returned.
 *
 * @hw: ieee80211_hw object that represents the device
 * @tb: gnl message fields from the user space
 */
static int iwl_testmode_ucode(struct ieee80211_hw *hw, struct nlattr **tb)
{
	struct iwl_priv *priv = IWL_MAC80211_GET_DVM(hw);
	struct iwl_host_cmd cmd;
	struct iwl_rx_packet *pkt;
	struct sk_buff *skb;
	void *reply_buf;
	u32 reply_len;
	int ret;
	bool cmd_want_skb;

	memset(&cmd, 0, sizeof(struct iwl_host_cmd));

	if (!tb[IWL_TM_ATTR_UCODE_CMD_ID] ||
	    !tb[IWL_TM_ATTR_UCODE_CMD_DATA]) {
		IWL_ERR(priv, "Missing ucode command mandatory fields\n");
		return -ENOMSG;
	}

	cmd.flags = CMD_ON_DEMAND | CMD_SYNC;
	cmd_want_skb = nla_get_flag(tb[IWL_TM_ATTR_UCODE_CMD_SKB]);
	if (cmd_want_skb)
		cmd.flags |= CMD_WANT_SKB;

	cmd.id = nla_get_u8(tb[IWL_TM_ATTR_UCODE_CMD_ID]);
	cmd.data[0] = nla_data(tb[IWL_TM_ATTR_UCODE_CMD_DATA]);
	cmd.len[0] = nla_len(tb[IWL_TM_ATTR_UCODE_CMD_DATA]);
	cmd.dataflags[0] = IWL_HCMD_DFL_NOCOPY;
	IWL_DEBUG_INFO(priv, "testmode ucode command ID 0x%x, flags 0x%x,"
				" len %d\n", cmd.id, cmd.flags, cmd.len[0]);

	ret = iwl_dvm_send_cmd(priv, &cmd);
	if (ret) {
		IWL_ERR(priv, "Failed to send hcmd\n");
		return ret;
	}
	if (!cmd_want_skb)
		return ret;

	/* Handling return of SKB to the user */
	pkt = cmd.resp_pkt;
	if (!pkt) {
		IWL_ERR(priv, "HCMD received a null response packet\n");
		return ret;
	}

	reply_len = le32_to_cpu(pkt->len_n_flags) & FH_RSCSR_FRAME_SIZE_MSK;
	skb = cfg80211_testmode_alloc_reply_skb(hw->wiphy, reply_len + 20);
	reply_buf = kmalloc(reply_len, GFP_KERNEL);
	if (!skb || !reply_buf) {
		kfree_skb(skb);
		kfree(reply_buf);
		return -ENOMEM;
	}

	/* The reply is in a page, that we cannot send to user space. */
	memcpy(reply_buf, &(pkt->hdr), reply_len);
	iwl_free_resp(&cmd);

	if (nla_put_u32(skb, IWL_TM_ATTR_COMMAND, IWL_TM_CMD_DEV2APP_UCODE_RX_PKT) ||
	    nla_put(skb, IWL_TM_ATTR_UCODE_RX_PKT, reply_len, reply_buf))
		goto nla_put_failure;
	return cfg80211_testmode_reply(skb);

nla_put_failure:
	IWL_DEBUG_INFO(priv, "Failed creating NL attributes\n");
	return -ENOMSG;
}


/*
 * This function handles the user application commands for register access.
 *
 * It retrieves command ID carried with IWL_TM_ATTR_COMMAND and calls to the
 * handlers respectively.
 *
 * If it's an unknown commdn ID, -ENOSYS is returned; or -ENOMSG if the
 * mandatory fields(IWL_TM_ATTR_REG_OFFSET,IWL_TM_ATTR_REG_VALUE32,
 * IWL_TM_ATTR_REG_VALUE8) are missing; Otherwise 0 is replied indicating
 * the success of the command execution.
 *
 * If IWL_TM_ATTR_COMMAND is IWL_TM_CMD_APP2DEV_REG_READ32, the register read
 * value is returned with IWL_TM_ATTR_REG_VALUE32.
 *
 * @hw: ieee80211_hw object that represents the device
 * @tb: gnl message fields from the user space
 */
static int iwl_testmode_reg(struct ieee80211_hw *hw, struct nlattr **tb)
{
	struct iwl_priv *priv = IWL_MAC80211_GET_DVM(hw);
	u32 ofs, val32, cmd;
	u8 val8;
	struct sk_buff *skb;
	int status = 0;

	if (!tb[IWL_TM_ATTR_REG_OFFSET]) {
		IWL_ERR(priv, "Missing register offset\n");
		return -ENOMSG;
	}
	ofs = nla_get_u32(tb[IWL_TM_ATTR_REG_OFFSET]);
	IWL_INFO(priv, "testmode register access command offset 0x%x\n", ofs);

	/* Allow access only to FH/CSR/HBUS in direct mode.
	Since we don't have the upper bounds for the CSR and HBUS segments,
	we will use only the upper bound of FH for sanity check. */
	cmd = nla_get_u32(tb[IWL_TM_ATTR_COMMAND]);
	if ((cmd == IWL_TM_CMD_APP2DEV_DIRECT_REG_READ32 ||
		cmd == IWL_TM_CMD_APP2DEV_DIRECT_REG_WRITE32 ||
		cmd == IWL_TM_CMD_APP2DEV_DIRECT_REG_WRITE8) &&
		(ofs >= FH_MEM_UPPER_BOUND)) {
		IWL_ERR(priv, "offset out of segment (0x0 - 0x%x)\n",
			FH_MEM_UPPER_BOUND);
		return -EINVAL;
	}

	switch (cmd) {
	case IWL_TM_CMD_APP2DEV_DIRECT_REG_READ32:
		val32 = iwl_read_direct32(trans(priv), ofs);
		IWL_INFO(priv, "32bit value to read 0x%x\n", val32);

		skb = cfg80211_testmode_alloc_reply_skb(hw->wiphy, 20);
		if (!skb) {
			IWL_ERR(priv, "Memory allocation fail\n");
			return -ENOMEM;
		}
		if (nla_put_u32(skb, IWL_TM_ATTR_REG_VALUE32, val32))
			goto nla_put_failure;
		status = cfg80211_testmode_reply(skb);
		if (status < 0)
			IWL_ERR(priv, "Error sending msg : %d\n", status);
		break;
	case IWL_TM_CMD_APP2DEV_DIRECT_REG_WRITE32:
		if (!tb[IWL_TM_ATTR_REG_VALUE32]) {
			IWL_ERR(priv, "Missing value to write\n");
			return -ENOMSG;
		} else {
			val32 = nla_get_u32(tb[IWL_TM_ATTR_REG_VALUE32]);
			IWL_INFO(priv, "32bit value to write 0x%x\n", val32);
			iwl_write_direct32(trans(priv), ofs, val32);
		}
		break;
	case IWL_TM_CMD_APP2DEV_DIRECT_REG_WRITE8:
		if (!tb[IWL_TM_ATTR_REG_VALUE8]) {
			IWL_ERR(priv, "Missing value to write\n");
			return -ENOMSG;
		} else {
			val8 = nla_get_u8(tb[IWL_TM_ATTR_REG_VALUE8]);
			IWL_INFO(priv, "8bit value to write 0x%x\n", val8);
			iwl_write8(trans(priv), ofs, val8);
		}
		break;
	default:
		IWL_ERR(priv, "Unknown testmode register command ID\n");
		return -ENOSYS;
	}

	return status;

nla_put_failure:
	kfree_skb(skb);
	return -EMSGSIZE;
}


static int iwl_testmode_cfg_init_calib(struct iwl_priv *priv)
{
	struct iwl_notification_wait calib_wait;
	static const u8 calib_complete[] = {
		CALIBRATION_COMPLETE_NOTIFICATION
	};
	int ret;

	iwl_init_notification_wait(&priv->notif_wait, &calib_wait,
				   calib_complete, ARRAY_SIZE(calib_complete),
				   NULL, NULL);
	ret = iwl_init_alive_start(priv);
	if (ret) {
		IWL_ERR(priv, "Fail init calibration: %d\n", ret);
		goto cfg_init_calib_error;
	}

	ret = iwl_wait_notification(&priv->notif_wait, &calib_wait, 2 * HZ);
	if (ret)
		IWL_ERR(priv, "Error detecting"
			" CALIBRATION_COMPLETE_NOTIFICATION: %d\n", ret);
	return ret;

cfg_init_calib_error:
	iwl_remove_notification(&priv->notif_wait, &calib_wait);
	return ret;
}

/*
 * This function handles the user application commands for driver.
 *
 * It retrieves command ID carried with IWL_TM_ATTR_COMMAND and calls to the
 * handlers respectively.
 *
 * If it's an unknown commdn ID, -ENOSYS is replied; otherwise, the returned
 * value of the actual command execution is replied to the user application.
 *
 * If there's any message responding to the user space, IWL_TM_ATTR_SYNC_RSP
 * is used for carry the message while IWL_TM_ATTR_COMMAND must set to
 * IWL_TM_CMD_DEV2APP_SYNC_RSP.
 *
 * @hw: ieee80211_hw object that represents the device
 * @tb: gnl message fields from the user space
 */
static int iwl_testmode_driver(struct ieee80211_hw *hw, struct nlattr **tb)
{
	struct iwl_priv *priv = IWL_MAC80211_GET_DVM(hw);
	struct iwl_trans *trans = trans(priv);
	struct sk_buff *skb;
	unsigned char *rsp_data_ptr = NULL;
	int status = 0, rsp_data_len = 0;
	u32 devid, inst_size = 0, data_size = 0;
	const struct fw_img *img;

	switch (nla_get_u32(tb[IWL_TM_ATTR_COMMAND])) {
	case IWL_TM_CMD_APP2DEV_GET_DEVICENAME:
		rsp_data_ptr = (unsigned char *)cfg(priv)->name;
		rsp_data_len = strlen(cfg(priv)->name);
		skb = cfg80211_testmode_alloc_reply_skb(hw->wiphy,
							rsp_data_len + 20);
		if (!skb) {
			IWL_ERR(priv, "Memory allocation fail\n");
			return -ENOMEM;
		}
		if (nla_put_u32(skb, IWL_TM_ATTR_COMMAND,
				IWL_TM_CMD_DEV2APP_SYNC_RSP) ||
		    nla_put(skb, IWL_TM_ATTR_SYNC_RSP,
			    rsp_data_len, rsp_data_ptr))
			goto nla_put_failure;
		status = cfg80211_testmode_reply(skb);
		if (status < 0)
			IWL_ERR(priv, "Error sending msg : %d\n", status);
		break;

	case IWL_TM_CMD_APP2DEV_LOAD_INIT_FW:
		status = iwl_load_ucode_wait_alive(priv, IWL_UCODE_INIT);
		if (status)
			IWL_ERR(priv, "Error loading init ucode: %d\n", status);
		break;

	case IWL_TM_CMD_APP2DEV_CFG_INIT_CALIB:
		iwl_testmode_cfg_init_calib(priv);
		priv->ucode_loaded = false;
		iwl_trans_stop_device(trans);
		break;

	case IWL_TM_CMD_APP2DEV_LOAD_RUNTIME_FW:
		status = iwl_load_ucode_wait_alive(priv, IWL_UCODE_REGULAR);
		if (status) {
			IWL_ERR(priv,
				"Error loading runtime ucode: %d\n", status);
			break;
		}
		status = iwl_alive_start(priv);
		if (status)
			IWL_ERR(priv,
				"Error starting the device: %d\n", status);
		break;

	case IWL_TM_CMD_APP2DEV_LOAD_WOWLAN_FW:
		iwl_scan_cancel_timeout(priv, 200);
		priv->ucode_loaded = false;
		iwl_trans_stop_device(trans);
		status = iwl_load_ucode_wait_alive(priv, IWL_UCODE_WOWLAN);
		if (status) {
			IWL_ERR(priv,
				"Error loading WOWLAN ucode: %d\n", status);
			break;
		}
		status = iwl_alive_start(priv);
		if (status)
			IWL_ERR(priv,
				"Error starting the device: %d\n", status);
		break;

	case IWL_TM_CMD_APP2DEV_GET_EEPROM:
		if (priv->shrd->eeprom) {
			skb = cfg80211_testmode_alloc_reply_skb(hw->wiphy,
				cfg(priv)->base_params->eeprom_size + 20);
			if (!skb) {
				IWL_ERR(priv, "Memory allocation fail\n");
				return -ENOMEM;
			}
			if (nla_put_u32(skb, IWL_TM_ATTR_COMMAND,
					IWL_TM_CMD_DEV2APP_EEPROM_RSP) ||
			    nla_put(skb, IWL_TM_ATTR_EEPROM,
				    cfg(priv)->base_params->eeprom_size,
				    priv->shrd->eeprom))
				goto nla_put_failure;
			status = cfg80211_testmode_reply(skb);
			if (status < 0)
				IWL_ERR(priv, "Error sending msg : %d\n",
					status);
		} else
			return -EFAULT;
		break;

	case IWL_TM_CMD_APP2DEV_FIXRATE_REQ:
		if (!tb[IWL_TM_ATTR_FIXRATE]) {
			IWL_ERR(priv, "Missing fixrate setting\n");
			return -ENOMSG;
		}
		priv->tm_fixed_rate = nla_get_u32(tb[IWL_TM_ATTR_FIXRATE]);
		break;

	case IWL_TM_CMD_APP2DEV_GET_FW_VERSION:
		IWL_INFO(priv, "uCode version raw: 0x%x\n",
			 priv->fw->ucode_ver);

		skb = cfg80211_testmode_alloc_reply_skb(hw->wiphy, 20);
		if (!skb) {
			IWL_ERR(priv, "Memory allocation fail\n");
			return -ENOMEM;
		}
		if (nla_put_u32(skb, IWL_TM_ATTR_FW_VERSION,
				priv->fw->ucode_ver))
			goto nla_put_failure;
		status = cfg80211_testmode_reply(skb);
		if (status < 0)
			IWL_ERR(priv, "Error sending msg : %d\n", status);
		break;

	case IWL_TM_CMD_APP2DEV_GET_DEVICE_ID:
		devid = trans(priv)->hw_id;
		IWL_INFO(priv, "hw version: 0x%x\n", devid);

		skb = cfg80211_testmode_alloc_reply_skb(hw->wiphy, 20);
		if (!skb) {
			IWL_ERR(priv, "Memory allocation fail\n");
			return -ENOMEM;
		}
		if (nla_put_u32(skb, IWL_TM_ATTR_DEVICE_ID, devid))
			goto nla_put_failure;
		status = cfg80211_testmode_reply(skb);
		if (status < 0)
			IWL_ERR(priv, "Error sending msg : %d\n", status);
		break;

	case IWL_TM_CMD_APP2DEV_GET_FW_INFO:
		skb = cfg80211_testmode_alloc_reply_skb(hw->wiphy, 20 + 8);
		if (!skb) {
			IWL_ERR(priv, "Memory allocation fail\n");
			return -ENOMEM;
		}
		if (!priv->ucode_loaded) {
			IWL_ERR(priv, "No uCode has not been loaded\n");
			return -EINVAL;
		} else {
			img = &priv->fw->img[priv->cur_ucode];
			inst_size = img->sec[IWL_UCODE_SECTION_INST].len;
			data_size = img->sec[IWL_UCODE_SECTION_DATA].len;
		}
<<<<<<< HEAD
		if (nla_put_u32(skb, IWL_TM_ATTR_FW_TYPE, priv->shrd->ucode_type) ||
=======
		if (nla_put_u32(skb, IWL_TM_ATTR_FW_TYPE, priv->cur_ucode) ||
>>>>>>> 7eab0f64
		    nla_put_u32(skb, IWL_TM_ATTR_FW_INST_SIZE, inst_size) ||
		    nla_put_u32(skb, IWL_TM_ATTR_FW_DATA_SIZE, data_size))
			goto nla_put_failure;
		status = cfg80211_testmode_reply(skb);
		if (status < 0)
			IWL_ERR(priv, "Error sending msg : %d\n", status);
		break;

	default:
		IWL_ERR(priv, "Unknown testmode driver command ID\n");
		return -ENOSYS;
	}
	return status;

nla_put_failure:
	kfree_skb(skb);
	return -EMSGSIZE;
}


/*
 * This function handles the user application commands for uCode trace
 *
 * It retrieves command ID carried with IWL_TM_ATTR_COMMAND and calls to the
 * handlers respectively.
 *
 * If it's an unknown commdn ID, -ENOSYS is replied; otherwise, the returned
 * value of the actual command execution is replied to the user application.
 *
 * @hw: ieee80211_hw object that represents the device
 * @tb: gnl message fields from the user space
 */
static int iwl_testmode_trace(struct ieee80211_hw *hw, struct nlattr **tb)
{
	struct iwl_priv *priv = IWL_MAC80211_GET_DVM(hw);
	struct sk_buff *skb;
	int status = 0;
	struct device *dev = trans(priv)->dev;

	switch (nla_get_u32(tb[IWL_TM_ATTR_COMMAND])) {
	case IWL_TM_CMD_APP2DEV_BEGIN_TRACE:
		if (priv->testmode_trace.trace_enabled)
			return -EBUSY;

		if (!tb[IWL_TM_ATTR_TRACE_SIZE])
			priv->testmode_trace.buff_size = TRACE_BUFF_SIZE_DEF;
		else
			priv->testmode_trace.buff_size =
				nla_get_u32(tb[IWL_TM_ATTR_TRACE_SIZE]);
		if (!priv->testmode_trace.buff_size)
			return -EINVAL;
		if (priv->testmode_trace.buff_size < TRACE_BUFF_SIZE_MIN ||
		    priv->testmode_trace.buff_size > TRACE_BUFF_SIZE_MAX)
			return -EINVAL;

		priv->testmode_trace.total_size =
			priv->testmode_trace.buff_size + TRACE_BUFF_PADD;
		priv->testmode_trace.cpu_addr =
			dma_alloc_coherent(dev,
					   priv->testmode_trace.total_size,
					   &priv->testmode_trace.dma_addr,
					   GFP_KERNEL);
		if (!priv->testmode_trace.cpu_addr)
			return -ENOMEM;
		priv->testmode_trace.trace_enabled = true;
		priv->testmode_trace.trace_addr = (u8 *)PTR_ALIGN(
			priv->testmode_trace.cpu_addr, 0x100);
		memset(priv->testmode_trace.trace_addr, 0x03B,
			priv->testmode_trace.buff_size);
		skb = cfg80211_testmode_alloc_reply_skb(hw->wiphy,
			sizeof(priv->testmode_trace.dma_addr) + 20);
		if (!skb) {
			IWL_ERR(priv, "Memory allocation fail\n");
			iwl_trace_cleanup(priv);
			return -ENOMEM;
		}
		if (nla_put(skb, IWL_TM_ATTR_TRACE_ADDR,
			    sizeof(priv->testmode_trace.dma_addr),
			    (u64 *)&priv->testmode_trace.dma_addr))
			goto nla_put_failure;
		status = cfg80211_testmode_reply(skb);
		if (status < 0) {
			IWL_ERR(priv, "Error sending msg : %d\n", status);
		}
		priv->testmode_trace.num_chunks =
			DIV_ROUND_UP(priv->testmode_trace.buff_size,
				     DUMP_CHUNK_SIZE);
		break;

	case IWL_TM_CMD_APP2DEV_END_TRACE:
		iwl_trace_cleanup(priv);
		break;
	default:
		IWL_ERR(priv, "Unknown testmode mem command ID\n");
		return -ENOSYS;
	}
	return status;

nla_put_failure:
	kfree_skb(skb);
	if (nla_get_u32(tb[IWL_TM_ATTR_COMMAND]) ==
	    IWL_TM_CMD_APP2DEV_BEGIN_TRACE)
		iwl_trace_cleanup(priv);
	return -EMSGSIZE;
}

static int iwl_testmode_trace_dump(struct ieee80211_hw *hw,
				   struct sk_buff *skb,
				   struct netlink_callback *cb)
{
	struct iwl_priv *priv = IWL_MAC80211_GET_DVM(hw);
	int idx, length;

	if (priv->testmode_trace.trace_enabled &&
	    priv->testmode_trace.trace_addr) {
		idx = cb->args[4];
		if (idx >= priv->testmode_trace.num_chunks)
			return -ENOENT;
		length = DUMP_CHUNK_SIZE;
		if (((idx + 1) == priv->testmode_trace.num_chunks) &&
		    (priv->testmode_trace.buff_size % DUMP_CHUNK_SIZE))
			length = priv->testmode_trace.buff_size %
				DUMP_CHUNK_SIZE;

		if (nla_put(skb, IWL_TM_ATTR_TRACE_DUMP, length,
			    priv->testmode_trace.trace_addr +
			    (DUMP_CHUNK_SIZE * idx)))
			goto nla_put_failure;
		idx++;
		cb->args[4] = idx;
		return 0;
	} else
		return -EFAULT;

 nla_put_failure:
	return -ENOBUFS;
}

/*
 * This function handles the user application switch ucode ownership.
 *
 * It retrieves the mandatory fields IWL_TM_ATTR_UCODE_OWNER and
 * decide who the current owner of the uCode
 *
 * If the current owner is OWNERSHIP_TM, then the only host command
 * can deliver to uCode is from testmode, all the other host commands
 * will dropped.
 *
 * default driver is the owner of uCode in normal operational mode
 *
 * @hw: ieee80211_hw object that represents the device
 * @tb: gnl message fields from the user space
 */
static int iwl_testmode_ownership(struct ieee80211_hw *hw, struct nlattr **tb)
{
	struct iwl_priv *priv = IWL_MAC80211_GET_DVM(hw);
	u8 owner;

	if (!tb[IWL_TM_ATTR_UCODE_OWNER]) {
		IWL_ERR(priv, "Missing ucode owner\n");
		return -ENOMSG;
	}

	owner = nla_get_u8(tb[IWL_TM_ATTR_UCODE_OWNER]);
	if (owner == IWL_OWNERSHIP_DRIVER) {
		priv->ucode_owner = owner;
		priv->pre_rx_handler = NULL;
	} else if (owner == IWL_OWNERSHIP_TM) {
		priv->pre_rx_handler = iwl_testmode_ucode_rx_pkt;
		priv->ucode_owner = owner;
	} else {
		IWL_ERR(priv, "Invalid owner\n");
		return -EINVAL;
	}
	return 0;
}

static int iwl_testmode_indirect_read(struct iwl_priv *priv, u32 addr, u32 size)
{
	struct iwl_trans *trans = trans(priv);
	unsigned long flags;
	int i;

	if (size & 0x3)
		return -EINVAL;
	priv->testmode_mem.buff_size = size;
	priv->testmode_mem.buff_addr =
		kmalloc(priv->testmode_mem.buff_size, GFP_KERNEL);
	if (priv->testmode_mem.buff_addr == NULL)
		return -ENOMEM;

	/* Hard-coded periphery absolute address */
	if (IWL_TM_ABS_PRPH_START <= addr &&
		addr < IWL_TM_ABS_PRPH_START + PRPH_END) {
			spin_lock_irqsave(&trans->reg_lock, flags);
			iwl_grab_nic_access(trans);
			iwl_write32(trans, HBUS_TARG_PRPH_RADDR,
				addr | (3 << 24));
			for (i = 0; i < size; i += 4)
				*(u32 *)(priv->testmode_mem.buff_addr + i) =
					iwl_read32(trans, HBUS_TARG_PRPH_RDAT);
			iwl_release_nic_access(trans);
			spin_unlock_irqrestore(&trans->reg_lock, flags);
	} else { /* target memory (SRAM) */
		_iwl_read_targ_mem_words(trans, addr,
			priv->testmode_mem.buff_addr,
			priv->testmode_mem.buff_size / 4);
	}

	priv->testmode_mem.num_chunks =
		DIV_ROUND_UP(priv->testmode_mem.buff_size, DUMP_CHUNK_SIZE);
	priv->testmode_mem.read_in_progress = true;
	return 0;

}

static int iwl_testmode_indirect_write(struct iwl_priv *priv, u32 addr,
	u32 size, unsigned char *buf)
{
	struct iwl_trans *trans = trans(priv);
	u32 val, i;
	unsigned long flags;

	if (IWL_TM_ABS_PRPH_START <= addr &&
		addr < IWL_TM_ABS_PRPH_START + PRPH_END) {
			/* Periphery writes can be 1-3 bytes long, or DWORDs */
			if (size < 4) {
				memcpy(&val, buf, size);
				spin_lock_irqsave(&trans->reg_lock, flags);
				iwl_grab_nic_access(trans);
				iwl_write32(trans, HBUS_TARG_PRPH_WADDR,
					    (addr & 0x0000FFFF) |
					    ((size - 1) << 24));
				iwl_write32(trans, HBUS_TARG_PRPH_WDAT, val);
				iwl_release_nic_access(trans);
				/* needed after consecutive writes w/o read */
				mmiowb();
				spin_unlock_irqrestore(&trans->reg_lock, flags);
			} else {
				if (size % 4)
					return -EINVAL;
				for (i = 0; i < size; i += 4)
					iwl_write_prph(trans, addr+i,
						*(u32 *)(buf+i));
			}
	} else if (iwlagn_hw_valid_rtc_data_addr(addr) ||
		(IWLAGN_RTC_INST_LOWER_BOUND <= addr &&
		addr < IWLAGN_RTC_INST_UPPER_BOUND)) {
			_iwl_write_targ_mem_words(trans, addr, buf, size/4);
	} else
		return -EINVAL;
	return 0;
}

/*
 * This function handles the user application commands for SRAM data dump
 *
 * It retrieves the mandatory fields IWL_TM_ATTR_SRAM_ADDR and
 * IWL_TM_ATTR_SRAM_SIZE to decide the memory area for SRAM data reading
 *
 * Several error will be retured, -EBUSY if the SRAM data retrieved by
 * previous command has not been delivered to userspace, or -ENOMSG if
 * the mandatory fields (IWL_TM_ATTR_SRAM_ADDR,IWL_TM_ATTR_SRAM_SIZE)
 * are missing, or -ENOMEM if the buffer allocation fails.
 *
 * Otherwise 0 is replied indicating the success of the SRAM reading.
 *
 * @hw: ieee80211_hw object that represents the device
 * @tb: gnl message fields from the user space
 */
static int iwl_testmode_indirect_mem(struct ieee80211_hw *hw,
	struct nlattr **tb)
{
	struct iwl_priv *priv = IWL_MAC80211_GET_DVM(hw);
	u32 addr, size, cmd;
	unsigned char *buf;

	/* Both read and write should be blocked, for atomicity */
	if (priv->testmode_mem.read_in_progress)
		return -EBUSY;

	cmd = nla_get_u32(tb[IWL_TM_ATTR_COMMAND]);
	if (!tb[IWL_TM_ATTR_MEM_ADDR]) {
		IWL_ERR(priv, "Error finding memory offset address\n");
		return -ENOMSG;
	}
	addr = nla_get_u32(tb[IWL_TM_ATTR_MEM_ADDR]);
	if (!tb[IWL_TM_ATTR_BUFFER_SIZE]) {
		IWL_ERR(priv, "Error finding size for memory reading\n");
		return -ENOMSG;
	}
	size = nla_get_u32(tb[IWL_TM_ATTR_BUFFER_SIZE]);

	if (cmd == IWL_TM_CMD_APP2DEV_INDIRECT_BUFFER_READ)
		return iwl_testmode_indirect_read(priv, addr,  size);
	else {
		if (!tb[IWL_TM_ATTR_BUFFER_DUMP])
			return -EINVAL;
		buf = (unsigned char *) nla_data(tb[IWL_TM_ATTR_BUFFER_DUMP]);
		return iwl_testmode_indirect_write(priv, addr, size, buf);
	}
}

static int iwl_testmode_buffer_dump(struct ieee80211_hw *hw,
				    struct sk_buff *skb,
				    struct netlink_callback *cb)
{
	struct iwl_priv *priv = IWL_MAC80211_GET_DVM(hw);
	int idx, length;

	if (priv->testmode_mem.read_in_progress) {
		idx = cb->args[4];
		if (idx >= priv->testmode_mem.num_chunks) {
			iwl_mem_cleanup(priv);
			return -ENOENT;
		}
		length = DUMP_CHUNK_SIZE;
		if (((idx + 1) == priv->testmode_mem.num_chunks) &&
		    (priv->testmode_mem.buff_size % DUMP_CHUNK_SIZE))
			length = priv->testmode_mem.buff_size %
				DUMP_CHUNK_SIZE;

		if (nla_put(skb, IWL_TM_ATTR_BUFFER_DUMP, length,
			    priv->testmode_mem.buff_addr +
			    (DUMP_CHUNK_SIZE * idx)))
			goto nla_put_failure;
		idx++;
		cb->args[4] = idx;
		return 0;
	} else
		return -EFAULT;

 nla_put_failure:
	return -ENOBUFS;
}

static int iwl_testmode_notifications(struct ieee80211_hw *hw,
	struct nlattr **tb)
{
	struct iwl_priv *priv = IWL_MAC80211_GET_DVM(hw);
	bool enable;

	enable = nla_get_flag(tb[IWL_TM_ATTR_ENABLE_NOTIFICATION]);
	if (enable)
		priv->pre_rx_handler = iwl_testmode_ucode_rx_pkt;
	else
		priv->pre_rx_handler = NULL;
	return 0;
}


/* The testmode gnl message handler that takes the gnl message from the
 * user space and parses it per the policy iwl_testmode_gnl_msg_policy, then
 * invoke the corresponding handlers.
 *
 * This function is invoked when there is user space application sending
 * gnl message through the testmode tunnel NL80211_CMD_TESTMODE regulated
 * by nl80211.
 *
 * It retrieves the mandatory field, IWL_TM_ATTR_COMMAND, before
 * dispatching it to the corresponding handler.
 *
 * If IWL_TM_ATTR_COMMAND is missing, -ENOMSG is replied to user application;
 * -ENOSYS is replied to the user application if the command is unknown;
 * Otherwise, the command is dispatched to the respective handler.
 *
 * @hw: ieee80211_hw object that represents the device
 * @data: pointer to user space message
 * @len: length in byte of @data
 */
int iwlagn_mac_testmode_cmd(struct ieee80211_hw *hw, void *data, int len)
{
	struct nlattr *tb[IWL_TM_ATTR_MAX];
	struct iwl_priv *priv = IWL_MAC80211_GET_DVM(hw);
	int result;

	result = nla_parse(tb, IWL_TM_ATTR_MAX - 1, data, len,
			iwl_testmode_gnl_msg_policy);
	if (result != 0) {
		IWL_ERR(priv, "Error parsing the gnl message : %d\n", result);
		return result;
	}

	/* IWL_TM_ATTR_COMMAND is absolutely mandatory */
	if (!tb[IWL_TM_ATTR_COMMAND]) {
		IWL_ERR(priv, "Missing testmode command type\n");
		return -ENOMSG;
	}
	/* in case multiple accesses to the device happens */
	mutex_lock(&priv->mutex);

	switch (nla_get_u32(tb[IWL_TM_ATTR_COMMAND])) {
	case IWL_TM_CMD_APP2DEV_UCODE:
		IWL_DEBUG_INFO(priv, "testmode cmd to uCode\n");
		result = iwl_testmode_ucode(hw, tb);
		break;
	case IWL_TM_CMD_APP2DEV_DIRECT_REG_READ32:
	case IWL_TM_CMD_APP2DEV_DIRECT_REG_WRITE32:
	case IWL_TM_CMD_APP2DEV_DIRECT_REG_WRITE8:
		IWL_DEBUG_INFO(priv, "testmode cmd to register\n");
		result = iwl_testmode_reg(hw, tb);
		break;
	case IWL_TM_CMD_APP2DEV_GET_DEVICENAME:
	case IWL_TM_CMD_APP2DEV_LOAD_INIT_FW:
	case IWL_TM_CMD_APP2DEV_CFG_INIT_CALIB:
	case IWL_TM_CMD_APP2DEV_LOAD_RUNTIME_FW:
	case IWL_TM_CMD_APP2DEV_GET_EEPROM:
	case IWL_TM_CMD_APP2DEV_FIXRATE_REQ:
	case IWL_TM_CMD_APP2DEV_LOAD_WOWLAN_FW:
	case IWL_TM_CMD_APP2DEV_GET_FW_VERSION:
	case IWL_TM_CMD_APP2DEV_GET_DEVICE_ID:
	case IWL_TM_CMD_APP2DEV_GET_FW_INFO:
		IWL_DEBUG_INFO(priv, "testmode cmd to driver\n");
		result = iwl_testmode_driver(hw, tb);
		break;

	case IWL_TM_CMD_APP2DEV_BEGIN_TRACE:
	case IWL_TM_CMD_APP2DEV_END_TRACE:
	case IWL_TM_CMD_APP2DEV_READ_TRACE:
		IWL_DEBUG_INFO(priv, "testmode uCode trace cmd to driver\n");
		result = iwl_testmode_trace(hw, tb);
		break;

	case IWL_TM_CMD_APP2DEV_OWNERSHIP:
		IWL_DEBUG_INFO(priv, "testmode change uCode ownership\n");
		result = iwl_testmode_ownership(hw, tb);
		break;

	case IWL_TM_CMD_APP2DEV_INDIRECT_BUFFER_READ:
	case IWL_TM_CMD_APP2DEV_INDIRECT_BUFFER_WRITE:
		IWL_DEBUG_INFO(priv, "testmode indirect memory cmd "
			"to driver\n");
		result = iwl_testmode_indirect_mem(hw, tb);
		break;

	case IWL_TM_CMD_APP2DEV_NOTIFICATIONS:
		IWL_DEBUG_INFO(priv, "testmode notifications cmd "
			"to driver\n");
		result = iwl_testmode_notifications(hw, tb);
		break;

	default:
		IWL_ERR(priv, "Unknown testmode command\n");
		result = -ENOSYS;
		break;
	}

	mutex_unlock(&priv->mutex);
	return result;
}

int iwlagn_mac_testmode_dump(struct ieee80211_hw *hw, struct sk_buff *skb,
		      struct netlink_callback *cb,
		      void *data, int len)
{
	struct nlattr *tb[IWL_TM_ATTR_MAX];
	struct iwl_priv *priv = IWL_MAC80211_GET_DVM(hw);
	int result;
	u32 cmd;

	if (cb->args[3]) {
		/* offset by 1 since commands start at 0 */
		cmd = cb->args[3] - 1;
	} else {
		result = nla_parse(tb, IWL_TM_ATTR_MAX - 1, data, len,
				iwl_testmode_gnl_msg_policy);
		if (result) {
			IWL_ERR(priv,
				"Error parsing the gnl message : %d\n", result);
			return result;
		}

		/* IWL_TM_ATTR_COMMAND is absolutely mandatory */
		if (!tb[IWL_TM_ATTR_COMMAND]) {
			IWL_ERR(priv, "Missing testmode command type\n");
			return -ENOMSG;
		}
		cmd = nla_get_u32(tb[IWL_TM_ATTR_COMMAND]);
		cb->args[3] = cmd + 1;
	}

	/* in case multiple accesses to the device happens */
	mutex_lock(&priv->mutex);
	switch (cmd) {
	case IWL_TM_CMD_APP2DEV_READ_TRACE:
		IWL_DEBUG_INFO(priv, "uCode trace cmd to driver\n");
		result = iwl_testmode_trace_dump(hw, skb, cb);
		break;
	case IWL_TM_CMD_APP2DEV_INDIRECT_BUFFER_DUMP:
		IWL_DEBUG_INFO(priv, "testmode sram dump cmd to driver\n");
		result = iwl_testmode_buffer_dump(hw, skb, cb);
		break;
	default:
		result = -EINVAL;
		break;
	}

	mutex_unlock(&priv->mutex);
	return result;
}<|MERGE_RESOLUTION|>--- conflicted
+++ resolved
@@ -612,11 +612,7 @@
 			inst_size = img->sec[IWL_UCODE_SECTION_INST].len;
 			data_size = img->sec[IWL_UCODE_SECTION_DATA].len;
 		}
-<<<<<<< HEAD
-		if (nla_put_u32(skb, IWL_TM_ATTR_FW_TYPE, priv->shrd->ucode_type) ||
-=======
 		if (nla_put_u32(skb, IWL_TM_ATTR_FW_TYPE, priv->cur_ucode) ||
->>>>>>> 7eab0f64
 		    nla_put_u32(skb, IWL_TM_ATTR_FW_INST_SIZE, inst_size) ||
 		    nla_put_u32(skb, IWL_TM_ATTR_FW_DATA_SIZE, data_size))
 			goto nla_put_failure;
