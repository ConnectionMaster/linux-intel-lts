/* Intel(R) Gigabit Ethernet Linux driver
 * Copyright(c) 2007-2014 Intel Corporation.
 *
 * This program is free software; you can redistribute it and/or modify it
 * under the terms and conditions of the GNU General Public License,
 * version 2, as published by the Free Software Foundation.
 *
 * This program is distributed in the hope it will be useful, but WITHOUT
 * ANY WARRANTY; without even the implied warranty of MERCHANTABILITY or
 * FITNESS FOR A PARTICULAR PURPOSE.  See the GNU General Public License for
 * more details.
 *
 * You should have received a copy of the GNU General Public License along with
 * this program; if not, see <http://www.gnu.org/licenses/>.
 *
 * The full GNU General Public License is included in this distribution in
 * the file called "COPYING".
 *
 * Contact Information:
 * e1000-devel Mailing List <e1000-devel@lists.sourceforge.net>
 * Intel Corporation, 5200 N.E. Elam Young Parkway, Hillsboro, OR 97124-6497
 */

#ifndef _E1000_DEFINES_H_
#define _E1000_DEFINES_H_

/* Number of Transmit and Receive Descriptors must be a multiple of 8 */
#define REQ_TX_DESCRIPTOR_MULTIPLE  8
#define REQ_RX_DESCRIPTOR_MULTIPLE  8

/* Definitions for power management and wakeup registers */
/* Wake Up Control */
#define E1000_WUC_PME_EN     0x00000002 /* PME Enable */

/* Wake Up Filter Control */
#define E1000_WUFC_LNKC 0x00000001 /* Link Status Change Wakeup Enable */
#define E1000_WUFC_MAG  0x00000002 /* Magic Packet Wakeup Enable */
#define E1000_WUFC_EX   0x00000004 /* Directed Exact Wakeup Enable */
#define E1000_WUFC_MC   0x00000008 /* Directed Multicast Wakeup Enable */
#define E1000_WUFC_BC   0x00000010 /* Broadcast Wakeup Enable */

/* Wake Up Status */
#define E1000_WUS_EX	0x00000004 /* Directed Exact */
#define E1000_WUS_ARPD	0x00000020 /* Directed ARP Request */
#define E1000_WUS_IPV4	0x00000040 /* Directed IPv4 */
#define E1000_WUS_IPV6	0x00000080 /* Directed IPv6 */
#define E1000_WUS_NSD	0x00000400 /* Directed IPv6 Neighbor Solicitation */

/* Packet types that are enabled for wake packet delivery */
#define WAKE_PKT_WUS ( \
	E1000_WUS_EX   | \
	E1000_WUS_ARPD | \
	E1000_WUS_IPV4 | \
	E1000_WUS_IPV6 | \
	E1000_WUS_NSD)

/* Wake Up Packet Length */
#define E1000_WUPL_MASK	0x00000FFF

/* Wake Up Packet Memory stores the first 128 bytes of the wake up packet */
#define E1000_WUPM_BYTES	128

/* Extended Device Control */
#define E1000_CTRL_EXT_SDP2_DATA 0x00000040 /* Value of SW Defineable Pin 2 */
#define E1000_CTRL_EXT_SDP3_DATA 0x00000080 /* Value of SW Defineable Pin 3 */
#define E1000_CTRL_EXT_SDP2_DIR  0x00000400 /* SDP2 Data direction */
#define E1000_CTRL_EXT_SDP3_DIR  0x00000800 /* SDP3 Data direction */

/* Physical Func Reset Done Indication */
#define E1000_CTRL_EXT_PFRSTD	0x00004000
#define E1000_CTRL_EXT_SDLPE	0X00040000  /* SerDes Low Power Enable */
#define E1000_CTRL_EXT_LINK_MODE_MASK	0x00C00000
#define E1000_CTRL_EXT_LINK_MODE_PCIE_SERDES	0x00C00000
#define E1000_CTRL_EXT_LINK_MODE_1000BASE_KX	0x00400000
#define E1000_CTRL_EXT_LINK_MODE_SGMII	0x00800000
#define E1000_CTRL_EXT_LINK_MODE_GMII	0x00000000
#define E1000_CTRL_EXT_EIAME	0x01000000
#define E1000_CTRL_EXT_IRCA		0x00000001
/* Interrupt delay cancellation */
/* Driver loaded bit for FW */
#define E1000_CTRL_EXT_DRV_LOAD       0x10000000
/* Interrupt acknowledge Auto-mask */
/* Clear Interrupt timers after IMS clear */
/* packet buffer parity error detection enabled */
/* descriptor FIFO parity error detection enable */
#define E1000_CTRL_EXT_PBA_CLR		0x80000000 /* PBA Clear */
#define E1000_CTRL_EXT_PHYPDEN		0x00100000
#define E1000_I2CCMD_REG_ADDR_SHIFT	16
#define E1000_I2CCMD_PHY_ADDR_SHIFT	24
#define E1000_I2CCMD_OPCODE_READ	0x08000000
#define E1000_I2CCMD_OPCODE_WRITE	0x00000000
#define E1000_I2CCMD_READY		0x20000000
#define E1000_I2CCMD_ERROR		0x80000000
#define E1000_I2CCMD_SFP_DATA_ADDR(a)	(0x0000 + (a))
#define E1000_I2CCMD_SFP_DIAG_ADDR(a)	(0x0100 + (a))
#define E1000_MAX_SGMII_PHY_REG_ADDR	255
#define E1000_I2CCMD_PHY_TIMEOUT	200
#define E1000_IVAR_VALID		0x80
#define E1000_GPIE_NSICR		0x00000001
#define E1000_GPIE_MSIX_MODE		0x00000010
#define E1000_GPIE_EIAME		0x40000000
#define E1000_GPIE_PBA			0x80000000

/* Receive Descriptor bit definitions */
#define E1000_RXD_STAT_DD       0x01    /* Descriptor Done */
#define E1000_RXD_STAT_EOP      0x02    /* End of Packet */
#define E1000_RXD_STAT_IXSM     0x04    /* Ignore checksum */
#define E1000_RXD_STAT_VP       0x08    /* IEEE VLAN Packet */
#define E1000_RXD_STAT_UDPCS    0x10    /* UDP xsum calculated */
#define E1000_RXD_STAT_TCPCS    0x20    /* TCP xsum calculated */
#define E1000_RXD_STAT_TS       0x10000 /* Pkt was time stamped */

#define E1000_RXDEXT_STATERR_LB    0x00040000
#define E1000_RXDEXT_STATERR_CE    0x01000000
#define E1000_RXDEXT_STATERR_SE    0x02000000
#define E1000_RXDEXT_STATERR_SEQ   0x04000000
#define E1000_RXDEXT_STATERR_CXE   0x10000000
#define E1000_RXDEXT_STATERR_TCPE  0x20000000
#define E1000_RXDEXT_STATERR_IPE   0x40000000
#define E1000_RXDEXT_STATERR_RXE   0x80000000

/* Same mask, but for extended and packet split descriptors */
#define E1000_RXDEXT_ERR_FRAME_ERR_MASK ( \
	E1000_RXDEXT_STATERR_CE  |            \
	E1000_RXDEXT_STATERR_SE  |            \
	E1000_RXDEXT_STATERR_SEQ |            \
	E1000_RXDEXT_STATERR_CXE |            \
	E1000_RXDEXT_STATERR_RXE)

#define E1000_MRQC_RSS_FIELD_IPV4_TCP          0x00010000
#define E1000_MRQC_RSS_FIELD_IPV4              0x00020000
#define E1000_MRQC_RSS_FIELD_IPV6_TCP_EX       0x00040000
#define E1000_MRQC_RSS_FIELD_IPV6              0x00100000
#define E1000_MRQC_RSS_FIELD_IPV6_TCP          0x00200000


/* Management Control */
#define E1000_MANC_SMBUS_EN      0x00000001 /* SMBus Enabled - RO */
#define E1000_MANC_ASF_EN        0x00000002 /* ASF Enabled - RO */
#define E1000_MANC_EN_BMC2OS     0x10000000 /* OSBMC is Enabled or not */
/* Enable Neighbor Discovery Filtering */
#define E1000_MANC_RCV_TCO_EN    0x00020000 /* Receive TCO Packets Enabled */
#define E1000_MANC_BLK_PHY_RST_ON_IDE   0x00040000 /* Block phy resets */
/* Enable MAC address filtering */
#define E1000_MANC_EN_MAC_ADDR_FILTER   0x00100000

/* Receive Control */
#define E1000_RCTL_EN             0x00000002    /* enable */
#define E1000_RCTL_SBP            0x00000004    /* store bad packet */
#define E1000_RCTL_UPE            0x00000008    /* unicast promiscuous enable */
#define E1000_RCTL_MPE            0x00000010    /* multicast promiscuous enab */
#define E1000_RCTL_LPE            0x00000020    /* long packet enable */
#define E1000_RCTL_LBM_MAC        0x00000040    /* MAC loopback mode */
#define E1000_RCTL_LBM_TCVR       0x000000C0    /* tcvr loopback mode */
#define E1000_RCTL_RDMTS_HALF     0x00000000    /* rx desc min threshold size */
#define E1000_RCTL_MO_SHIFT       12            /* multicast offset shift */
#define E1000_RCTL_BAM            0x00008000    /* broadcast enable */
#define E1000_RCTL_SZ_512         0x00020000    /* rx buffer size 512 */
#define E1000_RCTL_SZ_256         0x00030000    /* rx buffer size 256 */
#define E1000_RCTL_VFE            0x00040000    /* vlan filter enable */
#define E1000_RCTL_CFIEN          0x00080000    /* canonical form enable */
#define E1000_RCTL_DPF            0x00400000    /* Discard Pause Frames */
#define E1000_RCTL_PMCF           0x00800000    /* pass MAC control frames */
#define E1000_RCTL_SECRC          0x04000000    /* Strip Ethernet CRC */

/* Use byte values for the following shift parameters
 * Usage:
 *     psrctl |= (((ROUNDUP(value0, 128) >> E1000_PSRCTL_BSIZE0_SHIFT) &
 *                  E1000_PSRCTL_BSIZE0_MASK) |
 *                ((ROUNDUP(value1, 1024) >> E1000_PSRCTL_BSIZE1_SHIFT) &
 *                  E1000_PSRCTL_BSIZE1_MASK) |
 *                ((ROUNDUP(value2, 1024) << E1000_PSRCTL_BSIZE2_SHIFT) &
 *                  E1000_PSRCTL_BSIZE2_MASK) |
 *                ((ROUNDUP(value3, 1024) << E1000_PSRCTL_BSIZE3_SHIFT) |;
 *                  E1000_PSRCTL_BSIZE3_MASK))
 * where value0 = [128..16256],  default=256
 *       value1 = [1024..64512], default=4096
 *       value2 = [0..64512],    default=4096
 *       value3 = [0..64512],    default=0
 */

#define E1000_PSRCTL_BSIZE0_MASK   0x0000007F
#define E1000_PSRCTL_BSIZE1_MASK   0x00003F00
#define E1000_PSRCTL_BSIZE2_MASK   0x003F0000
#define E1000_PSRCTL_BSIZE3_MASK   0x3F000000

#define E1000_PSRCTL_BSIZE0_SHIFT  7            /* Shift _right_ 7 */
#define E1000_PSRCTL_BSIZE1_SHIFT  2            /* Shift _right_ 2 */
#define E1000_PSRCTL_BSIZE2_SHIFT  6            /* Shift _left_ 6 */
#define E1000_PSRCTL_BSIZE3_SHIFT 14            /* Shift _left_ 14 */

/* SWFW_SYNC Definitions */
#define E1000_SWFW_EEP_SM   0x1
#define E1000_SWFW_PHY0_SM  0x2
#define E1000_SWFW_PHY1_SM  0x4
#define E1000_SWFW_PHY2_SM  0x20
#define E1000_SWFW_PHY3_SM  0x40

/* FACTPS Definitions */
/* Device Control */
#define E1000_CTRL_FD       0x00000001  /* Full duplex.0=half; 1=full */
#define E1000_CTRL_GIO_MASTER_DISABLE 0x00000004 /*Blocks new Master requests */
#define E1000_CTRL_LRST     0x00000008  /* Link reset. 0=normal,1=reset */
#define E1000_CTRL_ASDE     0x00000020  /* Auto-speed detect enable */
#define E1000_CTRL_SLU      0x00000040  /* Set link up (Force Link) */
#define E1000_CTRL_ILOS     0x00000080  /* Invert Loss-Of Signal */
#define E1000_CTRL_SPD_SEL  0x00000300  /* Speed Select Mask */
#define E1000_CTRL_SPD_100  0x00000100  /* Force 100Mb */
#define E1000_CTRL_SPD_1000 0x00000200  /* Force 1Gb */
#define E1000_CTRL_FRCSPD   0x00000800  /* Force Speed */
#define E1000_CTRL_FRCDPX   0x00001000  /* Force Duplex */
/* Defined polarity of Dock/Undock indication in SDP[0] */
/* Reset both PHY ports, through PHYRST_N pin */
/* enable link status from external LINK_0 and LINK_1 pins */
#define E1000_CTRL_SWDPIN0  0x00040000  /* SWDPIN 0 value */
#define E1000_CTRL_SWDPIN1  0x00080000  /* SWDPIN 1 value */
#define E1000_CTRL_SDP0_DIR 0x00400000  /* SDP0 Data direction */
#define E1000_CTRL_SDP1_DIR 0x00800000  /* SDP1 Data direction */
#define E1000_CTRL_RST      0x04000000  /* Global reset */
#define E1000_CTRL_RFCE     0x08000000  /* Receive Flow Control enable */
#define E1000_CTRL_TFCE     0x10000000  /* Transmit flow control enable */
#define E1000_CTRL_VME      0x40000000  /* IEEE VLAN mode enable */
#define E1000_CTRL_PHY_RST  0x80000000  /* PHY Reset */
/* Initiate an interrupt to manageability engine */
#define E1000_CTRL_I2C_ENA  0x02000000  /* I2C enable */

/* Bit definitions for the Management Data IO (MDIO) and Management Data
 * Clock (MDC) pins in the Device Control Register.
 */

#define E1000_CONNSW_ENRGSRC             0x4
#define E1000_CONNSW_PHYSD		0x400
#define E1000_CONNSW_PHY_PDN		0x800
#define E1000_CONNSW_SERDESD		0x200
#define E1000_CONNSW_AUTOSENSE_CONF	0x2
#define E1000_CONNSW_AUTOSENSE_EN	0x1
#define E1000_PCS_CFG_PCS_EN             8
#define E1000_PCS_LCTL_FLV_LINK_UP       1
#define E1000_PCS_LCTL_FSV_100           2
#define E1000_PCS_LCTL_FSV_1000          4
#define E1000_PCS_LCTL_FDV_FULL          8
#define E1000_PCS_LCTL_FSD               0x10
#define E1000_PCS_LCTL_FORCE_LINK        0x20
#define E1000_PCS_LCTL_FORCE_FCTRL       0x80
#define E1000_PCS_LCTL_AN_ENABLE         0x10000
#define E1000_PCS_LCTL_AN_RESTART        0x20000
#define E1000_PCS_LCTL_AN_TIMEOUT        0x40000
#define E1000_ENABLE_SERDES_LOOPBACK     0x0410

#define E1000_PCS_LSTS_LINK_OK           1
#define E1000_PCS_LSTS_SPEED_100         2
#define E1000_PCS_LSTS_SPEED_1000        4
#define E1000_PCS_LSTS_DUPLEX_FULL       8
#define E1000_PCS_LSTS_SYNK_OK           0x10

/* Device Status */
#define E1000_STATUS_FD         0x00000001      /* Full duplex.0=half,1=full */
#define E1000_STATUS_LU         0x00000002      /* Link up.0=no,1=link */
#define E1000_STATUS_FUNC_MASK  0x0000000C      /* PCI Function Mask */
#define E1000_STATUS_FUNC_SHIFT 2
#define E1000_STATUS_FUNC_1     0x00000004      /* Function 1 */
#define E1000_STATUS_TXOFF      0x00000010      /* transmission paused */
#define E1000_STATUS_SPEED_100  0x00000040      /* Speed 100Mb/s */
#define E1000_STATUS_SPEED_1000 0x00000080      /* Speed 1000Mb/s */
/* Change in Dock/Undock state. Clear on write '0'. */
/* Status of Master requests. */
#define E1000_STATUS_GIO_MASTER_ENABLE 0x00080000
/* BMC external code execution disabled */

#define E1000_STATUS_2P5_SKU		0x00001000 /* Val of 2.5GBE SKU strap */
#define E1000_STATUS_2P5_SKU_OVER	0x00002000 /* Val of 2.5GBE SKU Over */
/* Constants used to intrepret the masked PCI-X bus speed. */

#define SPEED_10    10
#define SPEED_100   100
#define SPEED_1000  1000
#define SPEED_2500  2500
#define HALF_DUPLEX 1
#define FULL_DUPLEX 2


#define ADVERTISE_10_HALF                 0x0001
#define ADVERTISE_10_FULL                 0x0002
#define ADVERTISE_100_HALF                0x0004
#define ADVERTISE_100_FULL                0x0008
#define ADVERTISE_1000_HALF               0x0010 /* Not used, just FYI */
#define ADVERTISE_1000_FULL               0x0020

/* 1000/H is not supported, nor spec-compliant. */
#define E1000_ALL_SPEED_DUPLEX (ADVERTISE_10_HALF  |  ADVERTISE_10_FULL | \
				ADVERTISE_100_HALF |  ADVERTISE_100_FULL | \
						      ADVERTISE_1000_FULL)
#define E1000_ALL_NOT_GIG      (ADVERTISE_10_HALF  |  ADVERTISE_10_FULL | \
				ADVERTISE_100_HALF |  ADVERTISE_100_FULL)
#define E1000_ALL_100_SPEED    (ADVERTISE_100_HALF |  ADVERTISE_100_FULL)
#define E1000_ALL_10_SPEED     (ADVERTISE_10_HALF  |  ADVERTISE_10_FULL)
#define E1000_ALL_FULL_DUPLEX  (ADVERTISE_10_FULL  |  ADVERTISE_100_FULL | \
						      ADVERTISE_1000_FULL)
#define E1000_ALL_HALF_DUPLEX  (ADVERTISE_10_HALF  |  ADVERTISE_100_HALF)

#define AUTONEG_ADVERTISE_SPEED_DEFAULT   E1000_ALL_SPEED_DUPLEX

/* LED Control */
#define E1000_LEDCTL_LED0_MODE_SHIFT	0
#define E1000_LEDCTL_LED0_BLINK		0x00000080
#define E1000_LEDCTL_LED0_MODE_MASK	0x0000000F
#define E1000_LEDCTL_LED0_IVRT		0x00000040

#define E1000_LEDCTL_MODE_LED_ON        0xE
#define E1000_LEDCTL_MODE_LED_OFF       0xF

/* Transmit Descriptor bit definitions */
#define E1000_TXD_POPTS_IXSM 0x01       /* Insert IP checksum */
#define E1000_TXD_POPTS_TXSM 0x02       /* Insert TCP/UDP checksum */
#define E1000_TXD_CMD_EOP    0x01000000 /* End of Packet */
#define E1000_TXD_CMD_IFCS   0x02000000 /* Insert FCS (Ethernet CRC) */
#define E1000_TXD_CMD_RS     0x08000000 /* Report Status */
#define E1000_TXD_CMD_DEXT   0x20000000 /* Descriptor extension (0 = legacy) */
#define E1000_TXD_STAT_DD    0x00000001 /* Descriptor Done */
/* Extended desc bits for Linksec and timesync */

/* Transmit Control */
#define E1000_TCTL_EN     0x00000002    /* enable tx */
#define E1000_TCTL_PSP    0x00000008    /* pad short packets */
#define E1000_TCTL_CT     0x00000ff0    /* collision threshold */
#define E1000_TCTL_COLD   0x003ff000    /* collision distance */
#define E1000_TCTL_RTLC   0x01000000    /* Re-transmit on late collision */

/* DMA Coalescing register fields */
#define E1000_DMACR_DMACWT_MASK         0x00003FFF /* DMA Coal Watchdog Timer */
#define E1000_DMACR_DMACTHR_MASK        0x00FF0000 /* DMA Coal Rx Threshold */
#define E1000_DMACR_DMACTHR_SHIFT       16
#define E1000_DMACR_DMAC_LX_MASK        0x30000000 /* Lx when no PCIe trans */
#define E1000_DMACR_DMAC_LX_SHIFT       28
#define E1000_DMACR_DMAC_EN             0x80000000 /* Enable DMA Coalescing */
/* DMA Coalescing BMC-to-OS Watchdog Enable */
#define E1000_DMACR_DC_BMC2OSW_EN	0x00008000

#define E1000_DMCTXTH_DMCTTHR_MASK      0x00000FFF /* DMA Coal Tx Threshold */

#define E1000_DMCTLX_TTLX_MASK          0x00000FFF /* Time to LX request */

#define E1000_DMCRTRH_UTRESH_MASK       0x0007FFFF /* Rx Traffic Rate Thresh */
#define E1000_DMCRTRH_LRPRCW            0x80000000 /* Rx pkt rate curr window */

#define E1000_DMCCNT_CCOUNT_MASK        0x01FFFFFF /* DMA Coal Rx Current Cnt */

#define E1000_FCRTC_RTH_COAL_MASK       0x0003FFF0 /* FC Rx Thresh High val */
#define E1000_FCRTC_RTH_COAL_SHIFT      4
#define E1000_PCIEMISC_LX_DECISION      0x00000080 /* Lx power decision */

/* Timestamp in Rx buffer */
#define E1000_RXPBS_CFG_TS_EN           0x80000000

#define I210_RXPBSIZE_DEFAULT		0x000000A2 /* RXPBSIZE default */
#define I210_RXPBSIZE_MASK		0x0000003F
#define I210_RXPBSIZE_PB_32KB		0x00000020
#define I210_TXPBSIZE_DEFAULT		0x04000014 /* TXPBSIZE default */
#define I210_TXPBSIZE_MASK		0xC0FFFFFF
#define I210_TXPBSIZE_PB0_8KB		(8 << 0)
#define I210_TXPBSIZE_PB1_8KB		(8 << 6)
#define I210_TXPBSIZE_PB2_4KB		(4 << 12)
#define I210_TXPBSIZE_PB3_4KB		(4 << 18)

#define I210_DTXMXPKTSZ_DEFAULT		0x00000098

#define I210_SR_QUEUES_NUM		2

/* SerDes Control */
#define E1000_SCTL_DISABLE_SERDES_LOOPBACK 0x0400

/* Receive Checksum Control */
#define E1000_RXCSUM_IPOFL     0x00000100   /* IPv4 checksum offload */
#define E1000_RXCSUM_TUOFL     0x00000200   /* TCP / UDP checksum offload */
#define E1000_RXCSUM_CRCOFL    0x00000800   /* CRC32 offload enable */
#define E1000_RXCSUM_PCSD      0x00002000   /* packet checksum disabled */

/* Header split receive */
#define E1000_RFCTL_IPV6_EX_DIS         0x00010000
#define E1000_RFCTL_LEF                 0x00040000

/* Collision related configuration parameters */
#define E1000_COLLISION_THRESHOLD       15
#define E1000_CT_SHIFT                  4
#define E1000_COLLISION_DISTANCE        63
#define E1000_COLD_SHIFT                12

/* Ethertype field values */
#define ETHERNET_IEEE_VLAN_TYPE 0x8100  /* 802.3ac packet */

/* As per the EAS the maximum supported size is 9.5KB (9728 bytes) */
#define MAX_JUMBO_FRAME_SIZE		0x2600
#define MAX_STD_JUMBO_FRAME_SIZE	9216

/* PBA constants */
#define E1000_PBA_34K 0x0022
#define E1000_PBA_64K 0x0040    /* 64KB */

/* SW Semaphore Register */
#define E1000_SWSM_SMBI         0x00000001 /* Driver Semaphore bit */
#define E1000_SWSM_SWESMBI      0x00000002 /* FW Semaphore bit */

/* Interrupt Cause Read */
#define E1000_ICR_TXDW          0x00000001 /* Transmit desc written back */
#define E1000_ICR_LSC           0x00000004 /* Link Status Change */
#define E1000_ICR_RXSEQ         0x00000008 /* rx sequence error */
#define E1000_ICR_RXDMT0        0x00000010 /* rx desc min. threshold (0) */
#define E1000_ICR_RXT0          0x00000080 /* rx timer intr (ring 0) */
#define E1000_ICR_VMMB          0x00000100 /* VM MB event */
#define E1000_ICR_TS            0x00080000 /* Time Sync Interrupt */
#define E1000_ICR_DRSTA         0x40000000 /* Device Reset Asserted */
/* If this bit asserted, the driver should claim the interrupt */
#define E1000_ICR_INT_ASSERTED  0x80000000
/* LAN connected device generates an interrupt */
#define E1000_ICR_DOUTSYNC      0x10000000 /* NIC DMA out of sync */

/* Extended Interrupt Cause Read */
#define E1000_EICR_RX_QUEUE0    0x00000001 /* Rx Queue 0 Interrupt */
#define E1000_EICR_RX_QUEUE1    0x00000002 /* Rx Queue 1 Interrupt */
#define E1000_EICR_RX_QUEUE2    0x00000004 /* Rx Queue 2 Interrupt */
#define E1000_EICR_RX_QUEUE3    0x00000008 /* Rx Queue 3 Interrupt */
#define E1000_EICR_TX_QUEUE0    0x00000100 /* Tx Queue 0 Interrupt */
#define E1000_EICR_TX_QUEUE1    0x00000200 /* Tx Queue 1 Interrupt */
#define E1000_EICR_TX_QUEUE2    0x00000400 /* Tx Queue 2 Interrupt */
#define E1000_EICR_TX_QUEUE3    0x00000800 /* Tx Queue 3 Interrupt */
#define E1000_EICR_OTHER        0x80000000 /* Interrupt Cause Active */
/* TCP Timer */

/* This defines the bits that are set in the Interrupt Mask
 * Set/Read Register.  Each bit is documented below:
 *   o RXT0   = Receiver Timer Interrupt (ring 0)
 *   o TXDW   = Transmit Descriptor Written Back
 *   o RXDMT0 = Receive Descriptor Minimum Threshold hit (ring 0)
 *   o RXSEQ  = Receive Sequence Error
 *   o LSC    = Link Status Change
 */
#define IMS_ENABLE_MASK ( \
	E1000_IMS_RXT0   |    \
	E1000_IMS_TXDW   |    \
	E1000_IMS_RXDMT0 |    \
	E1000_IMS_RXSEQ  |    \
	E1000_IMS_LSC    |    \
	E1000_IMS_DOUTSYNC)

/* Interrupt Mask Set */
#define E1000_IMS_TXDW      E1000_ICR_TXDW      /* Transmit desc written back */
#define E1000_IMS_LSC       E1000_ICR_LSC       /* Link Status Change */
#define E1000_IMS_VMMB      E1000_ICR_VMMB      /* Mail box activity */
#define E1000_IMS_TS        E1000_ICR_TS        /* Time Sync Interrupt */
#define E1000_IMS_RXSEQ     E1000_ICR_RXSEQ     /* rx sequence error */
#define E1000_IMS_RXDMT0    E1000_ICR_RXDMT0    /* rx desc min. threshold */
#define E1000_IMS_RXT0      E1000_ICR_RXT0      /* rx timer intr */
#define E1000_IMS_DRSTA     E1000_ICR_DRSTA     /* Device Reset Asserted */
#define E1000_IMS_DOUTSYNC  E1000_ICR_DOUTSYNC /* NIC DMA out of sync */

/* Extended Interrupt Mask Set */
#define E1000_EIMS_OTHER        E1000_EICR_OTHER   /* Interrupt Cause Active */

/* Interrupt Cause Set */
#define E1000_ICS_LSC       E1000_ICR_LSC       /* Link Status Change */
#define E1000_ICS_RXDMT0    E1000_ICR_RXDMT0    /* rx desc min. threshold */
#define E1000_ICS_DRSTA     E1000_ICR_DRSTA     /* Device Reset Aserted */

/* Extended Interrupt Cause Set */
/* E1000_EITR_CNT_IGNR is only for 82576 and newer */
#define E1000_EITR_CNT_IGNR     0x80000000 /* Don't reset counters on write */


/* Transmit Descriptor Control */
/* Enable the counting of descriptors still to be processed. */

/* Flow Control Constants */
#define FLOW_CONTROL_ADDRESS_LOW  0x00C28001
#define FLOW_CONTROL_ADDRESS_HIGH 0x00000100
#define FLOW_CONTROL_TYPE         0x8808

/* Transmit Config Word */
#define E1000_TXCW_ASM_DIR	0x00000100 /* TXCW astm pause direction */
#define E1000_TXCW_PAUSE	0x00000080 /* TXCW sym pause request */

/* 802.1q VLAN Packet Size */
#define VLAN_TAG_SIZE              4    /* 802.3ac tag (not DMA'd) */
#define E1000_VLAN_FILTER_TBL_SIZE 128  /* VLAN Filter Table (4096 bits) */

/* Receive Address */
/* Number of high/low register pairs in the RAR. The RAR (Receive Address
 * Registers) holds the directed and multicast addresses that we monitor.
 * Technically, we have 16 spots.  However, we reserve one of these spots
 * (RAR[15]) for our directed address used by controllers with
 * manageability enabled, allowing us room for 15 multicast addresses.
 */
#define E1000_RAH_AV  0x80000000        /* Receive descriptor valid */
#define E1000_RAH_ASEL_SRC_ADDR 0x00010000
#define E1000_RAH_QSEL_ENABLE 0x10000000
#define E1000_RAL_MAC_ADDR_LEN 4
#define E1000_RAH_MAC_ADDR_LEN 2
#define E1000_RAH_POOL_MASK 0x03FC0000
#define E1000_RAH_POOL_1 0x00040000

/* Error Codes */
#define E1000_ERR_NVM      1
#define E1000_ERR_PHY      2
#define E1000_ERR_CONFIG   3
#define E1000_ERR_PARAM    4
#define E1000_ERR_MAC_INIT 5
#define E1000_ERR_RESET   9
#define E1000_ERR_MASTER_REQUESTS_PENDING 10
#define E1000_BLK_PHY_RESET   12
#define E1000_ERR_SWFW_SYNC 13
#define E1000_NOT_IMPLEMENTED 14
#define E1000_ERR_MBX      15
#define E1000_ERR_INVALID_ARGUMENT  16
#define E1000_ERR_NO_SPACE          17
#define E1000_ERR_NVM_PBA_SECTION   18
#define E1000_ERR_INVM_VALUE_NOT_FOUND	19
#define E1000_ERR_I2C               20

/* Loop limit on how long we wait for auto-negotiation to complete */
#define COPPER_LINK_UP_LIMIT              10
#define PHY_AUTO_NEG_LIMIT                45
#define PHY_FORCE_LIMIT                   20
/* Number of 100 microseconds we wait for PCI Express master disable */
#define MASTER_DISABLE_TIMEOUT      800
/* Number of milliseconds we wait for PHY configuration done after MAC reset */
#define PHY_CFG_TIMEOUT             100
/* Number of 2 milliseconds we wait for acquiring MDIO ownership. */
/* Number of milliseconds for NVM auto read done after MAC reset. */
#define AUTO_READ_DONE_TIMEOUT      10

/* Flow Control */
#define E1000_FCRTL_XONE 0x80000000     /* Enable XON frame transmission */

#define E1000_TSYNCTXCTL_VALID    0x00000001 /* tx timestamp valid */
#define E1000_TSYNCTXCTL_ENABLED  0x00000010 /* enable tx timestampping */

#define E1000_TSYNCRXCTL_VALID      0x00000001 /* rx timestamp valid */
#define E1000_TSYNCRXCTL_TYPE_MASK  0x0000000E /* rx type mask */
#define E1000_TSYNCRXCTL_TYPE_L2_V2       0x00
#define E1000_TSYNCRXCTL_TYPE_L4_V1       0x02
#define E1000_TSYNCRXCTL_TYPE_L2_L4_V2    0x04
#define E1000_TSYNCRXCTL_TYPE_ALL         0x08
#define E1000_TSYNCRXCTL_TYPE_EVENT_V2    0x0A
#define E1000_TSYNCRXCTL_ENABLED    0x00000010 /* enable rx timestampping */

#define E1000_TSYNCRXCFG_PTP_V1_CTRLT_MASK   0x000000FF
#define E1000_TSYNCRXCFG_PTP_V1_SYNC_MESSAGE       0x00
#define E1000_TSYNCRXCFG_PTP_V1_DELAY_REQ_MESSAGE  0x01
#define E1000_TSYNCRXCFG_PTP_V1_FOLLOWUP_MESSAGE   0x02
#define E1000_TSYNCRXCFG_PTP_V1_DELAY_RESP_MESSAGE 0x03
#define E1000_TSYNCRXCFG_PTP_V1_MANAGEMENT_MESSAGE 0x04

#define E1000_TSYNCRXCFG_PTP_V2_MSGID_MASK               0x00000F00
#define E1000_TSYNCRXCFG_PTP_V2_SYNC_MESSAGE                 0x0000
#define E1000_TSYNCRXCFG_PTP_V2_DELAY_REQ_MESSAGE            0x0100
#define E1000_TSYNCRXCFG_PTP_V2_PATH_DELAY_REQ_MESSAGE       0x0200
#define E1000_TSYNCRXCFG_PTP_V2_PATH_DELAY_RESP_MESSAGE      0x0300
#define E1000_TSYNCRXCFG_PTP_V2_FOLLOWUP_MESSAGE             0x0800
#define E1000_TSYNCRXCFG_PTP_V2_DELAY_RESP_MESSAGE           0x0900
#define E1000_TSYNCRXCFG_PTP_V2_PATH_DELAY_FOLLOWUP_MESSAGE  0x0A00
#define E1000_TSYNCRXCFG_PTP_V2_ANNOUNCE_MESSAGE             0x0B00
#define E1000_TSYNCRXCFG_PTP_V2_SIGNALLING_MESSAGE           0x0C00
#define E1000_TSYNCRXCFG_PTP_V2_MANAGEMENT_MESSAGE           0x0D00

#define E1000_TIMINCA_16NS_SHIFT 24

/* Time Sync Interrupt Cause/Mask Register Bits */

#define TSINTR_SYS_WRAP  BIT(0) /* SYSTIM Wrap around. */
#define TSINTR_TXTS      BIT(1) /* Transmit Timestamp. */
#define TSINTR_RXTS      BIT(2) /* Receive Timestamp. */
#define TSINTR_TT0       BIT(3) /* Target Time 0 Trigger. */
#define TSINTR_TT1       BIT(4) /* Target Time 1 Trigger. */
#define TSINTR_AUTT0     BIT(5) /* Auxiliary Timestamp 0 Taken. */
#define TSINTR_AUTT1     BIT(6) /* Auxiliary Timestamp 1 Taken. */
#define TSINTR_TADJ      BIT(7) /* Time Adjust Done. */

#define TSYNC_INTERRUPTS TSINTR_TXTS
#define E1000_TSICR_TXTS TSINTR_TXTS

/* TSAUXC Configuration Bits */
#define TSAUXC_EN_TT0    BIT(0)  /* Enable target time 0. */
#define TSAUXC_EN_TT1    BIT(1)  /* Enable target time 1. */
#define TSAUXC_EN_CLK0   BIT(2)  /* Enable Configurable Frequency Clock 0. */
#define TSAUXC_SAMP_AUT0 BIT(3)  /* Latch SYSTIML/H into AUXSTMPL/0. */
#define TSAUXC_ST0       BIT(4)  /* Start Clock 0 Toggle on Target Time 0. */
#define TSAUXC_EN_CLK1   BIT(5)  /* Enable Configurable Frequency Clock 1. */
#define TSAUXC_SAMP_AUT1 BIT(6)  /* Latch SYSTIML/H into AUXSTMPL/1. */
#define TSAUXC_ST1       BIT(7)  /* Start Clock 1 Toggle on Target Time 1. */
#define TSAUXC_EN_TS0    BIT(8)  /* Enable hardware timestamp 0. */
#define TSAUXC_AUTT0     BIT(9)  /* Auxiliary Timestamp Taken. */
#define TSAUXC_EN_TS1    BIT(10) /* Enable hardware timestamp 0. */
#define TSAUXC_AUTT1     BIT(11) /* Auxiliary Timestamp Taken. */
#define TSAUXC_PLSG      BIT(17) /* Generate a pulse. */
#define TSAUXC_DISABLE   BIT(31) /* Disable SYSTIM Count Operation. */

/* SDP Configuration Bits */
#define AUX0_SEL_SDP0    (0u << 0)  /* Assign SDP0 to auxiliary time stamp 0. */
#define AUX0_SEL_SDP1    (1u << 0)  /* Assign SDP1 to auxiliary time stamp 0. */
#define AUX0_SEL_SDP2    (2u << 0)  /* Assign SDP2 to auxiliary time stamp 0. */
#define AUX0_SEL_SDP3    (3u << 0)  /* Assign SDP3 to auxiliary time stamp 0. */
#define AUX0_TS_SDP_EN   (1u << 2)  /* Enable auxiliary time stamp trigger 0. */
#define AUX1_SEL_SDP0    (0u << 3)  /* Assign SDP0 to auxiliary time stamp 1. */
#define AUX1_SEL_SDP1    (1u << 3)  /* Assign SDP1 to auxiliary time stamp 1. */
#define AUX1_SEL_SDP2    (2u << 3)  /* Assign SDP2 to auxiliary time stamp 1. */
#define AUX1_SEL_SDP3    (3u << 3)  /* Assign SDP3 to auxiliary time stamp 1. */
#define AUX1_TS_SDP_EN   (1u << 5)  /* Enable auxiliary time stamp trigger 1. */
#define TS_SDP0_SEL_TT0  (0u << 6)  /* Target time 0 is output on SDP0. */
#define TS_SDP0_SEL_TT1  (1u << 6)  /* Target time 1 is output on SDP0. */
#define TS_SDP0_SEL_FC0  (2u << 6)  /* Freq clock  0 is output on SDP0. */
#define TS_SDP0_SEL_FC1  (3u << 6)  /* Freq clock  1 is output on SDP0. */
#define TS_SDP0_EN       (1u << 8)  /* SDP0 is assigned to Tsync. */
#define TS_SDP1_SEL_TT0  (0u << 9)  /* Target time 0 is output on SDP1. */
#define TS_SDP1_SEL_TT1  (1u << 9)  /* Target time 1 is output on SDP1. */
#define TS_SDP1_SEL_FC0  (2u << 9)  /* Freq clock  0 is output on SDP1. */
#define TS_SDP1_SEL_FC1  (3u << 9)  /* Freq clock  1 is output on SDP1. */
#define TS_SDP1_EN       (1u << 11) /* SDP1 is assigned to Tsync. */
#define TS_SDP2_SEL_TT0  (0u << 12) /* Target time 0 is output on SDP2. */
#define TS_SDP2_SEL_TT1  (1u << 12) /* Target time 1 is output on SDP2. */
#define TS_SDP2_SEL_FC0  (2u << 12) /* Freq clock  0 is output on SDP2. */
#define TS_SDP2_SEL_FC1  (3u << 12) /* Freq clock  1 is output on SDP2. */
#define TS_SDP2_EN       (1u << 14) /* SDP2 is assigned to Tsync. */
#define TS_SDP3_SEL_TT0  (0u << 15) /* Target time 0 is output on SDP3. */
#define TS_SDP3_SEL_TT1  (1u << 15) /* Target time 1 is output on SDP3. */
#define TS_SDP3_SEL_FC0  (2u << 15) /* Freq clock  0 is output on SDP3. */
#define TS_SDP3_SEL_FC1  (3u << 15) /* Freq clock  1 is output on SDP3. */
#define TS_SDP3_EN       (1u << 17) /* SDP3 is assigned to Tsync. */

#define E1000_MDICNFG_EXT_MDIO    0x80000000      /* MDI ext/int destination */
#define E1000_MDICNFG_COM_MDIO    0x40000000      /* MDI shared w/ lan 0 */
#define E1000_MDICNFG_PHY_MASK    0x03E00000
#define E1000_MDICNFG_PHY_SHIFT   21

#define E1000_MEDIA_PORT_COPPER			1
#define E1000_MEDIA_PORT_OTHER			2
#define E1000_M88E1112_AUTO_COPPER_SGMII	0x2
#define E1000_M88E1112_AUTO_COPPER_BASEX	0x3
#define E1000_M88E1112_STATUS_LINK		0x0004 /* Interface Link Bit */
#define E1000_M88E1112_MAC_CTRL_1		0x10
#define E1000_M88E1112_MAC_CTRL_1_MODE_MASK	0x0380 /* Mode Select */
#define E1000_M88E1112_MAC_CTRL_1_MODE_SHIFT	7
#define E1000_M88E1112_PAGE_ADDR		0x16
#define E1000_M88E1112_STATUS			0x01
#define E1000_M88E1512_CFG_REG_1		0x0010
#define E1000_M88E1512_CFG_REG_2		0x0011
#define E1000_M88E1512_CFG_REG_3		0x0007
#define E1000_M88E1512_MODE			0x0014

/* PCI Express Control */
#define E1000_GCR_CMPL_TMOUT_MASK       0x0000F000
#define E1000_GCR_CMPL_TMOUT_10ms       0x00001000
#define E1000_GCR_CMPL_TMOUT_RESEND     0x00010000
#define E1000_GCR_CAP_VER2              0x00040000

/* mPHY Address Control and Data Registers */
#define E1000_MPHY_ADDR_CTL          0x0024 /* mPHY Address Control Register */
#define E1000_MPHY_ADDR_CTL_OFFSET_MASK 0xFFFF0000
#define E1000_MPHY_DATA                 0x0E10 /* mPHY Data Register */

/* mPHY PCS CLK Register */
#define E1000_MPHY_PCS_CLK_REG_OFFSET  0x0004 /* mPHY PCS CLK AFE CSR Offset */
/* mPHY Near End Digital Loopback Override Bit */
#define E1000_MPHY_PCS_CLK_REG_DIGINELBEN 0x10

#define E1000_PCS_LCTL_FORCE_FCTRL	0x80
#define E1000_PCS_LSTS_AN_COMPLETE	0x10000

/* PHY Control Register */
#define MII_CR_FULL_DUPLEX      0x0100  /* FDX =1, half duplex =0 */
#define MII_CR_RESTART_AUTO_NEG 0x0200  /* Restart auto negotiation */
#define MII_CR_POWER_DOWN       0x0800  /* Power down */
#define MII_CR_AUTO_NEG_EN      0x1000  /* Auto Neg Enable */
#define MII_CR_LOOPBACK         0x4000  /* 0 = normal, 1 = loopback */
#define MII_CR_RESET            0x8000  /* 0 = normal, 1 = PHY reset */
#define MII_CR_SPEED_1000       0x0040
#define MII_CR_SPEED_100        0x2000
#define MII_CR_SPEED_10         0x0000

/* PHY Status Register */
#define MII_SR_LINK_STATUS       0x0004 /* Link Status 1 = link */
#define MII_SR_AUTONEG_COMPLETE  0x0020 /* Auto Neg Complete */

/* Autoneg Advertisement Register */
#define NWAY_AR_10T_HD_CAPS      0x0020   /* 10T   Half Duplex Capable */
#define NWAY_AR_10T_FD_CAPS      0x0040   /* 10T   Full Duplex Capable */
#define NWAY_AR_100TX_HD_CAPS    0x0080   /* 100TX Half Duplex Capable */
#define NWAY_AR_100TX_FD_CAPS    0x0100   /* 100TX Full Duplex Capable */
#define NWAY_AR_PAUSE            0x0400   /* Pause operation desired */
#define NWAY_AR_ASM_DIR          0x0800   /* Asymmetric Pause Direction bit */

/* Link Partner Ability Register (Base Page) */
#define NWAY_LPAR_PAUSE          0x0400 /* LP Pause operation desired */
#define NWAY_LPAR_ASM_DIR        0x0800 /* LP Asymmetric Pause Direction bit */

/* Autoneg Expansion Register */

/* 1000BASE-T Control Register */
#define CR_1000T_HD_CAPS         0x0100 /* Advertise 1000T HD capability */
#define CR_1000T_FD_CAPS         0x0200 /* Advertise 1000T FD capability  */
#define CR_1000T_MS_VALUE        0x0800 /* 1=Configure PHY as Master */
					/* 0=Configure PHY as Slave */
#define CR_1000T_MS_ENABLE       0x1000 /* 1=Master/Slave manual config value */
					/* 0=Automatic Master/Slave config */

/* 1000BASE-T Status Register */
#define SR_1000T_REMOTE_RX_STATUS 0x1000 /* Remote receiver OK */
#define SR_1000T_LOCAL_RX_STATUS  0x2000 /* Local receiver OK */


/* PHY 1000 MII Register/Bit Definitions */
/* PHY Registers defined by IEEE */
#define PHY_CONTROL      0x00 /* Control Register */
#define PHY_STATUS       0x01 /* Status Register */
#define PHY_ID1          0x02 /* Phy Id Reg (word 1) */
#define PHY_ID2          0x03 /* Phy Id Reg (word 2) */
#define PHY_AUTONEG_ADV  0x04 /* Autoneg Advertisement */
#define PHY_LP_ABILITY   0x05 /* Link Partner Ability (Base Page) */
#define PHY_1000T_CTRL   0x09 /* 1000Base-T Control Reg */
#define PHY_1000T_STATUS 0x0A /* 1000Base-T Status Reg */

/* NVM Control */
#define E1000_EECD_SK        0x00000001 /* NVM Clock */
#define E1000_EECD_CS        0x00000002 /* NVM Chip Select */
#define E1000_EECD_DI        0x00000004 /* NVM Data In */
#define E1000_EECD_DO        0x00000008 /* NVM Data Out */
#define E1000_EECD_REQ       0x00000040 /* NVM Access Request */
#define E1000_EECD_GNT       0x00000080 /* NVM Access Grant */
#define E1000_EECD_PRES      0x00000100 /* NVM Present */
/* NVM Addressing bits based on type 0=small, 1=large */
#define E1000_EECD_ADDR_BITS 0x00000400
#define E1000_NVM_GRANT_ATTEMPTS   1000 /* NVM # attempts to gain grant */
#define E1000_EECD_AUTO_RD          0x00000200  /* NVM Auto Read done */
#define E1000_EECD_SIZE_EX_MASK     0x00007800  /* NVM Size */
#define E1000_EECD_SIZE_EX_SHIFT     11
#define E1000_EECD_FLUPD_I210		0x00800000 /* Update FLASH */
#define E1000_EECD_FLUDONE_I210		0x04000000 /* Update FLASH done*/
#define E1000_EECD_FLASH_DETECTED_I210	0x00080000 /* FLASH detected */
#define E1000_FLUDONE_ATTEMPTS		20000
#define E1000_EERD_EEWR_MAX_COUNT	512 /* buffered EEPROM words rw */
#define E1000_I210_FIFO_SEL_RX		0x00
#define E1000_I210_FIFO_SEL_TX_QAV(_i)	(0x02 + (_i))
#define E1000_I210_FIFO_SEL_TX_LEGACY	E1000_I210_FIFO_SEL_TX_QAV(0)
#define E1000_I210_FIFO_SEL_BMC2OS_TX	0x06
#define E1000_I210_FIFO_SEL_BMC2OS_RX	0x01
#define E1000_I210_FLASH_SECTOR_SIZE	0x1000 /* 4KB FLASH sector unit size */
/* Secure FLASH mode requires removing MSb */
#define E1000_I210_FW_PTR_MASK		0x7FFF
/* Firmware code revision field word offset*/
#define E1000_I210_FW_VER_OFFSET	328
#define E1000_EECD_FLUPD_I210		0x00800000 /* Update FLASH */
#define E1000_EECD_FLUDONE_I210		0x04000000 /* Update FLASH done*/
#define E1000_FLUDONE_ATTEMPTS		20000
#define E1000_EERD_EEWR_MAX_COUNT	512 /* buffered EEPROM words rw */
#define E1000_I210_FIFO_SEL_RX		0x00
#define E1000_I210_FIFO_SEL_TX_QAV(_i)	(0x02 + (_i))
#define E1000_I210_FIFO_SEL_TX_LEGACY	E1000_I210_FIFO_SEL_TX_QAV(0)
#define E1000_I210_FIFO_SEL_BMC2OS_TX	0x06
#define E1000_I210_FIFO_SEL_BMC2OS_RX	0x01


/* Offset to data in NVM read/write registers */
#define E1000_NVM_RW_REG_DATA   16
#define E1000_NVM_RW_REG_DONE   2    /* Offset to READ/WRITE done bit */
#define E1000_NVM_RW_REG_START  1    /* Start operation */
#define E1000_NVM_RW_ADDR_SHIFT 2    /* Shift to the address bits */
#define E1000_NVM_POLL_READ     0    /* Flag for polling for read complete */

/* NVM Word Offsets */
#define NVM_COMPAT                 0x0003
#define NVM_ID_LED_SETTINGS        0x0004 /* SERDES output amplitude */
#define NVM_VERSION                0x0005
#define NVM_INIT_CONTROL2_REG      0x000F
#define NVM_INIT_CONTROL3_PORT_B   0x0014
#define NVM_INIT_CONTROL3_PORT_A   0x0024
#define NVM_ALT_MAC_ADDR_PTR       0x0037
#define NVM_CHECKSUM_REG           0x003F
#define NVM_COMPATIBILITY_REG_3    0x0003
#define NVM_COMPATIBILITY_BIT_MASK 0x8000
#define NVM_MAC_ADDR               0x0000
#define NVM_SUB_DEV_ID             0x000B
#define NVM_SUB_VEN_ID             0x000C
#define NVM_DEV_ID                 0x000D
#define NVM_VEN_ID                 0x000E
#define NVM_INIT_CTRL_2            0x000F
#define NVM_INIT_CTRL_4            0x0013
#define NVM_LED_1_CFG              0x001C
#define NVM_LED_0_2_CFG            0x001F
#define NVM_ETRACK_WORD            0x0042
#define NVM_ETRACK_HIWORD          0x0043
#define NVM_COMB_VER_OFF           0x0083
#define NVM_COMB_VER_PTR           0x003d

/* NVM version defines */
#define NVM_MAJOR_MASK			0xF000
#define NVM_MINOR_MASK			0x0FF0
#define NVM_IMAGE_ID_MASK		0x000F
#define NVM_COMB_VER_MASK		0x00FF
#define NVM_MAJOR_SHIFT			12
#define NVM_MINOR_SHIFT			4
#define NVM_COMB_VER_SHFT		8
#define NVM_VER_INVALID			0xFFFF
#define NVM_ETRACK_SHIFT		16
#define NVM_ETRACK_VALID		0x8000
#define NVM_NEW_DEC_MASK		0x0F00
#define NVM_HEX_CONV			16
#define NVM_HEX_TENS			10

#define NVM_ETS_CFG			0x003E
#define NVM_ETS_LTHRES_DELTA_MASK	0x07C0
#define NVM_ETS_LTHRES_DELTA_SHIFT	6
#define NVM_ETS_TYPE_MASK		0x0038
#define NVM_ETS_TYPE_SHIFT		3
#define NVM_ETS_TYPE_EMC		0x000
#define NVM_ETS_NUM_SENSORS_MASK	0x0007
#define NVM_ETS_DATA_LOC_MASK		0x3C00
#define NVM_ETS_DATA_LOC_SHIFT		10
#define NVM_ETS_DATA_INDEX_MASK		0x0300
#define NVM_ETS_DATA_INDEX_SHIFT	8
#define NVM_ETS_DATA_HTHRESH_MASK	0x00FF

#define E1000_NVM_CFG_DONE_PORT_0  0x040000 /* MNG config cycle done */
#define E1000_NVM_CFG_DONE_PORT_1  0x080000 /* ...for second port */
#define E1000_NVM_CFG_DONE_PORT_2  0x100000 /* ...for third port */
#define E1000_NVM_CFG_DONE_PORT_3  0x200000 /* ...for fourth port */

#define NVM_82580_LAN_FUNC_OFFSET(a) (a ? (0x40 + (0x40 * a)) : 0)

/* Mask bits for fields in Word 0x24 of the NVM */
#define NVM_WORD24_COM_MDIO         0x0008 /* MDIO interface shared */
#define NVM_WORD24_EXT_MDIO         0x0004 /* MDIO accesses routed external */

/* Mask bits for fields in Word 0x0f of the NVM */
#define NVM_WORD0F_PAUSE_MASK       0x3000
#define NVM_WORD0F_ASM_DIR          0x2000

/* Mask bits for fields in Word 0x1a of the NVM */

/* length of string needed to store part num */
#define E1000_PBANUM_LENGTH         11

/* For checksumming, the sum of all words in the NVM should equal 0xBABA. */
#define NVM_SUM                    0xBABA

#define NVM_PBA_OFFSET_0           8
#define NVM_PBA_OFFSET_1           9
#define NVM_RESERVED_WORD		0xFFFF
#define NVM_PBA_PTR_GUARD          0xFAFA
#define NVM_WORD_SIZE_BASE_SHIFT   6

/* NVM Commands - Microwire */

/* NVM Commands - SPI */
#define NVM_MAX_RETRY_SPI          5000 /* Max wait of 5ms, for RDY signal */
#define NVM_WRITE_OPCODE_SPI       0x02 /* NVM write opcode */
#define NVM_READ_OPCODE_SPI        0x03 /* NVM read opcode */
#define NVM_A8_OPCODE_SPI          0x08 /* opcode bit-3 = address bit-8 */
#define NVM_WREN_OPCODE_SPI        0x06 /* NVM set Write Enable latch */
#define NVM_RDSR_OPCODE_SPI        0x05 /* NVM read Status register */

/* SPI NVM Status Register */
#define NVM_STATUS_RDY_SPI         0x01

/* Word definitions for ID LED Settings */
#define ID_LED_RESERVED_0000 0x0000
#define ID_LED_RESERVED_FFFF 0xFFFF
#define ID_LED_DEFAULT       ((ID_LED_OFF1_ON2  << 12) | \
			      (ID_LED_OFF1_OFF2 <<  8) | \
			      (ID_LED_DEF1_DEF2 <<  4) | \
			      (ID_LED_DEF1_DEF2))
#define ID_LED_DEF1_DEF2     0x1
#define ID_LED_DEF1_ON2      0x2
#define ID_LED_DEF1_OFF2     0x3
#define ID_LED_ON1_DEF2      0x4
#define ID_LED_ON1_ON2       0x5
#define ID_LED_ON1_OFF2      0x6
#define ID_LED_OFF1_DEF2     0x7
#define ID_LED_OFF1_ON2      0x8
#define ID_LED_OFF1_OFF2     0x9

#define IGP_ACTIVITY_LED_MASK   0xFFFFF0FF
#define IGP_ACTIVITY_LED_ENABLE 0x0300
#define IGP_LED3_MODE           0x07000000

/* PCI/PCI-X/PCI-EX Config space */
#define PCIE_DEVICE_CONTROL2         0x28
#define PCIE_DEVICE_CONTROL2_16ms    0x0005

#define PHY_REVISION_MASK      0xFFFFFFF0
#define MAX_PHY_REG_ADDRESS    0x1F  /* 5 bit address bus (0-0x1F) */
#define MAX_PHY_MULTI_PAGE_REG 0xF

/* Bit definitions for valid PHY IDs. */
/* I = Integrated
 * E = External
 */
#define M88E1111_I_PHY_ID    0x01410CC0
#define M88E1112_E_PHY_ID    0x01410C90
#define I347AT4_E_PHY_ID     0x01410DC0
#define IGP03E1000_E_PHY_ID  0x02A80390
#define I82580_I_PHY_ID      0x015403A0
#define I350_I_PHY_ID        0x015403B0
#define M88_VENDOR           0x0141
#define I210_I_PHY_ID        0x01410C00
#define M88E1543_E_PHY_ID    0x01410EA0
#define M88E1512_E_PHY_ID    0x01410DD0
#define BCM54616_E_PHY_ID    0x03625D10

/* M88E1000 Specific Registers */
#define M88E1000_PHY_SPEC_CTRL     0x10  /* PHY Specific Control Register */
#define M88E1000_PHY_SPEC_STATUS   0x11  /* PHY Specific Status Register */
#define M88E1000_EXT_PHY_SPEC_CTRL 0x14  /* Extended PHY Specific Control */

#define M88E1000_PHY_PAGE_SELECT   0x1D  /* Reg 29 for page number setting */
#define M88E1000_PHY_GEN_CONTROL   0x1E  /* Its meaning depends on reg 29 */

/* M88E1000 PHY Specific Control Register */
#define M88E1000_PSCR_POLARITY_REVERSAL 0x0002 /* 1=Polarity Reversal enabled */
/* 1=CLK125 low, 0=CLK125 toggling */
#define M88E1000_PSCR_MDI_MANUAL_MODE  0x0000  /* MDI Crossover Mode bits 6:5 */
					       /* Manual MDI configuration */
#define M88E1000_PSCR_MDIX_MANUAL_MODE 0x0020  /* Manual MDIX configuration */
/* 1000BASE-T: Auto crossover, 100BASE-TX/10BASE-T: MDI Mode */
#define M88E1000_PSCR_AUTO_X_1000T     0x0040
/* Auto crossover enabled all speeds */
#define M88E1000_PSCR_AUTO_X_MODE      0x0060
/* 1=Enable Extended 10BASE-T distance (Lower 10BASE-T Rx Threshold
 * 0=Normal 10BASE-T Rx Threshold
 */
/* 1=5-bit interface in 100BASE-TX, 0=MII interface in 100BASE-TX */
#define M88E1000_PSCR_ASSERT_CRS_ON_TX     0x0800 /* 1=Assert CRS on Transmit */

/* M88E1000 PHY Specific Status Register */
#define M88E1000_PSSR_REV_POLARITY       0x0002 /* 1=Polarity reversed */
#define M88E1000_PSSR_DOWNSHIFT          0x0020 /* 1=Downshifted */
#define M88E1000_PSSR_MDIX               0x0040 /* 1=MDIX; 0=MDI */
/* 0 = <50M
 * 1 = 50-80M
 * 2 = 80-110M
 * 3 = 110-140M
 * 4 = >140M
 */
#define M88E1000_PSSR_CABLE_LENGTH       0x0380
#define M88E1000_PSSR_SPEED              0xC000 /* Speed, bits 14:15 */
#define M88E1000_PSSR_1000MBS            0x8000 /* 10=1000Mbs */

#define M88E1000_PSSR_CABLE_LENGTH_SHIFT 7

/* M88E1000 Extended PHY Specific Control Register */
/* 1 = Lost lock detect enabled.
 * Will assert lost lock and bring
 * link down if idle not seen
 * within 1ms in 1000BASE-T
 */
/* Number of times we will attempt to autonegotiate before downshifting if we
 * are the master
 */
#define M88E1000_EPSCR_MASTER_DOWNSHIFT_MASK 0x0C00
#define M88E1000_EPSCR_MASTER_DOWNSHIFT_1X   0x0000
/* Number of times we will attempt to autonegotiate before downshifting if we
 * are the slave
 */
#define M88E1000_EPSCR_SLAVE_DOWNSHIFT_MASK  0x0300
#define M88E1000_EPSCR_SLAVE_DOWNSHIFT_1X    0x0100
#define M88E1000_EPSCR_TX_CLK_25      0x0070 /* 25  MHz TX_CLK */

/* Intel i347-AT4 Registers */

#define I347AT4_PCDL0                  0x10 /* Pair 0 PHY Cable Diagnostics Length */
#define I347AT4_PCDL1                  0x11 /* Pair 1 PHY Cable Diagnostics Length */
#define I347AT4_PCDL2                  0x12 /* Pair 2 PHY Cable Diagnostics Length */
#define I347AT4_PCDL3                  0x13 /* Pair 3 PHY Cable Diagnostics Length */
#define I347AT4_PCDC                   0x15 /* PHY Cable Diagnostics Control */
#define I347AT4_PAGE_SELECT            0x16

/* i347-AT4 Extended PHY Specific Control Register */

/*  Number of times we will attempt to autonegotiate before downshifting if we
 *  are the master
 */
#define I347AT4_PSCR_DOWNSHIFT_ENABLE 0x0800
#define I347AT4_PSCR_DOWNSHIFT_MASK   0x7000
#define I347AT4_PSCR_DOWNSHIFT_1X     0x0000
#define I347AT4_PSCR_DOWNSHIFT_2X     0x1000
#define I347AT4_PSCR_DOWNSHIFT_3X     0x2000
#define I347AT4_PSCR_DOWNSHIFT_4X     0x3000
#define I347AT4_PSCR_DOWNSHIFT_5X     0x4000
#define I347AT4_PSCR_DOWNSHIFT_6X     0x5000
#define I347AT4_PSCR_DOWNSHIFT_7X     0x6000
#define I347AT4_PSCR_DOWNSHIFT_8X     0x7000

/* i347-AT4 PHY Cable Diagnostics Control */
#define I347AT4_PCDC_CABLE_LENGTH_UNIT 0x0400 /* 0=cm 1=meters */

/* Marvell 1112 only registers */
#define M88E1112_VCT_DSP_DISTANCE       0x001A

/* M88EC018 Rev 2 specific DownShift settings */
#define M88EC018_EPSCR_DOWNSHIFT_COUNTER_MASK  0x0E00
#define M88EC018_EPSCR_DOWNSHIFT_COUNTER_5X    0x0800

/* MDI Control */
#define E1000_MDIC_DATA_MASK 0x0000FFFF
#define E1000_MDIC_REG_MASK  0x001F0000
#define E1000_MDIC_REG_SHIFT 16
#define E1000_MDIC_PHY_MASK  0x03E00000
#define E1000_MDIC_PHY_SHIFT 21
#define E1000_MDIC_OP_WRITE  0x04000000
#define E1000_MDIC_OP_READ   0x08000000
#define E1000_MDIC_READY     0x10000000
#define E1000_MDIC_INT_EN    0x20000000
#define E1000_MDIC_ERROR     0x40000000
#define E1000_MDIC_DEST      0x80000000

/* Thermal Sensor */
#define E1000_THSTAT_PWR_DOWN       0x00000001 /* Power Down Event */
#define E1000_THSTAT_LINK_THROTTLE  0x00000002 /* Link Speed Throttle Event */

/* Energy Efficient Ethernet */
#define E1000_IPCNFG_EEE_1G_AN       0x00000008  /* EEE Enable 1G AN */
#define E1000_IPCNFG_EEE_100M_AN     0x00000004  /* EEE Enable 100M AN */
#define E1000_EEER_TX_LPI_EN         0x00010000  /* EEE Tx LPI Enable */
#define E1000_EEER_RX_LPI_EN         0x00020000  /* EEE Rx LPI Enable */
#define E1000_EEER_FRC_AN            0x10000000  /* Enable EEE in loopback */
#define E1000_EEER_LPI_FC            0x00040000  /* EEE Enable on FC */
#define E1000_EEE_SU_LPI_CLK_STP     0X00800000  /* EEE LPI Clock Stop */
#define E1000_EEER_EEE_NEG           0x20000000  /* EEE capability nego */
#define E1000_EEE_LP_ADV_ADDR_I350   0x040F      /* EEE LP Advertisement */
#define E1000_EEE_LP_ADV_DEV_I210    7           /* EEE LP Adv Device */
#define E1000_EEE_LP_ADV_ADDR_I210   61          /* EEE LP Adv Register */
#define E1000_MMDAC_FUNC_DATA        0x4000      /* Data, no post increment */
#define E1000_M88E1543_PAGE_ADDR	0x16       /* Page Offset Register */
#define E1000_M88E1543_EEE_CTRL_1	0x0
#define E1000_M88E1543_EEE_CTRL_1_MS	0x0001     /* EEE Master/Slave */
#define E1000_M88E1543_FIBER_CTRL	0x0
#define E1000_EEE_ADV_DEV_I354		7
#define E1000_EEE_ADV_ADDR_I354		60
#define E1000_EEE_ADV_100_SUPPORTED	BIT(1)   /* 100BaseTx EEE Supported */
#define E1000_EEE_ADV_1000_SUPPORTED	BIT(2)   /* 1000BaseT EEE Supported */
#define E1000_PCS_STATUS_DEV_I354	3
#define E1000_PCS_STATUS_ADDR_I354	1
#define E1000_PCS_STATUS_TX_LPI_IND	0x0200     /* Tx in LPI state */
#define E1000_PCS_STATUS_RX_LPI_RCVD	0x0400
#define E1000_PCS_STATUS_TX_LPI_RCVD	0x0800

/* SerDes Control */
#define E1000_GEN_CTL_READY             0x80000000
#define E1000_GEN_CTL_ADDRESS_SHIFT     8
#define E1000_GEN_POLL_TIMEOUT          640

#define E1000_VFTA_ENTRY_SHIFT               5
#define E1000_VFTA_ENTRY_MASK                0x7F
#define E1000_VFTA_ENTRY_BIT_SHIFT_MASK      0x1F

/* DMA Coalescing register fields */
#define E1000_PCIEMISC_LX_DECISION      0x00000080 /* Lx power on DMA coal */

/* Tx Rate-Scheduler Config fields */
#define E1000_RTTBCNRC_RS_ENA		0x80000000
#define E1000_RTTBCNRC_RF_DEC_MASK	0x00003FFF
#define E1000_RTTBCNRC_RF_INT_SHIFT	14
#define E1000_RTTBCNRC_RF_INT_MASK	\
	(E1000_RTTBCNRC_RF_DEC_MASK << E1000_RTTBCNRC_RF_INT_SHIFT)

#define E1000_VLAPQF_QUEUE_SEL(_n, q_idx) (q_idx << ((_n) * 4))
#define E1000_VLAPQF_P_VALID(_n)	(0x1 << (3 + (_n) * 4))
#define E1000_VLAPQF_QUEUE_MASK	0x03

/* TX Qav Control fields */
#define E1000_TQAVCTRL_XMIT_MODE	BIT(0)
#define E1000_TQAVCTRL_DATAFETCHARB	BIT(4)
#define E1000_TQAVCTRL_DATATRANARB	BIT(8)
<<<<<<< HEAD
=======
#define E1000_TQAVCTRL_DATATRANTIM	BIT(9)
#define E1000_TQAVCTRL_SP_WAIT_SR	BIT(10)
/* Fetch Time Delta - bits 31:16
 *
 * This field holds the value to be reduced from the launch time for
 * fetch time decision. The FetchTimeDelta value is defined in 32 ns
 * granularity.
 *
 * This field is 16 bits wide, and so the maximum value is:
 *
 * 65535 * 32 = 2097120 ~= 2.1 msec
 *
 * XXX: We are configuring the max value here since we couldn't come up
 * with a reason for not doing so.
 */
#define E1000_TQAVCTRL_FETCHTIME_DELTA	(0xFFFF << 16)
>>>>>>> 9c2b6ffd

/* TX Qav Credit Control fields */
#define E1000_TQAVCC_IDLESLOPE_MASK	0xFFFF
#define E1000_TQAVCC_QUEUEMODE		BIT(31)

/* Transmit Descriptor Control fields */
#define E1000_TXDCTL_PRIORITY		BIT(27)

#endif<|MERGE_RESOLUTION|>--- conflicted
+++ resolved
@@ -1068,8 +1068,6 @@
 #define E1000_TQAVCTRL_XMIT_MODE	BIT(0)
 #define E1000_TQAVCTRL_DATAFETCHARB	BIT(4)
 #define E1000_TQAVCTRL_DATATRANARB	BIT(8)
-<<<<<<< HEAD
-=======
 #define E1000_TQAVCTRL_DATATRANTIM	BIT(9)
 #define E1000_TQAVCTRL_SP_WAIT_SR	BIT(10)
 /* Fetch Time Delta - bits 31:16
@@ -1086,7 +1084,6 @@
  * with a reason for not doing so.
  */
 #define E1000_TQAVCTRL_FETCHTIME_DELTA	(0xFFFF << 16)
->>>>>>> 9c2b6ffd
 
 /* TX Qav Credit Control fields */
 #define E1000_TQAVCC_IDLESLOPE_MASK	0xFFFF
