/*
 *
 * Intel Management Engine Interface (Intel MEI) Linux driver
 * Copyright (c) 2003-2012, Intel Corporation.
 *
 * This program is free software; you can redistribute it and/or modify it
 * under the terms and conditions of the GNU General Public License,
 * version 2, as published by the Free Software Foundation.
 *
 * This program is distributed in the hope it will be useful, but WITHOUT
 * ANY WARRANTY; without even the implied warranty of MERCHANTABILITY or
 * FITNESS FOR A PARTICULAR PURPOSE.  See the GNU General Public License for
 * more details.
 *
 */

#include <linux/export.h>
#include <linux/sched.h>
#include <linux/wait.h>
#include <linux/pm_runtime.h>
#include <linux/slab.h>

#include <linux/mei.h>

#include "mei_dev.h"
#include "hbm.h"
#include "client.h"

static const char *mei_hbm_status_str(enum mei_hbm_status status)
{
#define MEI_HBM_STATUS(status) case MEI_HBMS_##status: return #status
	switch (status) {
	MEI_HBM_STATUS(SUCCESS);
	MEI_HBM_STATUS(CLIENT_NOT_FOUND);
	MEI_HBM_STATUS(ALREADY_EXISTS);
	MEI_HBM_STATUS(REJECTED);
	MEI_HBM_STATUS(INVALID_PARAMETER);
	MEI_HBM_STATUS(NOT_ALLOWED);
	MEI_HBM_STATUS(ALREADY_STARTED);
	MEI_HBM_STATUS(NOT_STARTED);
	default: return "unknown";
	}
#undef MEI_HBM_STATUS
};

static const char *mei_cl_conn_status_str(enum mei_cl_connect_status status)
{
#define MEI_CL_CS(status) case MEI_CL_CONN_##status: return #status
	switch (status) {
	MEI_CL_CS(SUCCESS);
	MEI_CL_CS(NOT_FOUND);
	MEI_CL_CS(ALREADY_STARTED);
	MEI_CL_CS(OUT_OF_RESOURCES);
	MEI_CL_CS(MESSAGE_SMALL);
	MEI_CL_CS(NOT_ALLOWED);
	default: return "unknown";
	}
#undef MEI_CL_CCS
}

const char *mei_hbm_state_str(enum mei_hbm_state state)
{
#define MEI_HBM_STATE(state) case MEI_HBM_##state: return #state
	switch (state) {
	MEI_HBM_STATE(IDLE);
	MEI_HBM_STATE(STARTING);
	MEI_HBM_STATE(STARTED);
	MEI_HBM_STATE(DR_SETUP);
	MEI_HBM_STATE(ENUM_CLIENTS);
	MEI_HBM_STATE(CLIENT_PROPERTIES);
	MEI_HBM_STATE(STOPPED);
	default:
		return "unknown";
	}
#undef MEI_HBM_STATE
}

/**
 * mei_cl_conn_status_to_errno - convert client connect response
 * status to error code
 *
 * @status: client connect response status
 *
 * Return: corresponding error code
 */
static int mei_cl_conn_status_to_errno(enum mei_cl_connect_status status)
{
	switch (status) {
	case MEI_CL_CONN_SUCCESS:          return 0;
	case MEI_CL_CONN_NOT_FOUND:        return -ENOTTY;
	case MEI_CL_CONN_ALREADY_STARTED:  return -EBUSY;
	case MEI_CL_CONN_OUT_OF_RESOURCES: return -EBUSY;
	case MEI_CL_CONN_MESSAGE_SMALL:    return -EINVAL;
	case MEI_CL_CONN_NOT_ALLOWED:      return -EBUSY;
	default:                           return -EINVAL;
	}
}

/**
 * mei_hbm_write_message - wrapper for sending hbm messages.
 *
 * @dev: mei device
 * @hdr: mei header
 * @data: payload
 */
static inline int mei_hbm_write_message(struct mei_device *dev,
					struct mei_msg_hdr *hdr,
					const void *data)
{
	return mei_write_message(dev, hdr, sizeof(*hdr), data, hdr->length);
}

/**
 * mei_hbm_idle - set hbm to idle state
 *
 * @dev: the device structure
 */
void mei_hbm_idle(struct mei_device *dev)
{
	dev->init_clients_timer = 0;
	dev->hbm_state = MEI_HBM_IDLE;
}

/**
 * mei_hbm_reset - reset hbm counters and book keeping data structurs
 *
 * @dev: the device structure
 */
void mei_hbm_reset(struct mei_device *dev)
{
	mei_me_cl_rm_all(dev);

	mei_hbm_idle(dev);
}

/**
 * mei_hbm_hdr - construct hbm header
 *
 * @mei_hdr: hbm header
 * @length: payload length
 */

static inline void mei_hbm_hdr(struct mei_msg_hdr *mei_hdr, size_t length)
{
	memset(mei_hdr, 0, sizeof(*mei_hdr));
	mei_hdr->length = length;
	mei_hdr->msg_complete = 1;
}

/**
 * mei_hbm_cl_hdr - construct client hbm header
 *
 * @cl: client
 * @hbm_cmd: host bus message command
 * @buf: buffer for cl header
 * @len: buffer length
 */
static inline
void mei_hbm_cl_hdr(struct mei_cl *cl, u8 hbm_cmd, void *buf, size_t len)
{
	struct mei_hbm_cl_cmd *cmd = buf;

	memset(cmd, 0, len);

	cmd->hbm_cmd = hbm_cmd;
	cmd->host_addr = mei_cl_host_addr(cl);
	cmd->me_addr = mei_cl_me_id(cl);
}

/**
 * mei_hbm_cl_write - write simple hbm client message
 *
 * @dev: the device structure
 * @cl: client
 * @hbm_cmd: host bus message command
 * @buf: message buffer
 * @len: buffer length
 *
 * Return: 0 on success, <0 on failure.
 */
static inline int mei_hbm_cl_write(struct mei_device *dev, struct mei_cl *cl,
				   u8 hbm_cmd, void *buf, size_t len)
{
	struct mei_msg_hdr mei_hdr;

	mei_hbm_hdr(&mei_hdr, len);
	mei_hbm_cl_hdr(cl, hbm_cmd, buf, len);

	return mei_hbm_write_message(dev, &mei_hdr, buf);
}

/**
 * mei_hbm_cl_addr_equal - check if the client's and
 *	the message address match
 *
 * @cl: client
 * @cmd: hbm client message
 *
 * Return: true if addresses are the same
 */
static inline
bool mei_hbm_cl_addr_equal(struct mei_cl *cl, struct mei_hbm_cl_cmd *cmd)
{
	return  mei_cl_host_addr(cl) == cmd->host_addr &&
		mei_cl_me_id(cl) == cmd->me_addr;
}

/**
 * mei_hbm_cl_find_by_cmd - find recipient client
 *
 * @dev: the device structure
 * @buf: a buffer with hbm cl command
 *
 * Return: the recipient client or NULL if not found
 */
static inline
struct mei_cl *mei_hbm_cl_find_by_cmd(struct mei_device *dev, void *buf)
{
	struct mei_hbm_cl_cmd *cmd = (struct mei_hbm_cl_cmd *)buf;
	struct mei_cl *cl;

	list_for_each_entry(cl, &dev->file_list, link)
		if (mei_hbm_cl_addr_equal(cl, cmd))
			return cl;
	return NULL;
}


/**
 * mei_hbm_start_wait - wait for start response message.
 *
 * @dev: the device structure
 *
 * Return: 0 on success and < 0 on failure
 */
int mei_hbm_start_wait(struct mei_device *dev)
{
	int ret;

	if (dev->hbm_state > MEI_HBM_STARTING)
		return 0;

	mutex_unlock(&dev->device_lock);
	ret = wait_event_timeout(dev->wait_hbm_start,
			dev->hbm_state != MEI_HBM_STARTING,
			mei_secs_to_jiffies(MEI_HBM_TIMEOUT));
	mutex_lock(&dev->device_lock);

	if (ret == 0 && (dev->hbm_state <= MEI_HBM_STARTING)) {
		dev->hbm_state = MEI_HBM_IDLE;
		dev_err(dev->dev, "waiting for mei start failed\n");
		return -ETIME;
	}
	return 0;
}

/**
 * mei_hbm_start_req - sends start request message.
 *
 * @dev: the device structure
 *
 * Return: 0 on success and < 0 on failure
 */
int mei_hbm_start_req(struct mei_device *dev)
{
	struct mei_msg_hdr mei_hdr;
	struct hbm_host_version_request start_req;
	const size_t len = sizeof(struct hbm_host_version_request);
	int ret;

	mei_hbm_reset(dev);

	mei_hbm_hdr(&mei_hdr, len);

	/* host start message */
	memset(&start_req, 0, len);
	start_req.hbm_cmd = HOST_START_REQ_CMD;
	start_req.host_version.major_version = HBM_MAJOR_VERSION;
	start_req.host_version.minor_version = HBM_MINOR_VERSION;

	dev->hbm_state = MEI_HBM_IDLE;
	ret = mei_hbm_write_message(dev, &mei_hdr, &start_req);
	if (ret) {
		dev_err(dev->dev, "version message write failed: ret = %d\n",
			ret);
		return ret;
	}

	dev->hbm_state = MEI_HBM_STARTING;
	dev->init_clients_timer = MEI_CLIENTS_INIT_TIMEOUT;
	mei_schedule_stall_timer(dev);
	return 0;
}

/**
 * mei_hbm_dma_setup_req - setup DMA request
 *
 * @dev: the device structure
 *
 * Return: 0 on success and < 0 on failure
 */
static int mei_hbm_dma_setup_req(struct mei_device *dev)
{
	struct mei_msg_hdr mei_hdr;
	struct hbm_dma_setup_request req;
	const size_t len = sizeof(struct hbm_dma_setup_request);
	unsigned int i;
	int ret;

	mei_hbm_hdr(&mei_hdr, len);

	memset(&req, 0, len);
	req.hbm_cmd = MEI_HBM_DMA_SETUP_REQ_CMD;
	for (i = 0; i < DMA_DSCR_NUM; i++) {
		phys_addr_t paddr;

		paddr = dev->dr_dscr[i].daddr;
		req.dma_dscr[i].addr_hi = upper_32_bits(paddr);
		req.dma_dscr[i].addr_lo = lower_32_bits(paddr);
		req.dma_dscr[i].size = dev->dr_dscr[i].size;
	}

	mei_dma_ring_reset(dev);

	ret = mei_hbm_write_message(dev, &mei_hdr, &req);
	if (ret) {
		dev_err(dev->dev, "dma setup request write failed: ret = %d.\n",
			ret);
		return ret;
	}

	dev->hbm_state = MEI_HBM_DR_SETUP;
	dev->init_clients_timer = MEI_CLIENTS_INIT_TIMEOUT;
	mei_schedule_stall_timer(dev);
	return 0;
}

/**
 * mei_hbm_capabilities_req - request capabilities
 *
 * @dev: the device structure
 *
 * Return: 0 on success and < 0 on failure
 */
static int mei_hbm_capabilities_req(struct mei_device *dev)
{
	struct mei_msg_hdr mei_hdr;
	struct hbm_capability_request req;
	int ret;

	mei_hbm_hdr(&mei_hdr, sizeof(req));

	memset(&req, 0, sizeof(req));
	req.hbm_cmd = MEI_HBM_CAPABILITIES_REQ_CMD;
	if (dev->hbm_f_vm_supported)
		req.capability_requested[0] = HBM_CAP_VM;

	ret = mei_hbm_write_message(dev, &mei_hdr, &req);
	if (ret) {
		dev_err(dev->dev,
			"capabilities request write failed: ret = %d.\n", ret);
		return ret;
	}

	dev->hbm_state = MEI_HBM_CAP_SETUP;
	dev->init_clients_timer = MEI_CLIENTS_INIT_TIMEOUT;
	mei_schedule_stall_timer(dev);
	return 0;
}

/**
 * mei_hbm_enum_clients_req - sends enumeration client request message.
 *
 * @dev: the device structure
 *
 * Return: 0 on success and < 0 on failure
 */
static int mei_hbm_enum_clients_req(struct mei_device *dev)
{
	struct mei_msg_hdr mei_hdr;
	struct hbm_host_enum_request enum_req;
	const size_t len = sizeof(struct hbm_host_enum_request);
	int ret;

	/* enumerate clients */
	mei_hbm_hdr(&mei_hdr, len);

	memset(&enum_req, 0, len);
	enum_req.hbm_cmd = HOST_ENUM_REQ_CMD;
	enum_req.flags |= dev->hbm_f_dc_supported ?
			  MEI_HBM_ENUM_F_ALLOW_ADD : 0;
	enum_req.flags |= dev->hbm_f_ie_supported ?
			  MEI_HBM_ENUM_F_IMMEDIATE_ENUM : 0;

	ret = mei_hbm_write_message(dev, &mei_hdr, &enum_req);
	if (ret) {
		dev_err(dev->dev, "enumeration request write failed: ret = %d.\n",
			ret);
		return ret;
	}
	dev->hbm_state = MEI_HBM_ENUM_CLIENTS;
	dev->init_clients_timer = MEI_CLIENTS_INIT_TIMEOUT;
	mei_schedule_stall_timer(dev);
	return 0;
}

/**
 * mei_hbm_me_cl_add - add new me client to the list
 *
 * @dev: the device structure
 * @res: hbm property response
 *
 * Return: 0 on success and -ENOMEM on allocation failure
 */

static int mei_hbm_me_cl_add(struct mei_device *dev,
			     struct hbm_props_response *res)
{
	struct mei_me_client *me_cl;
	const uuid_le *uuid = &res->client_properties.protocol_name;

	mei_me_cl_rm_by_uuid(dev, uuid);

	me_cl = kzalloc(sizeof(struct mei_me_client), GFP_KERNEL);
	if (!me_cl)
		return -ENOMEM;

	mei_me_cl_init(me_cl);

	me_cl->props = res->client_properties;
	me_cl->client_id = res->me_addr;
	me_cl->tx_flow_ctrl_creds = 0;

	mei_me_cl_add(dev, me_cl);

	return 0;
}

/**
 * mei_hbm_add_cl_resp - send response to fw on client add request
 *
 * @dev: the device structure
 * @addr: me address
 * @status: response status
 *
 * Return: 0 on success and < 0 on failure
 */
static int mei_hbm_add_cl_resp(struct mei_device *dev, u8 addr, u8 status)
{
	struct mei_msg_hdr mei_hdr;
	struct hbm_add_client_response resp;
	const size_t len = sizeof(struct hbm_add_client_response);
	int ret;

	dev_dbg(dev->dev, "adding client response\n");

	mei_hbm_hdr(&mei_hdr, len);

	memset(&resp, 0, sizeof(struct hbm_add_client_response));
	resp.hbm_cmd = MEI_HBM_ADD_CLIENT_RES_CMD;
	resp.me_addr = addr;
	resp.status  = status;

	ret = mei_hbm_write_message(dev, &mei_hdr, &resp);
	if (ret)
		dev_err(dev->dev, "add client response write failed: ret = %d\n",
			ret);
	return ret;
}

/**
 * mei_hbm_fw_add_cl_req - request from the fw to add a client
 *
 * @dev: the device structure
 * @req: add client request
 *
 * Return: 0 on success and < 0 on failure
 */
static int mei_hbm_fw_add_cl_req(struct mei_device *dev,
			      struct hbm_add_client_request *req)
{
	int ret;
	u8 status = MEI_HBMS_SUCCESS;

	BUILD_BUG_ON(sizeof(struct hbm_add_client_request) !=
			sizeof(struct hbm_props_response));

	ret = mei_hbm_me_cl_add(dev, (struct hbm_props_response *)req);
	if (ret)
		status = !MEI_HBMS_SUCCESS;

	if (dev->dev_state == MEI_DEV_ENABLED)
		schedule_work(&dev->bus_rescan_work);

	return mei_hbm_add_cl_resp(dev, req->me_addr, status);
}

/**
 * mei_hbm_cl_notify_req - send notification request
 *
 * @dev: the device structure
 * @cl: a client to disconnect from
 * @start: true for start false for stop
 *
 * Return: 0 on success and -EIO on write failure
 */
int mei_hbm_cl_notify_req(struct mei_device *dev,
			  struct mei_cl *cl, u8 start)
{

	struct mei_msg_hdr mei_hdr;
	struct hbm_notification_request req;
	const size_t len = sizeof(struct hbm_notification_request);
	int ret;

	mei_hbm_hdr(&mei_hdr, len);
	mei_hbm_cl_hdr(cl, MEI_HBM_NOTIFY_REQ_CMD, &req, len);

	req.start = start;

	ret = mei_hbm_write_message(dev, &mei_hdr, &req);
	if (ret)
		dev_err(dev->dev, "notify request failed: ret = %d\n", ret);

	return ret;
}

/**
 *  notify_res_to_fop - convert notification response to the proper
 *      notification FOP
 *
 * @cmd: client notification start response command
 *
 * Return:  MEI_FOP_NOTIFY_START or MEI_FOP_NOTIFY_STOP;
 */
static inline enum mei_cb_file_ops notify_res_to_fop(struct mei_hbm_cl_cmd *cmd)
{
	struct hbm_notification_response *rs =
		(struct hbm_notification_response *)cmd;

	return mei_cl_notify_req2fop(rs->start);
}

/**
 * mei_hbm_cl_notify_start_res - update the client state according
 *       notify start response
 *
 * @dev: the device structure
 * @cl: mei host client
 * @cmd: client notification start response command
 */
static void mei_hbm_cl_notify_start_res(struct mei_device *dev,
					struct mei_cl *cl,
					struct mei_hbm_cl_cmd *cmd)
{
	struct hbm_notification_response *rs =
		(struct hbm_notification_response *)cmd;

	cl_dbg(dev, cl, "hbm: notify start response status=%d\n", rs->status);

	if (rs->status == MEI_HBMS_SUCCESS ||
	    rs->status == MEI_HBMS_ALREADY_STARTED) {
		cl->notify_en = true;
		cl->status = 0;
	} else {
		cl->status = -EINVAL;
	}
}

/**
 * mei_hbm_cl_notify_stop_res - update the client state according
 *       notify stop response
 *
 * @dev: the device structure
 * @cl: mei host client
 * @cmd: client notification stop response command
 */
static void mei_hbm_cl_notify_stop_res(struct mei_device *dev,
				       struct mei_cl *cl,
				       struct mei_hbm_cl_cmd *cmd)
{
	struct hbm_notification_response *rs =
		(struct hbm_notification_response *)cmd;

	cl_dbg(dev, cl, "hbm: notify stop response status=%d\n", rs->status);

	if (rs->status == MEI_HBMS_SUCCESS ||
	    rs->status == MEI_HBMS_NOT_STARTED) {
		cl->notify_en = false;
		cl->status = 0;
	} else {
		/* TODO: spec is not clear yet about other possible issues */
		cl->status = -EINVAL;
	}
}

/**
 * mei_hbm_cl_notify - signal notification event
 *
 * @dev: the device structure
 * @cmd: notification client message
 */
static void mei_hbm_cl_notify(struct mei_device *dev,
			      struct mei_hbm_cl_cmd *cmd)
{
	struct mei_cl *cl;

	cl = mei_hbm_cl_find_by_cmd(dev, cmd);
	if (cl)
		mei_cl_notify(cl);
}

/**
 * mei_hbm_prop_req - request property for a single client
 *
 * @dev: the device structure
 * @start_idx: client index to start search
 *
 * Return: 0 on success and < 0 on failure
 */
static int mei_hbm_prop_req(struct mei_device *dev, unsigned long start_idx)
{
	struct mei_msg_hdr mei_hdr;
	struct hbm_props_request prop_req;
	const size_t len = sizeof(struct hbm_props_request);
	unsigned long addr;
	int ret;

	addr = find_next_bit(dev->me_clients_map, MEI_CLIENTS_MAX, start_idx);

	/* We got all client properties */
	if (addr == MEI_CLIENTS_MAX) {
		dev->hbm_state = MEI_HBM_STARTED;
		mei_host_client_init(dev);

		return 0;
	}

	mei_hbm_hdr(&mei_hdr, len);

	memset(&prop_req, 0, sizeof(struct hbm_props_request));

	prop_req.hbm_cmd = HOST_CLIENT_PROPERTIES_REQ_CMD;
	prop_req.me_addr = addr;

	ret = mei_hbm_write_message(dev, &mei_hdr, &prop_req);
	if (ret) {
		dev_err(dev->dev, "properties request write failed: ret = %d\n",
			ret);
		return ret;
	}

	dev->init_clients_timer = MEI_CLIENTS_INIT_TIMEOUT;
	mei_schedule_stall_timer(dev);

	return 0;
}

/**
 * mei_hbm_pg - sends pg command
 *
 * @dev: the device structure
 * @pg_cmd: the pg command code
 *
 * Return: -EIO on write failure
 *         -EOPNOTSUPP if the operation is not supported by the protocol
 */
int mei_hbm_pg(struct mei_device *dev, u8 pg_cmd)
{
	struct mei_msg_hdr mei_hdr;
	struct hbm_power_gate req;
	const size_t len = sizeof(struct hbm_power_gate);
	int ret;

	if (!dev->hbm_f_pg_supported)
		return -EOPNOTSUPP;

	mei_hbm_hdr(&mei_hdr, len);

	memset(&req, 0, len);
	req.hbm_cmd = pg_cmd;

	ret = mei_hbm_write_message(dev, &mei_hdr, &req);
	if (ret)
		dev_err(dev->dev, "power gate command write failed.\n");
	return ret;
}
EXPORT_SYMBOL_GPL(mei_hbm_pg);

/**
 * mei_hbm_stop_req - send stop request message
 *
 * @dev: mei device
 *
 * Return: -EIO on write failure
 */
static int mei_hbm_stop_req(struct mei_device *dev)
{
	struct mei_msg_hdr mei_hdr;
	struct hbm_host_stop_request req;
	const size_t len = sizeof(struct hbm_host_stop_request);

	mei_hbm_hdr(&mei_hdr, len);

	memset(&req, 0, len);
	req.hbm_cmd = HOST_STOP_REQ_CMD;
	req.reason = DRIVER_STOP_REQUEST;

	return mei_hbm_write_message(dev, &mei_hdr, &req);
}

/**
 * mei_hbm_cl_flow_control_req - sends flow control request.
 *
 * @dev: the device structure
 * @cl: client info
 *
 * Return: -EIO on write failure
 */
int mei_hbm_cl_flow_control_req(struct mei_device *dev, struct mei_cl *cl)
{
	struct hbm_flow_control req;

	cl_dbg(dev, cl, "sending flow control\n");
	return mei_hbm_cl_write(dev, cl, MEI_FLOW_CONTROL_CMD,
				&req, sizeof(req));
}

/**
 * mei_hbm_add_single_tx_flow_ctrl_creds - adds single buffer credentials.
 *
 * @dev: the device structure
 * @fctrl: flow control response bus message
 *
 * Return: 0 on success, < 0 otherwise
 */
static int mei_hbm_add_single_tx_flow_ctrl_creds(struct mei_device *dev,
						 struct hbm_flow_control *fctrl)
{
	struct mei_me_client *me_cl;
	int rets;

	me_cl = mei_me_cl_by_id(dev, fctrl->me_addr);
	if (!me_cl) {
		dev_err(dev->dev, "no such me client %d\n", fctrl->me_addr);
		return -ENOENT;
	}

	if (WARN_ON(me_cl->props.single_recv_buf == 0)) {
		rets = -EINVAL;
		goto out;
	}

	me_cl->tx_flow_ctrl_creds++;
	dev_dbg(dev->dev, "recv flow ctrl msg ME %d (single) creds = %d.\n",
		fctrl->me_addr, me_cl->tx_flow_ctrl_creds);

	rets = 0;
out:
	mei_me_cl_put(me_cl);
	return rets;
}

/**
 * mei_hbm_cl_flow_control_res - flow control response from me
 *
 * @dev: the device structure
 * @fctrl: flow control response bus message
 */
static void mei_hbm_cl_tx_flow_ctrl_creds_res(struct mei_device *dev,
					       struct hbm_flow_control *fctrl)
{
	struct mei_cl *cl;

	if (!fctrl->host_addr) {
		/* single receive buffer */
		mei_hbm_add_single_tx_flow_ctrl_creds(dev, fctrl);
		return;
	}

	cl = mei_hbm_cl_find_by_cmd(dev, fctrl);
	if (cl) {
		cl->tx_flow_ctrl_creds++;
		cl_dbg(dev, cl, "flow control creds = %d.\n",
				cl->tx_flow_ctrl_creds);
	}
}


/**
 * mei_hbm_cl_disconnect_req - sends disconnect message to fw.
 *
 * @dev: the device structure
 * @cl: a client to disconnect from
 *
 * Return: -EIO on write failure
 */
int mei_hbm_cl_disconnect_req(struct mei_device *dev, struct mei_cl *cl)
{
	struct hbm_client_connect_request req;

	return mei_hbm_cl_write(dev, cl, CLIENT_DISCONNECT_REQ_CMD,
				&req, sizeof(req));
}

/**
 * mei_hbm_cl_disconnect_rsp - sends disconnect respose to the FW
 *
 * @dev: the device structure
 * @cl: a client to disconnect from
 *
 * Return: -EIO on write failure
 */
int mei_hbm_cl_disconnect_rsp(struct mei_device *dev, struct mei_cl *cl)
{
	struct hbm_client_connect_response resp;

	return mei_hbm_cl_write(dev, cl, CLIENT_DISCONNECT_RES_CMD,
				&resp, sizeof(resp));
}

/**
 * mei_hbm_cl_disconnect_res - update the client state according
 *       disconnect response
 *
 * @dev: the device structure
 * @cl: mei host client
 * @cmd: disconnect client response host bus message
 */
static void mei_hbm_cl_disconnect_res(struct mei_device *dev, struct mei_cl *cl,
				      struct mei_hbm_cl_cmd *cmd)
{
	struct hbm_client_connect_response *rs =
		(struct hbm_client_connect_response *)cmd;

	cl_dbg(dev, cl, "hbm: disconnect response status=%d\n", rs->status);

	if (rs->status == MEI_CL_DISCONN_SUCCESS)
		cl->state = MEI_FILE_DISCONNECT_REPLY;
	cl->status = 0;
}

/**
 * mei_hbm_cl_connect_req - send connection request to specific me client
 *
 * @dev: the device structure
 * @cl: a client to connect to
 *
 * Return: -EIO on write failure
 */
int mei_hbm_cl_connect_req(struct mei_device *dev, struct mei_cl *cl)
{
	struct hbm_client_connect_request req;

	return mei_hbm_cl_write(dev, cl, CLIENT_CONNECT_REQ_CMD,
				&req, sizeof(req));
}

/**
 * mei_hbm_cl_connect_res - update the client state according
 *        connection response
 *
 * @dev: the device structure
 * @cl: mei host client
 * @cmd: connect client response host bus message
 */
static void mei_hbm_cl_connect_res(struct mei_device *dev, struct mei_cl *cl,
				   struct mei_hbm_cl_cmd *cmd)
{
	struct hbm_client_connect_response *rs =
		(struct hbm_client_connect_response *)cmd;

	cl_dbg(dev, cl, "hbm: connect response status=%s\n",
			mei_cl_conn_status_str(rs->status));

	if (rs->status == MEI_CL_CONN_SUCCESS)
		cl->state = MEI_FILE_CONNECTED;
	else {
		cl->state = MEI_FILE_DISCONNECT_REPLY;
		if (rs->status == MEI_CL_CONN_NOT_FOUND) {
			mei_me_cl_del(dev, cl->me_cl);
			if (dev->dev_state == MEI_DEV_ENABLED)
				schedule_work(&dev->bus_rescan_work);
		}
	}
	cl->status = mei_cl_conn_status_to_errno(rs->status);
}

/**
 * mei_hbm_cl_res - process hbm response received on behalf
 *         an client
 *
 * @dev: the device structure
 * @rs:  hbm client message
 * @fop_type: file operation type
 */
static void mei_hbm_cl_res(struct mei_device *dev,
			   struct mei_hbm_cl_cmd *rs,
			   enum mei_cb_file_ops fop_type)
{
	struct mei_cl *cl;
	struct mei_cl_cb *cb, *next;

	cl = NULL;
	list_for_each_entry_safe(cb, next, &dev->ctrl_rd_list, list) {

		cl = cb->cl;

		if (cb->fop_type != fop_type)
			continue;

		if (mei_hbm_cl_addr_equal(cl, rs)) {
			list_del_init(&cb->list);
			break;
		}
	}

	if (!cl)
		return;

	switch (fop_type) {
	case MEI_FOP_CONNECT:
		mei_hbm_cl_connect_res(dev, cl, rs);
		break;
	case MEI_FOP_DISCONNECT:
		mei_hbm_cl_disconnect_res(dev, cl, rs);
		break;
	case MEI_FOP_NOTIFY_START:
		mei_hbm_cl_notify_start_res(dev, cl, rs);
		break;
	case MEI_FOP_NOTIFY_STOP:
		mei_hbm_cl_notify_stop_res(dev, cl, rs);
		break;
	default:
		return;
	}

	cl->timer_count = 0;
	wake_up(&cl->wait);
}


/**
 * mei_hbm_fw_disconnect_req - disconnect request initiated by ME firmware
 *  host sends disconnect response
 *
 * @dev: the device structure.
 * @disconnect_req: disconnect request bus message from the me
 *
 * Return: -ENOMEM on allocation failure
 */
static int mei_hbm_fw_disconnect_req(struct mei_device *dev,
		struct hbm_client_connect_request *disconnect_req)
{
	struct mei_cl *cl;
	struct mei_cl_cb *cb;

	cl = mei_hbm_cl_find_by_cmd(dev, disconnect_req);
	if (cl) {
		cl_warn(dev, cl, "fw disconnect request received\n");
		cl->state = MEI_FILE_DISCONNECTING;
		cl->timer_count = 0;

		cb = mei_cl_enqueue_ctrl_wr_cb(cl, 0, MEI_FOP_DISCONNECT_RSP,
					       NULL);
		if (!cb)
			return -ENOMEM;
	}
	return 0;
}

/**
 * mei_hbm_pg_enter_res - PG enter response received
 *
 * @dev: the device structure.
 *
 * Return: 0 on success, -EPROTO on state mismatch
 */
static int mei_hbm_pg_enter_res(struct mei_device *dev)
{
	if (mei_pg_state(dev) != MEI_PG_OFF ||
	    dev->pg_event != MEI_PG_EVENT_WAIT) {
		dev_err(dev->dev, "hbm: pg entry response: state mismatch [%s, %d]\n",
			mei_pg_state_str(mei_pg_state(dev)), dev->pg_event);
		return -EPROTO;
	}

	dev->pg_event = MEI_PG_EVENT_RECEIVED;
	wake_up(&dev->wait_pg);

	return 0;
}

/**
 * mei_hbm_pg_resume - process with PG resume
 *
 * @dev: the device structure.
 */
void mei_hbm_pg_resume(struct mei_device *dev)
{
	pm_request_resume(dev->dev);
}
EXPORT_SYMBOL_GPL(mei_hbm_pg_resume);

/**
 * mei_hbm_pg_exit_res - PG exit response received
 *
 * @dev: the device structure.
 *
 * Return: 0 on success, -EPROTO on state mismatch
 */
static int mei_hbm_pg_exit_res(struct mei_device *dev)
{
	if (mei_pg_state(dev) != MEI_PG_ON ||
	    (dev->pg_event != MEI_PG_EVENT_WAIT &&
	     dev->pg_event != MEI_PG_EVENT_IDLE)) {
		dev_err(dev->dev, "hbm: pg exit response: state mismatch [%s, %d]\n",
			mei_pg_state_str(mei_pg_state(dev)), dev->pg_event);
		return -EPROTO;
	}

	switch (dev->pg_event) {
	case MEI_PG_EVENT_WAIT:
		dev->pg_event = MEI_PG_EVENT_RECEIVED;
		wake_up(&dev->wait_pg);
		break;
	case MEI_PG_EVENT_IDLE:
		/*
		* If the driver is not waiting on this then
		* this is HW initiated exit from PG.
		* Start runtime pm resume sequence to exit from PG.
		*/
		dev->pg_event = MEI_PG_EVENT_RECEIVED;
		mei_hbm_pg_resume(dev);
		break;
	default:
		WARN(1, "hbm: pg exit response: unexpected pg event = %d\n",
		     dev->pg_event);
		return -EPROTO;
	}

	return 0;
}

/**
 * mei_hbm_config_features - check what hbm features and commands
 *        are supported by the fw
 *
 * @dev: the device structure
 */
static void mei_hbm_config_features(struct mei_device *dev)
{
	/* Power Gating Isolation Support */
	dev->hbm_f_pg_supported = 0;
	if (dev->version.major_version > HBM_MAJOR_VERSION_PGI)
		dev->hbm_f_pg_supported = 1;

	if (dev->version.major_version == HBM_MAJOR_VERSION_PGI &&
	    dev->version.minor_version >= HBM_MINOR_VERSION_PGI)
		dev->hbm_f_pg_supported = 1;

	dev->hbm_f_dc_supported = 0;
	if (dev->version.major_version >= HBM_MAJOR_VERSION_DC)
		dev->hbm_f_dc_supported = 1;

	dev->hbm_f_ie_supported = 0;
	if (dev->version.major_version >= HBM_MAJOR_VERSION_IE)
		dev->hbm_f_ie_supported = 1;

	/* disconnect on connect timeout instead of link reset */
	dev->hbm_f_dot_supported = 0;
	if (dev->version.major_version >= HBM_MAJOR_VERSION_DOT)
		dev->hbm_f_dot_supported = 1;

	/* Notification Event Support */
	dev->hbm_f_ev_supported = 0;
	if (dev->version.major_version >= HBM_MAJOR_VERSION_EV)
		dev->hbm_f_ev_supported = 1;

	/* Fixed Address Client Support */
	dev->hbm_f_fa_supported = 0;
	if (dev->version.major_version >= HBM_MAJOR_VERSION_FA)
		dev->hbm_f_fa_supported = 1;

	/* OS ver message Support */
	dev->hbm_f_os_supported = 0;
	if (dev->version.major_version >= HBM_MAJOR_VERSION_OS)
		dev->hbm_f_os_supported = 1;

	/* DMA Ring Support */
	dev->hbm_f_dr_supported = 0;
	if (dev->version.major_version > HBM_MAJOR_VERSION_DR ||
	    (dev->version.major_version == HBM_MAJOR_VERSION_DR &&
	     dev->version.minor_version >= HBM_MINOR_VERSION_DR))
		dev->hbm_f_dr_supported = 1;

	/* VM Tag Support */
<<<<<<< HEAD
=======

	dev->hbm_f_vm_supported = 0;
>>>>>>> ee383eea
	if (dev->version.major_version > HBM_MAJOR_VERSION_VM ||
	    (dev->version.major_version == HBM_MAJOR_VERSION_VM &&
	     dev->version.minor_version >= HBM_MINOR_VERSION_VM))
		dev->hbm_f_vm_supported = 1;

	/* Capability message Support */
<<<<<<< HEAD
=======

	dev->hbm_f_cap_supported = 0;
>>>>>>> ee383eea
	if (dev->version.major_version > HBM_MAJOR_VERSION_CAP ||
	    (dev->version.major_version == HBM_MAJOR_VERSION_CAP &&
	     dev->version.minor_version >= HBM_MINOR_VERSION_CAP))
		dev->hbm_f_cap_supported = 1;
}

/**
 * mei_hbm_version_is_supported - checks whether the driver can
 *     support the hbm version of the device
 *
 * @dev: the device structure
 * Return: true if driver can support hbm version of the device
 */
bool mei_hbm_version_is_supported(struct mei_device *dev)
{
	return	(dev->version.major_version < HBM_MAJOR_VERSION) ||
		(dev->version.major_version == HBM_MAJOR_VERSION &&
		 dev->version.minor_version <= HBM_MINOR_VERSION);
}

/**
 * mei_hbm_dispatch - bottom half read routine after ISR to
 * handle the read bus message cmd processing.
 *
 * @dev: the device structure
 * @hdr: header of bus message
 *
 * Return: 0 on success and < 0 on failure
 */
int mei_hbm_dispatch(struct mei_device *dev, struct mei_msg_hdr *hdr)
{
	struct mei_bus_message *mei_msg;
	struct hbm_host_version_response *version_res;
	struct hbm_props_response *props_res;
	struct hbm_host_enum_response *enum_res;
	struct hbm_dma_setup_response *dma_setup_res;
	struct hbm_add_client_request *add_cl_req;
	struct hbm_capability_response *capability_res;
	int ret;

	struct mei_hbm_cl_cmd *cl_cmd;
	struct hbm_client_connect_request *disconnect_req;
	struct hbm_flow_control *fctrl;

	/* read the message to our buffer */
	BUG_ON(hdr->length >= sizeof(dev->rd_msg_buf));
	mei_read_slots(dev, dev->rd_msg_buf, hdr->length);
	mei_msg = (struct mei_bus_message *)dev->rd_msg_buf;
	cl_cmd  = (struct mei_hbm_cl_cmd *)mei_msg;

	/* ignore spurious message and prevent reset nesting
	 * hbm is put to idle during system reset
	 */
	if (dev->hbm_state == MEI_HBM_IDLE) {
		dev_dbg(dev->dev, "hbm: state is idle ignore spurious messages\n");
		return 0;
	}

	switch (mei_msg->hbm_cmd) {
	case HOST_START_RES_CMD:
		dev_dbg(dev->dev, "hbm: start: response message received.\n");

		dev->init_clients_timer = 0;

		version_res = (struct hbm_host_version_response *)mei_msg;

		dev_dbg(dev->dev, "HBM VERSION: DRIVER=%02d:%02d DEVICE=%02d:%02d\n",
				HBM_MAJOR_VERSION, HBM_MINOR_VERSION,
				version_res->me_max_version.major_version,
				version_res->me_max_version.minor_version);

		if (version_res->host_version_supported) {
			dev->version.major_version = HBM_MAJOR_VERSION;
			dev->version.minor_version = HBM_MINOR_VERSION;
		} else {
			dev->version.major_version =
				version_res->me_max_version.major_version;
			dev->version.minor_version =
				version_res->me_max_version.minor_version;
		}

		if (!mei_hbm_version_is_supported(dev)) {
			dev_warn(dev->dev, "hbm: start: version mismatch - stopping the driver.\n");

			dev->hbm_state = MEI_HBM_STOPPED;
			if (mei_hbm_stop_req(dev)) {
				dev_err(dev->dev, "hbm: start: failed to send stop request\n");
				return -EIO;
			}
			break;
		}

		mei_hbm_config_features(dev);

		if (dev->dev_state != MEI_DEV_INIT_CLIENTS ||
		    dev->hbm_state != MEI_HBM_STARTING) {
			dev_err(dev->dev, "hbm: start: state mismatch, [%d, %d]\n",
				dev->dev_state, dev->hbm_state);
			return -EPROTO;
		}

		if (dev->hbm_f_cap_supported) {
			if (mei_hbm_capabilities_req(dev))
				return -EIO;
			wake_up(&dev->wait_hbm_start);
			break;
		}

		if (dev->hbm_f_dr_supported) {
			if (mei_dmam_ring_alloc(dev))
				dev_info(dev->dev, "running w/o dma ring\n");
			if (mei_dma_ring_is_allocated(dev)) {
				if (mei_hbm_dma_setup_req(dev))
					return -EIO;

				wake_up(&dev->wait_hbm_start);
				break;
			}
		}

		dev->hbm_f_dr_supported = 0;
		mei_dmam_ring_free(dev);

		if (mei_hbm_enum_clients_req(dev))
			return -EIO;

		wake_up(&dev->wait_hbm_start);
		break;

	case MEI_HBM_CAPABILITIES_RES_CMD:
		dev_dbg(dev->dev, "hbm: capabilities response: message received.\n");

		dev->init_clients_timer = 0;

		if (dev->hbm_state != MEI_HBM_CAP_SETUP) {
			dev_err(dev->dev, "hbm: capabilities response: state mismatch, [%d, %d]\n",
				dev->dev_state, dev->hbm_state);
			return -EPROTO;
		}

		capability_res = (struct hbm_capability_response *)mei_msg;
		if (!(capability_res->capability_granted[0] & HBM_CAP_VM))
			dev->hbm_f_vm_supported = 0;

		if (dev->hbm_f_dr_supported) {
			if (mei_dmam_ring_alloc(dev))
				dev_info(dev->dev, "running w/o dma ring\n");
			if (mei_dma_ring_is_allocated(dev)) {
				if (mei_hbm_dma_setup_req(dev))
					return -EIO;
				break;
			}
		}

		dev->hbm_f_dr_supported = 0;
		mei_dmam_ring_free(dev);

		if (mei_hbm_enum_clients_req(dev))
			return -EIO;
		break;

	case MEI_HBM_DMA_SETUP_RES_CMD:
		dev_dbg(dev->dev, "hbm: dma setup response: message received.\n");

		dev->init_clients_timer = 0;

		if (dev->hbm_state != MEI_HBM_DR_SETUP) {
			dev_err(dev->dev, "hbm: dma setup response: state mismatch, [%d, %d]\n",
				dev->dev_state, dev->hbm_state);
			return -EPROTO;
		}

		dma_setup_res = (struct hbm_dma_setup_response *)mei_msg;

		if (dma_setup_res->status) {
<<<<<<< HEAD
			dev_info(dev->dev, "hbm: dma setup response: failure = %d %s\n",
				 dma_setup_res->status,
				 mei_hbm_status_str(dma_setup_res->status));
=======
			u8 status = dma_setup_res->status;

			if (status == MEI_HBMS_NOT_ALLOWED) {
				dev_dbg(dev->dev, "hbm: dma setup not allowed\n");
			} else {
				dev_info(dev->dev, "hbm: dma setup response: failure = %d %s\n",
					 status,
					 mei_hbm_status_str(status));
			}
>>>>>>> ee383eea
			dev->hbm_f_dr_supported = 0;
			mei_dmam_ring_free(dev);
		}

		if (mei_hbm_enum_clients_req(dev))
			return -EIO;
		break;

	case CLIENT_CONNECT_RES_CMD:
		dev_dbg(dev->dev, "hbm: client connect response: message received.\n");
		mei_hbm_cl_res(dev, cl_cmd, MEI_FOP_CONNECT);
		break;

	case CLIENT_DISCONNECT_RES_CMD:
		dev_dbg(dev->dev, "hbm: client disconnect response: message received.\n");
		mei_hbm_cl_res(dev, cl_cmd, MEI_FOP_DISCONNECT);
		break;

	case MEI_FLOW_CONTROL_CMD:
		dev_dbg(dev->dev, "hbm: client flow control response: message received.\n");

		fctrl = (struct hbm_flow_control *)mei_msg;
		mei_hbm_cl_tx_flow_ctrl_creds_res(dev, fctrl);
		break;

	case MEI_PG_ISOLATION_ENTRY_RES_CMD:
		dev_dbg(dev->dev, "hbm: power gate isolation entry response received\n");
		ret = mei_hbm_pg_enter_res(dev);
		if (ret)
			return ret;
		break;

	case MEI_PG_ISOLATION_EXIT_REQ_CMD:
		dev_dbg(dev->dev, "hbm: power gate isolation exit request received\n");
		ret = mei_hbm_pg_exit_res(dev);
		if (ret)
			return ret;
		break;

	case HOST_CLIENT_PROPERTIES_RES_CMD:
		dev_dbg(dev->dev, "hbm: properties response: message received.\n");

		dev->init_clients_timer = 0;

		if (dev->dev_state != MEI_DEV_INIT_CLIENTS ||
		    dev->hbm_state != MEI_HBM_CLIENT_PROPERTIES) {
			dev_err(dev->dev, "hbm: properties response: state mismatch, [%d, %d]\n",
				dev->dev_state, dev->hbm_state);
			return -EPROTO;
		}

		props_res = (struct hbm_props_response *)mei_msg;

		if (props_res->status == MEI_HBMS_CLIENT_NOT_FOUND) {
			dev_dbg(dev->dev, "hbm: properties response: %d CLIENT_NOT_FOUND\n",
				props_res->me_addr);
		} else if (props_res->status) {
			dev_err(dev->dev, "hbm: properties response: wrong status = %d %s\n",
				props_res->status,
				mei_hbm_status_str(props_res->status));
			return -EPROTO;
		} else {
			mei_hbm_me_cl_add(dev, props_res);
		}

		/* request property for the next client */
		if (mei_hbm_prop_req(dev, props_res->me_addr + 1))
			return -EIO;

		break;

	case HOST_ENUM_RES_CMD:
		dev_dbg(dev->dev, "hbm: enumeration response: message received\n");

		dev->init_clients_timer = 0;

		enum_res = (struct hbm_host_enum_response *) mei_msg;
		BUILD_BUG_ON(sizeof(dev->me_clients_map)
				< sizeof(enum_res->valid_addresses));
		memcpy(dev->me_clients_map, enum_res->valid_addresses,
				sizeof(enum_res->valid_addresses));

		if (dev->dev_state != MEI_DEV_INIT_CLIENTS ||
		    dev->hbm_state != MEI_HBM_ENUM_CLIENTS) {
			dev_err(dev->dev, "hbm: enumeration response: state mismatch, [%d, %d]\n",
				dev->dev_state, dev->hbm_state);
			return -EPROTO;
		}

		dev->hbm_state = MEI_HBM_CLIENT_PROPERTIES;

		/* first property request */
		if (mei_hbm_prop_req(dev, 0))
			return -EIO;

		break;

	case HOST_STOP_RES_CMD:
		dev_dbg(dev->dev, "hbm: stop response: message received\n");

		dev->init_clients_timer = 0;

		if (dev->hbm_state != MEI_HBM_STOPPED) {
			dev_err(dev->dev, "hbm: stop response: state mismatch, [%d, %d]\n",
				dev->dev_state, dev->hbm_state);
			return -EPROTO;
		}

		dev->dev_state = MEI_DEV_POWER_DOWN;
		dev_info(dev->dev, "hbm: stop response: resetting.\n");
		/* force the reset */
		return -EPROTO;
		break;

	case CLIENT_DISCONNECT_REQ_CMD:
		dev_dbg(dev->dev, "hbm: disconnect request: message received\n");

		disconnect_req = (struct hbm_client_connect_request *)mei_msg;
		mei_hbm_fw_disconnect_req(dev, disconnect_req);
		break;

	case ME_STOP_REQ_CMD:
		dev_dbg(dev->dev, "hbm: stop request: message received\n");
		dev->hbm_state = MEI_HBM_STOPPED;
		if (mei_hbm_stop_req(dev)) {
			dev_err(dev->dev, "hbm: stop request: failed to send stop request\n");
			return -EIO;
		}
		break;

	case MEI_HBM_ADD_CLIENT_REQ_CMD:
		dev_dbg(dev->dev, "hbm: add client request received\n");
		/*
		 * after the host receives the enum_resp
		 * message clients may be added or removed
		 */
		if (dev->hbm_state <= MEI_HBM_ENUM_CLIENTS ||
		    dev->hbm_state >= MEI_HBM_STOPPED) {
			dev_err(dev->dev, "hbm: add client: state mismatch, [%d, %d]\n",
				dev->dev_state, dev->hbm_state);
			return -EPROTO;
		}
		add_cl_req = (struct hbm_add_client_request *)mei_msg;
		ret = mei_hbm_fw_add_cl_req(dev, add_cl_req);
		if (ret) {
			dev_err(dev->dev, "hbm: add client: failed to send response %d\n",
				ret);
			return -EIO;
		}
		dev_dbg(dev->dev, "hbm: add client request processed\n");
		break;

	case MEI_HBM_NOTIFY_RES_CMD:
		dev_dbg(dev->dev, "hbm: notify response received\n");
		mei_hbm_cl_res(dev, cl_cmd, notify_res_to_fop(cl_cmd));
		break;

	case MEI_HBM_NOTIFICATION_CMD:
		dev_dbg(dev->dev, "hbm: notification\n");
		mei_hbm_cl_notify(dev, cl_cmd);
		break;

	default:
		WARN(1, "hbm: wrong command %d\n", mei_msg->hbm_cmd);
		return -EPROTO;

	}
	return 0;
}
<|MERGE_RESOLUTION|>--- conflicted
+++ resolved
@@ -1095,22 +1095,16 @@
 		dev->hbm_f_dr_supported = 1;
 
 	/* VM Tag Support */
-<<<<<<< HEAD
-=======
 
 	dev->hbm_f_vm_supported = 0;
->>>>>>> ee383eea
 	if (dev->version.major_version > HBM_MAJOR_VERSION_VM ||
 	    (dev->version.major_version == HBM_MAJOR_VERSION_VM &&
 	     dev->version.minor_version >= HBM_MINOR_VERSION_VM))
 		dev->hbm_f_vm_supported = 1;
 
 	/* Capability message Support */
-<<<<<<< HEAD
-=======
 
 	dev->hbm_f_cap_supported = 0;
->>>>>>> ee383eea
 	if (dev->version.major_version > HBM_MAJOR_VERSION_CAP ||
 	    (dev->version.major_version == HBM_MAJOR_VERSION_CAP &&
 	     dev->version.minor_version >= HBM_MINOR_VERSION_CAP))
@@ -1286,11 +1280,6 @@
 		dma_setup_res = (struct hbm_dma_setup_response *)mei_msg;
 
 		if (dma_setup_res->status) {
-<<<<<<< HEAD
-			dev_info(dev->dev, "hbm: dma setup response: failure = %d %s\n",
-				 dma_setup_res->status,
-				 mei_hbm_status_str(dma_setup_res->status));
-=======
 			u8 status = dma_setup_res->status;
 
 			if (status == MEI_HBMS_NOT_ALLOWED) {
@@ -1300,7 +1289,6 @@
 					 status,
 					 mei_hbm_status_str(status));
 			}
->>>>>>> ee383eea
 			dev->hbm_f_dr_supported = 0;
 			mei_dmam_ring_free(dev);
 		}
