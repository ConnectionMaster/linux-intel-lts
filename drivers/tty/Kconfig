config TTY
	bool "Enable TTY" if EXPERT
	default y
	---help---
	  Allows you to remove TTY support which can save space, and
	  blocks features that require TTY from inclusion in the kernel.
	  TTY is required for any text terminals or serial port
	  communication. Most users should leave this enabled.

if TTY

config VT
	bool "Virtual terminal" if EXPERT
	depends on !UML
	select INPUT
	default y
	---help---
	  If you say Y here, you will get support for terminal devices with
	  display and keyboard devices. These are called "virtual" because you
	  can run several virtual terminals (also called virtual consoles) on
	  one physical terminal. This is rather useful, for example one
	  virtual terminal can collect system messages and warnings, another
	  one can be used for a text-mode user session, and a third could run
	  an X session, all in parallel. Switching between virtual terminals
	  is done with certain key combinations, usually Alt-<function key>.

	  The setterm command ("man setterm") can be used to change the
	  properties (such as colors or beeping) of a virtual terminal. The
	  man page console_codes(4) ("man console_codes") contains the special
	  character sequences that can be used to change those properties
	  directly. The fonts used on virtual terminals can be changed with
	  the setfont ("man setfont") command and the key bindings are defined
	  with the loadkeys ("man loadkeys") command.

	  You need at least one virtual terminal device in order to make use
	  of your keyboard and monitor. Therefore, only people configuring an
	  embedded system would want to say N here in order to save some
	  memory; the only way to log into such a system is then via a serial
	  or network connection.

	  If unsure, say Y, or else you won't be able to do much with your new
	  shiny Linux system :-)

config CONSOLE_TRANSLATIONS
	depends on VT
	default y
	bool "Enable character translations in console" if EXPERT
	---help---
	  This enables support for font mapping and Unicode translation
	  on virtual consoles.

config VT_CONSOLE
	bool "Support for console on virtual terminal" if EXPERT
	depends on VT
	default y
	---help---
	  The system console is the device which receives all kernel messages
	  and warnings and which allows logins in single user mode. If you
	  answer Y here, a virtual terminal (the device used to interact with
	  a physical terminal) can be used as system console. This is the most
	  common mode of operations, so you should say Y here unless you want
	  the kernel messages be output only to a serial port (in which case
	  you should say Y to "Console on serial port", below).

	  If you do say Y here, by default the currently visible virtual
	  terminal (/dev/tty0) will be used as system console. You can change
	  that with a kernel command line option such as "console=tty3" which
	  would use the third virtual terminal as system console. (Try "man
	  bootparam" or see the documentation of your boot loader (lilo or
	  loadlin) about how to pass options to the kernel at boot time.)

	  If unsure, say Y.

config VT_CONSOLE_SLEEP
	def_bool y
	depends on VT_CONSOLE && PM_SLEEP

config HW_CONSOLE
	bool
	depends on VT && !UML
	default y

config VT_HW_CONSOLE_BINDING
       bool "Support for binding and unbinding console drivers"
       depends on HW_CONSOLE
       default n
       ---help---
         The virtual terminal is the device that interacts with the physical
         terminal through console drivers. On these systems, at least one
         console driver is loaded. In other configurations, additional console
         drivers may be enabled, such as the framebuffer console. If more than
         1 console driver is enabled, setting this to 'y' will allow you to
         select the console driver that will serve as the backend for the
         virtual terminals.

	 See <file:Documentation/console/console.txt> for more
	 information. For framebuffer console users, please refer to
	 <file:Documentation/fb/fbcon.txt>.

config UNIX98_PTYS
	bool "Unix98 PTY support" if EXPERT
	default y
	---help---
	  A pseudo terminal (PTY) is a software device consisting of two
	  halves: a master and a slave. The slave device behaves identical to
	  a physical terminal; the master device is used by a process to
	  read data from and write data to the slave, thereby emulating a
	  terminal. Typical programs for the master side are telnet servers
	  and xterms.

	  Linux has traditionally used the BSD-like names /dev/ptyxx for
	  masters and /dev/ttyxx for slaves of pseudo terminals. This scheme
	  has a number of problems. The GNU C library glibc 2.1 and later,
	  however, supports the Unix98 naming standard: in order to acquire a
	  pseudo terminal, a process opens /dev/ptmx; the number of the pseudo
	  terminal is then made available to the process and the pseudo
	  terminal slave can be accessed as /dev/pts/<number>. What was
	  traditionally /dev/ttyp2 will then be /dev/pts/2, for example.

	  All modern Linux systems use the Unix98 ptys.  Say Y unless
	  you're on an embedded system and want to conserve memory.

config LEGACY_PTYS
	bool "Legacy (BSD) PTY support"
	default y
	---help---
	  A pseudo terminal (PTY) is a software device consisting of two
	  halves: a master and a slave. The slave device behaves identical to
	  a physical terminal; the master device is used by a process to
	  read data from and write data to the slave, thereby emulating a
	  terminal. Typical programs for the master side are telnet servers
	  and xterms.

	  Linux has traditionally used the BSD-like names /dev/ptyxx
	  for masters and /dev/ttyxx for slaves of pseudo
	  terminals. This scheme has a number of problems, including
	  security.  This option enables these legacy devices; on most
	  systems, it is safe to say N.


config LEGACY_PTY_COUNT
	int "Maximum number of legacy PTY in use"
	depends on LEGACY_PTYS
	range 0 256
	default "256"
	---help---
	  The maximum number of legacy PTYs that can be used at any one time.
	  The default is 256, and should be more than enough.  Embedded
	  systems may want to reduce this to save memory.

	  When not in use, each legacy PTY occupies 12 bytes on 32-bit
	  architectures and 24 bytes on 64-bit architectures.

config SERIAL_NONSTANDARD
	bool "Non-standard serial port support"
	depends on HAS_IOMEM
	---help---
	  Say Y here if you have any non-standard serial boards -- boards
	  which aren't supported using the standard "dumb" serial driver.
	  This includes intelligent serial boards such as Cyclades,
	  Digiboards, etc. These are usually used for systems that need many
	  serial ports because they serve many terminals or dial-in
	  connections.

	  Note that the answer to this question won't directly affect the
	  kernel: saying N will just cause the configurator to skip all
	  the questions about non-standard serial boards.

	  Most people can say N here.

config ROCKETPORT
	tristate "Comtrol RocketPort support"
	depends on SERIAL_NONSTANDARD && (ISA || EISA || PCI)
	help
	  This driver supports Comtrol RocketPort and RocketModem PCI boards.   
          These boards provide 2, 4, 8, 16, or 32 high-speed serial ports or
          modems.  For information about the RocketPort/RocketModem  boards
          and this driver read <file:Documentation/serial/rocket.txt>.

	  To compile this driver as a module, choose M here: the
	  module will be called rocket.

	  If you want to compile this driver into the kernel, say Y here.  If
          you don't have a Comtrol RocketPort/RocketModem card installed, say N.

config CYCLADES
	tristate "Cyclades async mux support"
	depends on SERIAL_NONSTANDARD && (PCI || ISA)
	select FW_LOADER
	---help---
	  This driver supports Cyclades Z and Y multiserial boards.
	  You would need something like this to connect more than two modems to
	  your Linux box, for instance in order to become a dial-in server.

	  For information about the Cyclades-Z card, read
	  <file:Documentation/serial/README.cycladesZ>.

	  To compile this driver as a module, choose M here: the
	  module will be called cyclades.

	  If you haven't heard about it, it's safe to say N.

config CYZ_INTR
	bool "Cyclades-Z interrupt mode operation"
	depends on CYCLADES && PCI
	help
	  The Cyclades-Z family of multiport cards allows 2 (two) driver op
	  modes: polling and interrupt. In polling mode, the driver will check
	  the status of the Cyclades-Z ports every certain amount of time
	  (which is called polling cycle and is configurable). In interrupt
	  mode, it will use an interrupt line (IRQ) in order to check the
	  status of the Cyclades-Z ports. The default op mode is polling. If
	  unsure, say N.

config MOXA_INTELLIO
	tristate "Moxa Intellio support"
	depends on SERIAL_NONSTANDARD && (ISA || EISA || PCI)
	select FW_LOADER
	help
	  Say Y here if you have a Moxa Intellio multiport serial card.

	  To compile this driver as a module, choose M here: the
	  module will be called moxa.

config MOXA_SMARTIO
	tristate "Moxa SmartIO support v. 2.0"
	depends on SERIAL_NONSTANDARD && (PCI || EISA || ISA)
	help
	  Say Y here if you have a Moxa SmartIO multiport serial card and/or
	  want to help develop a new version of this driver.

	  This is upgraded (1.9.1) driver from original Moxa drivers with
	  changes finally resulting in PCI probing.

	  This driver can also be built as a module. The module will be called
	  mxser. If you want to do that, say M here.

config SYNCLINK
	tristate "Microgate SyncLink card support"
	depends on SERIAL_NONSTANDARD && PCI && ISA_DMA_API
	help
	  Provides support for the SyncLink ISA and PCI multiprotocol serial
	  adapters. These adapters support asynchronous and HDLC bit
	  synchronous communication up to 10Mbps (PCI adapter).

	  This driver can only be built as a module ( = code which can be
	  inserted in and removed from the running kernel whenever you want).
	  The module will be called synclink.  If you want to do that, say M
	  here.

config SYNCLINKMP
	tristate "SyncLink Multiport support"
	depends on SERIAL_NONSTANDARD && PCI
	help
	  Enable support for the SyncLink Multiport (2 or 4 ports)
	  serial adapter, running asynchronous and HDLC communications up
	  to 2.048Mbps. Each ports is independently selectable for
	  RS-232, V.35, RS-449, RS-530, and X.21

	  This driver may be built as a module ( = code which can be
	  inserted in and removed from the running kernel whenever you want).
	  The module will be called synclinkmp.  If you want to do that, say M
	  here.

config SYNCLINK_GT
	tristate "SyncLink GT/AC support"
	depends on SERIAL_NONSTANDARD && PCI
	help
	  Support for SyncLink GT and SyncLink AC families of
	  synchronous and asynchronous serial adapters
	  manufactured by Microgate Systems, Ltd. (www.microgate.com)

config NOZOMI
	tristate "HSDPA Broadband Wireless Data Card - Globe Trotter"
	depends on PCI
	help
	  If you have a HSDPA driver Broadband Wireless Data Card -
	  Globe Trotter PCMCIA card, say Y here.

	  To compile this driver as a module, choose M here, the module
	  will be called nozomi.

config ISI
	tristate "Multi-Tech multiport card support"
	depends on SERIAL_NONSTANDARD && PCI
	select FW_LOADER
	help
	  This is a driver for the Multi-Tech cards which provide several
	  serial ports.  The driver is experimental and can currently only be
	  built as a module. The module will be called isicom.
	  If you want to do that, choose M here.

config N_HDLC
	tristate "HDLC line discipline support"
	depends on SERIAL_NONSTANDARD
	help
	  Allows synchronous HDLC communications with tty device drivers that
	  support synchronous HDLC such as the Microgate SyncLink adapter.

	  This driver can be built as a module ( = code which can be
	  inserted in and removed from the running kernel whenever you want).
	  The module will be called n_hdlc. If you want to do that, say M
	  here.

config N_GSM
	tristate "GSM MUX line discipline support (EXPERIMENTAL)"
	depends on NET
	help
	  This line discipline provides support for the GSM MUX protocol and
	  presents the mux as a set of 61 individual tty devices.

config TRACE_ROUTER
	tristate "Trace data router for MIPI P1149.7 cJTAG standard"
	depends on TRACE_SINK
	default n
	help
	  The trace router uses the Linux tty line discipline framework to
	  route trace data coming from a tty port (say UART for example) to
	  the trace sink line discipline driver and to another tty port (say
	  USB). This is part of a solution for the MIPI P1149.7, compact JTAG,
	  standard, which is for debugging mobile devices. The PTI driver in
	  drivers/misc/pti.c defines the majority of this MIPI solution.

	  You should select this driver if the target kernel is meant for
	  a mobile device containing a modem.  Then you will need to select
	  "Trace data sink for MIPI P1149.7 cJTAG standard" line discipline
	  driver.

config TRACE_SINK
	tristate "Trace data sink for MIPI P1149.7 cJTAG standard"
	default n
	help
	  The trace sink uses the Linux line discipline framework to receive
	  trace data coming from the trace router line discipline driver
	  to a user-defined tty port target, like USB.
	  This is to provide a way to extract modem trace data on
	  devices that do not have a PTI HW module, or just need modem
	  trace data to come out of a different HW output port.
	  This is part of a solution for the P1149.7, compact JTAG, standard.

	  If you select this option, you need to select
	  "Trace data router for MIPI P1149.7 cJTAG standard".

config PPC_EPAPR_HV_BYTECHAN
	bool "ePAPR hypervisor byte channel driver"
	depends on PPC
	select EPAPR_PARAVIRT
	help
	  This driver creates /dev entries for each ePAPR hypervisor byte
	  channel, thereby allowing applications to communicate with byte
	  channels as if they were serial ports.

config PPC_EARLY_DEBUG_EHV_BC
	bool "Early console (udbg) support for ePAPR hypervisors"
	depends on PPC_EPAPR_HV_BYTECHAN=y
	help
	  Select this option to enable early console (a.k.a. "udbg") support
	  via an ePAPR byte channel.  You also need to choose the byte channel
	  handle below.

config PPC_EARLY_DEBUG_EHV_BC_HANDLE
	int "Byte channel handle for early console (udbg)"
	depends on PPC_EARLY_DEBUG_EHV_BC
	default 0
	help
	  If you want early console (udbg) output through a byte channel,
	  specify the handle of the byte channel to use.

	  For this to work, the byte channel driver must be compiled
	  in-kernel, not as a module.

	  Note that only one early console driver can be enabled, so don't
	  enable any others if you enable this one.

	  If the number you specify is not a valid byte channel handle, then
	  there simply will be no early console output.  This is true also
	  if you don't boot under a hypervisor at all.

config GOLDFISH_TTY
	tristate "Goldfish TTY Driver"
	depends on GOLDFISH
	select SERIAL_CORE
	select SERIAL_CORE_CONSOLE
	help
	  Console and system TTY driver for the Goldfish virtual platform.

config GOLDFISH_TTY_EARLY_CONSOLE
	bool
	default y if GOLDFISH_TTY=y
	select SERIAL_EARLYCON

config MIPS_EJTAG_FDC_TTY
	bool "MIPS EJTAG Fast Debug Channel TTY"
	depends on MIPS_CDMM
	help
	  This enables a TTY and console on the MIPS EJTAG Fast Debug Channels,
	  if they are present. This can be useful when working with an EJTAG
	  probe which supports it, to get console output and a login prompt via
	  EJTAG without needing to connect a serial cable.

	  TTY devices are named e.g. ttyFDC3c2 (for FDC channel 2 of the FDC on
	  CPU3).

	  The console can be enabled with console=fdc1 (for FDC channel 1 on all
	  CPUs). Do not use the console unless there is a debug probe attached
	  to drain the FDC TX FIFO.

	  If unsure, say N.

config MIPS_EJTAG_FDC_EARLYCON
	bool "Early FDC console"
	depends on MIPS_EJTAG_FDC_TTY
	help
	  This registers a console on FDC channel 1 very early during boot (from
	  MIPS arch code). This is useful for bring-up and debugging early boot
	  issues.

	  Do not enable unless there is a debug probe attached to drain the FDC
	  TX FIFO.

	  If unsure, say N.

config MIPS_EJTAG_FDC_KGDB
	bool "Use KGDB over an FDC channel"
	depends on MIPS_EJTAG_FDC_TTY && KGDB
	default y
	help
          This enables the use of KGDB over an FDC channel, allowing KGDB to be
          used remotely or when a serial port isn't available.

config MIPS_EJTAG_FDC_KGDB_CHAN
	int "KGDB FDC channel"
	depends on MIPS_EJTAG_FDC_KGDB
	range 2 15
	default 3
	help
	  FDC channel number to use for KGDB.

config VCC
	tristate "Sun Virtual Console Concentrator"
	depends on SUN_LDOMS
	help
	  Support for Sun logical domain consoles.

<<<<<<< HEAD
source "drivers/tty/cbc/Kconfig"
=======
config LDISC_AUTOLOAD
	bool "Automatically load TTY Line Disciplines"
	default y
	help
	  Historically the kernel has always automatically loaded any
	  line discipline that is in a kernel module when a user asks
	  for it to be loaded with the TIOCSETD ioctl, or through other
	  means.  This is not always the best thing to do on systems
	  where you know you will not be using some of the more
	  "ancient" line disciplines, so prevent the kernel from doing
	  this unless the request is coming from a process with the
	  CAP_SYS_MODULE permissions.

	  Say 'Y' here if you trust your userspace users to do the right
	  thing, or if you have only provided the line disciplines that
	  you know you will be using, or if you wish to continue to use
	  the traditional method of on-demand loading of these modules
	  by any user.

	  This functionality can be changed at runtime with the
	  dev.tty.ldisc_autoload sysctl, this configuration option will
	  only set the default value of this functionality.
>>>>>>> 4b0e041c

endif # TTY<|MERGE_RESOLUTION|>--- conflicted
+++ resolved
@@ -437,14 +437,14 @@
 	  FDC channel number to use for KGDB.
 
 config VCC
-	tristate "Sun Virtual Console Concentrator"
-	depends on SUN_LDOMS
-	help
-	  Support for Sun logical domain consoles.
-
-<<<<<<< HEAD
+        tristate "Sun Virtual Console Concentrator"
+        depends on SUN_LDOMS
+        help
+          Support for Sun logical domain consoles.
+
 source "drivers/tty/cbc/Kconfig"
-=======
+
+
 config LDISC_AUTOLOAD
 	bool "Automatically load TTY Line Disciplines"
 	default y
@@ -467,6 +467,5 @@
 	  This functionality can be changed at runtime with the
 	  dev.tty.ldisc_autoload sysctl, this configuration option will
 	  only set the default value of this functionality.
->>>>>>> 4b0e041c
 
 endif # TTY