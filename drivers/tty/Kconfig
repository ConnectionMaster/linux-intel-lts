--- conflicted
+++ resolved
@@ -468,9 +468,6 @@
 	help
 	  Support for Sun logical domain consoles.
 
-<<<<<<< HEAD
-source "drivers/tty/cbc/Kconfig"
-=======
 config LDISC_AUTOLOAD
 	bool "Automatically load TTY Line Disciplines"
 	default y
@@ -493,6 +490,6 @@
 	  This functionality can be changed at runtime with the
 	  dev.tty.ldisc_autoload sysctl, this configuration option will
 	  only set the default value of this functionality.
->>>>>>> 58b454eb
+source "drivers/tty/cbc/Kconfig"
 
 endif # TTY