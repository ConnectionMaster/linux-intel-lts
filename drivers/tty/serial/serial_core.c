/*
 *  Driver core for serial ports
 *
 *  Based on drivers/char/serial.c, by Linus Torvalds, Theodore Ts'o.
 *
 *  Copyright 1999 ARM Limited
 *  Copyright (C) 2000-2001 Deep Blue Solutions Ltd.
 *
 * This program is free software; you can redistribute it and/or modify
 * it under the terms of the GNU General Public License as published by
 * the Free Software Foundation; either version 2 of the License, or
 * (at your option) any later version.
 *
 * This program is distributed in the hope that it will be useful,
 * but WITHOUT ANY WARRANTY; without even the implied warranty of
 * MERCHANTABILITY or FITNESS FOR A PARTICULAR PURPOSE.  See the
 * GNU General Public License for more details.
 *
 * You should have received a copy of the GNU General Public License
 * along with this program; if not, write to the Free Software
 * Foundation, Inc., 59 Temple Place, Suite 330, Boston, MA  02111-1307  USA
 */
#include <linux/module.h>
#include <linux/tty.h>
#include <linux/tty_flip.h>
#include <linux/slab.h>
#include <linux/sched/signal.h>
#include <linux/init.h>
#include <linux/console.h>
#include <linux/of.h>
#include <linux/proc_fs.h>
#include <linux/seq_file.h>
#include <linux/device.h>
#include <linux/serial.h> /* for serial_state and serial_icounter_struct */
#include <linux/serial_core.h>
#include <linux/delay.h>
#include <linux/mutex.h>
#include <linux/pm_runtime.h>

#include <linux/irq.h>
#include <linux/uaccess.h>

/*
 * This is used to lock changes in serial line configuration.
 */
static DEFINE_MUTEX(port_mutex);

/*
 * lockdep: port->lock is initialized in two places, but we
 *          want only one lock-class:
 */
static struct lock_class_key port_lock_key;

#define HIGH_BITS_OFFSET	((sizeof(long)-sizeof(int))*8)

static void uart_change_speed(struct tty_struct *tty, struct uart_state *state,
					struct ktermios *old_termios);
static void uart_wait_until_sent(struct tty_struct *tty, int timeout);

static void uart_port_shutdown(struct tty_port *port);

static int uart_dcd_enabled(struct uart_port *uport)
{
	return !!(uport->status & UPSTAT_DCD_ENABLE);
}

static inline struct uart_port *uart_port_ref_no_rpm(struct uart_state *state)
{
	if (atomic_add_unless(&state->refcount, 1, 0))
		return state->uart_port;
	return NULL;
}

static inline void uart_port_deref_no_rpm(struct uart_port *uport)
{
	if (atomic_dec_and_test(&uport->state->refcount))
		wake_up(&uport->state->remove_wait);
}

static inline struct uart_port *uart_port_ref(struct uart_state *state)
{
	if (atomic_add_unless(&state->refcount, 1, 0)) {
		pm_runtime_get_sync(state->uart_port->dev);
		return state->uart_port;
	}
	return NULL;
}

static inline void uart_port_deref(struct uart_port *uport)
{
	pm_runtime_mark_last_busy(uport->dev);
	pm_runtime_put_autosuspend(uport->dev);
	if (atomic_dec_and_test(&uport->state->refcount))
		wake_up(&uport->state->remove_wait);
}

#define uart_port_lock(state, flags)					\
	({								\
		struct uart_port *__uport = uart_port_ref(state);	\
		if (__uport)						\
			spin_lock_irqsave(&__uport->lock, flags);	\
		__uport;						\
	})

#define uart_port_unlock(uport, flags)					\
	({								\
		struct uart_port *__uport = uport;			\
		if (__uport) {						\
			spin_unlock_irqrestore(&__uport->lock, flags);	\
			uart_port_deref(__uport);			\
		}							\
	})

static inline struct uart_port *uart_port_check(struct uart_state *state)
{
	lockdep_assert_held(&state->port.mutex);
	return state->uart_port;
}

/*
 * This routine is used by the interrupt handler to schedule processing in
 * the software interrupt portion of the driver.
 */
void uart_write_wakeup(struct uart_port *port)
{
	struct uart_state *state = port->state;
	/*
	 * This means you called this function _after_ the port was
	 * closed.  No cookie for you.
	 */
	BUG_ON(!state);
	tty_port_tty_wakeup(&state->port);
}

static void uart_stop(struct tty_struct *tty)
{
	struct uart_state *state = tty->driver_data;
	struct uart_port *port;
	unsigned long flags;

	port = uart_port_lock(state, flags);
	if (port)
		port->ops->stop_tx(port);
	uart_port_unlock(port, flags);
}

static void __uart_start(struct tty_struct *tty)
{
	struct uart_state *state = tty->driver_data;
	struct uart_port *port = state->uart_port;

	if (port && !uart_tx_stopped(port))
		port->ops->start_tx(port);
}

static void uart_start(struct tty_struct *tty)
{
	struct uart_state *state = tty->driver_data;
	struct uart_port *port;
	unsigned long flags;

	port = uart_port_lock(state, flags);
	__uart_start(tty);
	uart_port_unlock(port, flags);
}

static void
uart_update_mctrl(struct uart_port *port, unsigned int set, unsigned int clear)
{
	unsigned long flags;
	unsigned int old;

	pm_runtime_get_sync(port->dev);
	spin_lock_irqsave(&port->lock, flags);
	old = port->mctrl;
	port->mctrl = (old & ~clear) | set;
	if (old != port->mctrl)
		port->ops->set_mctrl(port, port->mctrl);
	spin_unlock_irqrestore(&port->lock, flags);
	pm_runtime_mark_last_busy(port->dev);
	pm_runtime_put_autosuspend(port->dev);
}

#define uart_set_mctrl(port, set)	uart_update_mctrl(port, set, 0)
#define uart_clear_mctrl(port, clear)	uart_update_mctrl(port, 0, clear)

static void uart_port_dtr_rts(struct uart_port *uport, int raise)
{
	int rs485_on = uport->rs485_config &&
		(uport->rs485.flags & SER_RS485_ENABLED);
	int RTS_after_send = !!(uport->rs485.flags & SER_RS485_RTS_AFTER_SEND);

	if (raise) {
		if (rs485_on && !RTS_after_send) {
			uart_set_mctrl(uport, TIOCM_DTR);
			uart_clear_mctrl(uport, TIOCM_RTS);
		} else {
			uart_set_mctrl(uport, TIOCM_DTR | TIOCM_RTS);
		}
	} else {
		unsigned int clear = TIOCM_DTR;

		clear |= (!rs485_on || !RTS_after_send) ? TIOCM_RTS : 0;
		uart_clear_mctrl(uport, clear);
	}
}

/*
 * Startup the port.  This will be called once per open.  All calls
 * will be serialised by the per-port mutex.
 */
static int uart_port_startup(struct tty_struct *tty, struct uart_state *state,
		int init_hw)
{
	struct uart_port *uport = uart_port_check(state);
	unsigned long page;
	unsigned long flags = 0;
	int retval = 0;

	if (uport->type == PORT_UNKNOWN)
		return 1;

	/*
	 * Initialise and allocate the transmit and temporary
	 * buffer.
	 */
	page = get_zeroed_page(GFP_KERNEL);
	if (!page)
		return -ENOMEM;

	uart_port_lock(state, flags);
	if (!state->xmit.buf) {
		state->xmit.buf = (unsigned char *) page;
		uart_circ_clear(&state->xmit);
		uart_port_unlock(uport, flags);
	} else {
		uart_port_unlock(uport, flags);
		/*
		 * Do not free() the page under the port lock, see
		 * uart_shutdown().
		 */
		free_page(page);
	}

	pm_runtime_get_sync(uport->dev);
	retval = uport->ops->startup(uport);
	pm_runtime_mark_last_busy(uport->dev);
	pm_runtime_put_autosuspend(uport->dev);

	if (retval == 0) {
		if (uart_console(uport) && uport->cons->cflag) {
			tty->termios.c_cflag = uport->cons->cflag;
			uport->cons->cflag = 0;
		}
		/*
		 * Initialise the hardware port settings.
		 */
		uart_change_speed(tty, state, NULL);

		/*
		 * Setup the RTS and DTR signals once the
		 * port is open and ready to respond.
		 */
		if (init_hw && C_BAUD(tty))
			uart_port_dtr_rts(uport, 1);
	}

	/*
	 * This is to allow setserial on this port. People may want to set
	 * port/irq/type and then reconfigure the port properly if it failed
	 * now.
	 */
	if (retval && capable(CAP_SYS_ADMIN))
		return 1;

	return retval;
}

static int uart_startup(struct tty_struct *tty, struct uart_state *state,
		int init_hw)
{
	struct tty_port *port = &state->port;
	int retval;

	if (tty_port_initialized(port))
		return 0;

	retval = uart_port_startup(tty, state, init_hw);
	if (retval)
		set_bit(TTY_IO_ERROR, &tty->flags);

	return retval;
}

/*
 * This routine will shutdown a serial port; interrupts are disabled, and
 * DTR is dropped if the hangup on close termio flag is on.  Calls to
 * uart_shutdown are serialised by the per-port semaphore.
 *
 * uport == NULL if uart_port has already been removed
 */
static void uart_shutdown(struct tty_struct *tty, struct uart_state *state)
{
	struct uart_port *uport = uart_port_check(state);
	struct tty_port *port = &state->port;
	unsigned long flags = 0;
	char *xmit_buf = NULL;

	/*
	 * Set the TTY IO error marker
	 */
	if (tty)
		set_bit(TTY_IO_ERROR, &tty->flags);

	if (tty_port_initialized(port)) {
		tty_port_set_initialized(port, 0);

		/*
		 * Turn off DTR and RTS early.
		 */
		if (uport && uart_console(uport) && tty)
			uport->cons->cflag = tty->termios.c_cflag;

		if (!tty || C_HUPCL(tty))
			uart_port_dtr_rts(uport, 0);

		uart_port_shutdown(port);
	}

	/*
	 * It's possible for shutdown to be called after suspend if we get
	 * a DCD drop (hangup) at just the right time.  Clear suspended bit so
	 * we don't try to resume a port that has been shutdown.
	 */
	tty_port_set_suspended(port, 0);

	/*
	 * Do not free() the transmit buffer page under the port lock since
	 * this can create various circular locking scenarios. For instance,
	 * console driver may need to allocate/free a debug object, which
	 * can endup in printk() recursion.
	 */
	uart_port_lock(state, flags);
	xmit_buf = state->xmit.buf;
	state->xmit.buf = NULL;
	uart_port_unlock(uport, flags);

	if (xmit_buf)
		free_page((unsigned long)xmit_buf);
}

/**
 *	uart_update_timeout - update per-port FIFO timeout.
 *	@port:  uart_port structure describing the port
 *	@cflag: termios cflag value
 *	@baud:  speed of the port
 *
 *	Set the port FIFO timeout value.  The @cflag value should
 *	reflect the actual hardware settings.
 */
void
uart_update_timeout(struct uart_port *port, unsigned int cflag,
		    unsigned int baud)
{
	unsigned int bits;

	/* byte size and parity */
	switch (cflag & CSIZE) {
	case CS5:
		bits = 7;
		break;
	case CS6:
		bits = 8;
		break;
	case CS7:
		bits = 9;
		break;
	default:
		bits = 10;
		break; /* CS8 */
	}

	if (cflag & CSTOPB)
		bits++;
	if (cflag & PARENB)
		bits++;

	/*
	 * The total number of bits to be transmitted in the fifo.
	 */
	bits = bits * port->fifosize;

	/*
	 * Figure the timeout to send the above number of bits.
	 * Add .02 seconds of slop
	 */
	port->timeout = (HZ * bits) / baud + HZ/50;
}

EXPORT_SYMBOL(uart_update_timeout);

/**
 *	uart_get_baud_rate - return baud rate for a particular port
 *	@port: uart_port structure describing the port in question.
 *	@termios: desired termios settings.
 *	@old: old termios (or NULL)
 *	@min: minimum acceptable baud rate
 *	@max: maximum acceptable baud rate
 *
 *	Decode the termios structure into a numeric baud rate,
 *	taking account of the magic 38400 baud rate (with spd_*
 *	flags), and mapping the %B0 rate to 9600 baud.
 *
 *	If the new baud rate is invalid, try the old termios setting.
 *	If it's still invalid, we try 9600 baud.
 *
 *	Update the @termios structure to reflect the baud rate
 *	we're actually going to be using. Don't do this for the case
 *	where B0 is requested ("hang up").
 */
unsigned int
uart_get_baud_rate(struct uart_port *port, struct ktermios *termios,
		   struct ktermios *old, unsigned int min, unsigned int max)
{
	unsigned int try;
	unsigned int baud;
	unsigned int altbaud;
	int hung_up = 0;
	upf_t flags = port->flags & UPF_SPD_MASK;

	switch (flags) {
	case UPF_SPD_HI:
		altbaud = 57600;
		break;
	case UPF_SPD_VHI:
		altbaud = 115200;
		break;
	case UPF_SPD_SHI:
		altbaud = 230400;
		break;
	case UPF_SPD_WARP:
		altbaud = 460800;
		break;
	default:
		altbaud = 38400;
		break;
	}

	for (try = 0; try < 2; try++) {
		baud = tty_termios_baud_rate(termios);

		/*
		 * The spd_hi, spd_vhi, spd_shi, spd_warp kludge...
		 * Die! Die! Die!
		 */
		if (try == 0 && baud == 38400)
			baud = altbaud;

		/*
		 * Special case: B0 rate.
		 */
		if (baud == 0) {
			hung_up = 1;
			baud = 9600;
		}

		if (baud >= min && baud <= max)
			return baud;

		/*
		 * Oops, the quotient was zero.  Try again with
		 * the old baud rate if possible.
		 */
		termios->c_cflag &= ~CBAUD;
		if (old) {
			baud = tty_termios_baud_rate(old);
			if (!hung_up)
				tty_termios_encode_baud_rate(termios,
								baud, baud);
			old = NULL;
			continue;
		}

		/*
		 * As a last resort, if the range cannot be met then clip to
		 * the nearest chip supported rate.
		 */
		if (!hung_up) {
			if (baud <= min)
				tty_termios_encode_baud_rate(termios,
							min + 1, min + 1);
			else
				tty_termios_encode_baud_rate(termios,
							max - 1, max - 1);
		}
	}
	/* Should never happen */
	WARN_ON(1);
	return 0;
}

EXPORT_SYMBOL(uart_get_baud_rate);

/**
 *	uart_get_divisor - return uart clock divisor
 *	@port: uart_port structure describing the port.
 *	@baud: desired baud rate
 *
 *	Calculate the uart clock divisor for the port.
 */
unsigned int
uart_get_divisor(struct uart_port *port, unsigned int baud)
{
	unsigned int quot;

	/*
	 * Old custom speed handling.
	 */
	if (baud == 38400 && (port->flags & UPF_SPD_MASK) == UPF_SPD_CUST)
		quot = port->custom_divisor;
	else
		quot = DIV_ROUND_CLOSEST(port->uartclk, 16 * baud);

	return quot;
}

EXPORT_SYMBOL(uart_get_divisor);

/* Caller holds port mutex */
static void uart_change_speed(struct tty_struct *tty, struct uart_state *state,
					struct ktermios *old_termios)
{
	struct uart_port *uport = uart_port_check(state);
	struct ktermios *termios;
	int hw_stopped;

	/*
	 * If we have no tty, termios, or the port does not exist,
	 * then we can't set the parameters for this port.
	 */
	if (!tty || uport->type == PORT_UNKNOWN)
		return;

	termios = &tty->termios;

	pm_runtime_get_sync(uport->dev);
	uport->ops->set_termios(uport, termios, old_termios);

	/*
	 * Set modem status enables based on termios cflag
	 */
	spin_lock_irq(&uport->lock);
	if (termios->c_cflag & CRTSCTS)
		uport->status |= UPSTAT_CTS_ENABLE;
	else
		uport->status &= ~UPSTAT_CTS_ENABLE;

	if (termios->c_cflag & CLOCAL)
		uport->status &= ~UPSTAT_DCD_ENABLE;
	else
		uport->status |= UPSTAT_DCD_ENABLE;

	/* reset sw-assisted CTS flow control based on (possibly) new mode */
	hw_stopped = uport->hw_stopped;
	uport->hw_stopped = uart_softcts_mode(uport) &&
				!(uport->ops->get_mctrl(uport) & TIOCM_CTS);
	if (uport->hw_stopped) {
		if (!hw_stopped)
			uport->ops->stop_tx(uport);
	} else {
		if (hw_stopped)
			__uart_start(tty);
	}
	spin_unlock_irq(&uport->lock);
	pm_runtime_mark_last_busy(uport->dev);
	pm_runtime_put_autosuspend(uport->dev);
}

static int uart_put_char(struct tty_struct *tty, unsigned char c)
{
	struct uart_state *state = tty->driver_data;
	struct uart_port *port;
	struct circ_buf *circ;
	unsigned long flags;
	int ret = 0;

	circ = &state->xmit;
	port = uart_port_lock(state, flags);
	if (!circ->buf) {
		uart_port_unlock(port, flags);
		return 0;
	}

<<<<<<< HEAD
	port = uart_port_ref_no_rpm(state);
	if (!port)
		return 0;

	spin_lock_irqsave(&port->lock, flags);
	if (uart_circ_chars_free(circ) != 0) {
=======
	if (port && uart_circ_chars_free(circ) != 0) {
>>>>>>> e1e364bf
		circ->buf[circ->head] = c;
		circ->head = (circ->head + 1) & (UART_XMIT_SIZE - 1);
		ret = 1;
	}
	spin_unlock_irqrestore(&port->lock, flags);
	uart_port_deref_no_rpm(port);
	return ret;
}

static void uart_flush_chars(struct tty_struct *tty)
{
	uart_start(tty);
}

static int uart_write(struct tty_struct *tty,
					const unsigned char *buf, int count)
{
	struct uart_state *state = tty->driver_data;
	struct uart_port *port;
	struct circ_buf *circ;
	unsigned long flags;
	int c, ret = 0;

	/*
	 * This means you called this function _after_ the port was
	 * closed.  No cookie for you.
	 */
	if (!state) {
		WARN_ON(1);
		return -EL3HLT;
	}

	port = uart_port_lock(state, flags);
	circ = &state->xmit;
	if (!circ->buf) {
		uart_port_unlock(port, flags);
		return 0;
	}

<<<<<<< HEAD
	port = uart_port_ref_no_rpm(state);
	if (!port)
		return 0;

	spin_lock_irqsave(&port->lock, flags);
=======
>>>>>>> e1e364bf
	while (port) {
		c = CIRC_SPACE_TO_END(circ->head, circ->tail, UART_XMIT_SIZE);
		if (count < c)
			c = count;
		if (c <= 0)
			break;
		memcpy(circ->buf + circ->head, buf, c);
		circ->head = (circ->head + c) & (UART_XMIT_SIZE - 1);
		buf += c;
		count -= c;
		ret += c;
	}

	__uart_start(tty);
	spin_unlock_irqrestore(&port->lock, flags);
	uart_port_deref_no_rpm(port);
	return ret;
}

static int uart_write_room(struct tty_struct *tty)
{
	struct uart_state *state = tty->driver_data;
	struct uart_port *port;
	unsigned long flags;
	int ret;

	if (!state->xmit.buf)
		return 0;

	port = uart_port_ref_no_rpm(state);
	if (!port)
		return 0;

	spin_lock_irqsave(&port->lock, flags);
	ret = uart_circ_chars_free(&state->xmit);
	spin_unlock_irqrestore(&port->lock, flags);
	uart_port_deref_no_rpm(port);
	return ret;
}

static int uart_chars_in_buffer(struct tty_struct *tty)
{
	struct uart_state *state = tty->driver_data;
	struct uart_port *port;
	unsigned long flags;
	int ret;

	if (!state->xmit.buf)
		return 0;

	port = uart_port_ref_no_rpm(state);
	if (!port)
		return 0;

	spin_lock_irqsave(&port->lock, flags);
	ret = uart_circ_chars_pending(&state->xmit);
	spin_unlock_irqrestore(&port->lock, flags);
	uart_port_deref_no_rpm(port);
	return ret;
}

static void uart_flush_buffer(struct tty_struct *tty)
{
	struct uart_state *state = tty->driver_data;
	struct uart_port *port;
	unsigned long flags;

	/*
	 * This means you called this function _after_ the port was
	 * closed.  No cookie for you.
	 */
	if (!state) {
		WARN_ON(1);
		return;
	}

	pr_debug("uart_flush_buffer(%d) called\n", tty->index);

	port = uart_port_lock(state, flags);
	if (!port)
		return;
	uart_circ_clear(&state->xmit);
	if (port->ops->flush_buffer)
		port->ops->flush_buffer(port);
	uart_port_unlock(port, flags);
	tty_port_tty_wakeup(&state->port);
}

/*
 * This function is used to send a high-priority XON/XOFF character to
 * the device
 */
static void uart_send_xchar(struct tty_struct *tty, char ch)
{
	struct uart_state *state = tty->driver_data;
	struct uart_port *port;
	unsigned long flags;

	port = uart_port_ref(state);
	if (!port)
		return;

	if (port->ops->send_xchar)
		port->ops->send_xchar(port, ch);
	else {
		spin_lock_irqsave(&port->lock, flags);
		port->x_char = ch;
		if (ch)
			port->ops->start_tx(port);
		spin_unlock_irqrestore(&port->lock, flags);
	}
	uart_port_deref(port);
}

static void uart_throttle(struct tty_struct *tty)
{
	struct uart_state *state = tty->driver_data;
	struct uart_port *port;
	upstat_t mask = 0;

	port = uart_port_ref(state);
	if (!port)
		return;

	if (I_IXOFF(tty))
		mask |= UPSTAT_AUTOXOFF;
	if (C_CRTSCTS(tty))
		mask |= UPSTAT_AUTORTS;

	if (port->status & mask) {
		port->ops->throttle(port);
		mask &= ~port->status;
	}

	if (mask & UPSTAT_AUTORTS)
		uart_clear_mctrl(port, TIOCM_RTS);

	if (mask & UPSTAT_AUTOXOFF)
		uart_send_xchar(tty, STOP_CHAR(tty));

	uart_port_deref(port);
}

static void uart_unthrottle(struct tty_struct *tty)
{
	struct uart_state *state = tty->driver_data;
	struct uart_port *port;
	upstat_t mask = 0;

	port = uart_port_ref(state);
	if (!port)
		return;

	if (I_IXOFF(tty))
		mask |= UPSTAT_AUTOXOFF;
	if (C_CRTSCTS(tty))
		mask |= UPSTAT_AUTORTS;

	if (port->status & mask) {
		port->ops->unthrottle(port);
		mask &= ~port->status;
	}

	if (mask & UPSTAT_AUTORTS)
		uart_set_mctrl(port, TIOCM_RTS);

	if (mask & UPSTAT_AUTOXOFF)
		uart_send_xchar(tty, START_CHAR(tty));

	uart_port_deref(port);
}

static int uart_get_info(struct tty_port *port, struct serial_struct *retinfo)
{
	struct uart_state *state = container_of(port, struct uart_state, port);
	struct uart_port *uport;
	int ret = -ENODEV;

	memset(retinfo, 0, sizeof(*retinfo));

	/*
	 * Ensure the state we copy is consistent and no hardware changes
	 * occur as we go
	 */
	mutex_lock(&port->mutex);
	uport = uart_port_check(state);
	if (!uport)
		goto out;

	retinfo->type	    = uport->type;
	retinfo->line	    = uport->line;
	retinfo->port	    = uport->iobase;
	if (HIGH_BITS_OFFSET)
		retinfo->port_high = (long) uport->iobase >> HIGH_BITS_OFFSET;
	retinfo->irq		    = uport->irq;
	retinfo->flags	    = (__force int)uport->flags;
	retinfo->xmit_fifo_size  = uport->fifosize;
	retinfo->baud_base	    = uport->uartclk / 16;
	retinfo->close_delay	    = jiffies_to_msecs(port->close_delay) / 10;
	retinfo->closing_wait    = port->closing_wait == ASYNC_CLOSING_WAIT_NONE ?
				ASYNC_CLOSING_WAIT_NONE :
				jiffies_to_msecs(port->closing_wait) / 10;
	retinfo->custom_divisor  = uport->custom_divisor;
	retinfo->hub6	    = uport->hub6;
	retinfo->io_type         = uport->iotype;
	retinfo->iomem_reg_shift = uport->regshift;
	retinfo->iomem_base      = (void *)(unsigned long)uport->mapbase;

	ret = 0;
out:
	mutex_unlock(&port->mutex);
	return ret;
}

static int uart_get_info_user(struct tty_port *port,
			 struct serial_struct __user *retinfo)
{
	struct serial_struct tmp;

	if (uart_get_info(port, &tmp) < 0)
		return -EIO;

	if (copy_to_user(retinfo, &tmp, sizeof(*retinfo)))
		return -EFAULT;
	return 0;
}

static int uart_set_info(struct tty_struct *tty, struct tty_port *port,
			 struct uart_state *state,
			 struct serial_struct *new_info)
{
	struct uart_port *uport = uart_port_check(state);
	unsigned long new_port;
	unsigned int change_irq, change_port, closing_wait;
	unsigned int old_custom_divisor, close_delay;
	upf_t old_flags, new_flags;
	int retval = 0;

	if (!uport)
		return -EIO;

	new_port = new_info->port;
	if (HIGH_BITS_OFFSET)
		new_port += (unsigned long) new_info->port_high << HIGH_BITS_OFFSET;

	new_info->irq = irq_canonicalize(new_info->irq);
	close_delay = msecs_to_jiffies(new_info->close_delay * 10);
	closing_wait = new_info->closing_wait == ASYNC_CLOSING_WAIT_NONE ?
			ASYNC_CLOSING_WAIT_NONE :
			msecs_to_jiffies(new_info->closing_wait * 10);


	change_irq  = !(uport->flags & UPF_FIXED_PORT)
		&& new_info->irq != uport->irq;

	/*
	 * Since changing the 'type' of the port changes its resource
	 * allocations, we should treat type changes the same as
	 * IO port changes.
	 */
	change_port = !(uport->flags & UPF_FIXED_PORT)
		&& (new_port != uport->iobase ||
		    (unsigned long)new_info->iomem_base != uport->mapbase ||
		    new_info->hub6 != uport->hub6 ||
		    new_info->io_type != uport->iotype ||
		    new_info->iomem_reg_shift != uport->regshift ||
		    new_info->type != uport->type);

	old_flags = uport->flags;
	new_flags = (__force upf_t)new_info->flags;
	old_custom_divisor = uport->custom_divisor;

	if (!capable(CAP_SYS_ADMIN)) {
		retval = -EPERM;
		if (change_irq || change_port ||
		    (new_info->baud_base != uport->uartclk / 16) ||
		    (close_delay != port->close_delay) ||
		    (closing_wait != port->closing_wait) ||
		    (new_info->xmit_fifo_size &&
		     new_info->xmit_fifo_size != uport->fifosize) ||
		    (((new_flags ^ old_flags) & ~UPF_USR_MASK) != 0))
			goto exit;
		uport->flags = ((uport->flags & ~UPF_USR_MASK) |
			       (new_flags & UPF_USR_MASK));
		uport->custom_divisor = new_info->custom_divisor;
		goto check_and_exit;
	}

	/*
	 * Ask the low level driver to verify the settings.
	 */
	if (uport->ops->verify_port)
		retval = uport->ops->verify_port(uport, new_info);

	if ((new_info->irq >= nr_irqs) || (new_info->irq < 0) ||
	    (new_info->baud_base < 9600))
		retval = -EINVAL;

	if (retval)
		goto exit;

	if (change_port || change_irq) {
		retval = -EBUSY;

		/*
		 * Make sure that we are the sole user of this port.
		 */
		if (tty_port_users(port) > 1)
			goto exit;

		/*
		 * We need to shutdown the serial port at the old
		 * port/type/irq combination.
		 */
		uart_shutdown(tty, state);
	}

	if (change_port) {
		unsigned long old_iobase, old_mapbase;
		unsigned int old_type, old_iotype, old_hub6, old_shift;

		old_iobase = uport->iobase;
		old_mapbase = uport->mapbase;
		old_type = uport->type;
		old_hub6 = uport->hub6;
		old_iotype = uport->iotype;
		old_shift = uport->regshift;

		/*
		 * Free and release old regions
		 */
		if (old_type != PORT_UNKNOWN && uport->ops->release_port)
			uport->ops->release_port(uport);

		uport->iobase = new_port;
		uport->type = new_info->type;
		uport->hub6 = new_info->hub6;
		uport->iotype = new_info->io_type;
		uport->regshift = new_info->iomem_reg_shift;
		uport->mapbase = (unsigned long)new_info->iomem_base;

		/*
		 * Claim and map the new regions
		 */
		if (uport->type != PORT_UNKNOWN && uport->ops->request_port) {
			retval = uport->ops->request_port(uport);
		} else {
			/* Always success - Jean II */
			retval = 0;
		}

		/*
		 * If we fail to request resources for the
		 * new port, try to restore the old settings.
		 */
		if (retval) {
			uport->iobase = old_iobase;
			uport->type = old_type;
			uport->hub6 = old_hub6;
			uport->iotype = old_iotype;
			uport->regshift = old_shift;
			uport->mapbase = old_mapbase;

			if (old_type != PORT_UNKNOWN) {
				retval = uport->ops->request_port(uport);
				/*
				 * If we failed to restore the old settings,
				 * we fail like this.
				 */
				if (retval)
					uport->type = PORT_UNKNOWN;

				/*
				 * We failed anyway.
				 */
				retval = -EBUSY;
			}

			/* Added to return the correct error -Ram Gupta */
			goto exit;
		}
	}

	if (change_irq)
		uport->irq      = new_info->irq;
	if (!(uport->flags & UPF_FIXED_PORT))
		uport->uartclk  = new_info->baud_base * 16;
	uport->flags            = (uport->flags & ~UPF_CHANGE_MASK) |
				 (new_flags & UPF_CHANGE_MASK);
	uport->custom_divisor   = new_info->custom_divisor;
	port->close_delay     = close_delay;
	port->closing_wait    = closing_wait;
	if (new_info->xmit_fifo_size)
		uport->fifosize = new_info->xmit_fifo_size;
	port->low_latency = (uport->flags & UPF_LOW_LATENCY) ? 1 : 0;

 check_and_exit:
	retval = 0;
	if (uport->type == PORT_UNKNOWN)
		goto exit;
	if (tty_port_initialized(port)) {
		if (((old_flags ^ uport->flags) & UPF_SPD_MASK) ||
		    old_custom_divisor != uport->custom_divisor) {
			/*
			 * If they're setting up a custom divisor or speed,
			 * instead of clearing it, then bitch about it.
			 */
			if (uport->flags & UPF_SPD_MASK) {
				dev_notice_ratelimited(uport->dev,
				       "%s sets custom speed on %s. This is deprecated.\n",
				      current->comm,
				      tty_name(port->tty));
			}
			uart_change_speed(tty, state, NULL);
		}
	} else {
		retval = uart_startup(tty, state, 1);
		if (retval == 0)
			tty_port_set_initialized(port, true);
		if (retval > 0)
			retval = 0;
	}
 exit:
	return retval;
}

static int uart_set_info_user(struct tty_struct *tty, struct uart_state *state,
			 struct serial_struct __user *newinfo)
{
	struct serial_struct new_serial;
	struct tty_port *port = &state->port;
	int retval;

	if (copy_from_user(&new_serial, newinfo, sizeof(new_serial)))
		return -EFAULT;

	/*
	 * This semaphore protects port->count.  It is also
	 * very useful to prevent opens.  Also, take the
	 * port configuration semaphore to make sure that a
	 * module insertion/removal doesn't change anything
	 * under us.
	 */
	mutex_lock(&port->mutex);
	retval = uart_set_info(tty, port, state, &new_serial);
	mutex_unlock(&port->mutex);
	return retval;
}

/**
 *	uart_get_lsr_info	-	get line status register info
 *	@tty: tty associated with the UART
 *	@state: UART being queried
 *	@value: returned modem value
 */
static int uart_get_lsr_info(struct tty_struct *tty,
			struct uart_state *state, unsigned int __user *value)
{
	struct uart_port *uport = uart_port_check(state);
	unsigned int result;

	pm_runtime_get_sync(uport->dev);
	result = uport->ops->tx_empty(uport);
	pm_runtime_mark_last_busy(uport->dev);
	pm_runtime_put_autosuspend(uport->dev);

	/*
	 * If we're about to load something into the transmit
	 * register, we'll pretend the transmitter isn't empty to
	 * avoid a race condition (depending on when the transmit
	 * interrupt happens).
	 */
	if (uport->x_char ||
	    ((uart_circ_chars_pending(&state->xmit) > 0) &&
	     !uart_tx_stopped(uport)))
		result &= ~TIOCSER_TEMT;

	return put_user(result, value);
}

static int uart_tiocmget(struct tty_struct *tty)
{
	struct uart_state *state = tty->driver_data;
	struct tty_port *port = &state->port;
	struct uart_port *uport;
	int result = -EIO;

	mutex_lock(&port->mutex);
	uport = uart_port_check(state);
	if (!uport)
		goto out;

	if (!tty_io_error(tty)) {
		result = uport->mctrl;

		pm_runtime_get_sync(uport->dev);
		spin_lock_irq(&uport->lock);
		result |= uport->ops->get_mctrl(uport);
		spin_unlock_irq(&uport->lock);
		pm_runtime_mark_last_busy(uport->dev);
		pm_runtime_put_autosuspend(uport->dev);
	}
out:
	mutex_unlock(&port->mutex);
	return result;
}

static int
uart_tiocmset(struct tty_struct *tty, unsigned int set, unsigned int clear)
{
	struct uart_state *state = tty->driver_data;
	struct tty_port *port = &state->port;
	struct uart_port *uport;
	int ret = -EIO;

	mutex_lock(&port->mutex);
	uport = uart_port_check(state);
	if (!uport)
		goto out;

	if (!tty_io_error(tty)) {
		uart_update_mctrl(uport, set, clear);
		ret = 0;
	}
out:
	mutex_unlock(&port->mutex);
	return ret;
}

static int uart_break_ctl(struct tty_struct *tty, int break_state)
{
	struct uart_state *state = tty->driver_data;
	struct tty_port *port = &state->port;
	struct uart_port *uport;
	int ret = -EIO;

	mutex_lock(&port->mutex);
	uport = uart_port_check(state);
	if (!uport)
		goto out;

	pm_runtime_get_sync(uport->dev);
	if (uport->type != PORT_UNKNOWN)
		uport->ops->break_ctl(uport, break_state);
	pm_runtime_mark_last_busy(uport->dev);
	pm_runtime_put_autosuspend(uport->dev);
	ret = 0;
out:
	mutex_unlock(&port->mutex);
	return ret;
}

static int uart_do_autoconfig(struct tty_struct *tty,struct uart_state *state)
{
	struct tty_port *port = &state->port;
	struct uart_port *uport;
	int flags, ret;

	if (!capable(CAP_SYS_ADMIN))
		return -EPERM;

	/*
	 * Take the per-port semaphore.  This prevents count from
	 * changing, and hence any extra opens of the port while
	 * we're auto-configuring.
	 */
	if (mutex_lock_interruptible(&port->mutex))
		return -ERESTARTSYS;

	uport = uart_port_check(state);
	if (!uport) {
		ret = -EIO;
		goto out;
	}

	ret = -EBUSY;
	if (tty_port_users(port) == 1) {
		uart_shutdown(tty, state);

		/*
		 * If we already have a port type configured,
		 * we must release its resources.
		 */
		if (uport->type != PORT_UNKNOWN && uport->ops->release_port)
			uport->ops->release_port(uport);

		flags = UART_CONFIG_TYPE;
		if (uport->flags & UPF_AUTO_IRQ)
			flags |= UART_CONFIG_IRQ;

		/*
		 * This will claim the ports resources if
		 * a port is found.
		 */
		pm_runtime_get_sync(uport->dev);
		uport->ops->config_port(uport, flags);
		pm_runtime_mark_last_busy(uport->dev);
		pm_runtime_put_autosuspend(uport->dev);

		ret = uart_startup(tty, state, 1);
		if (ret == 0)
			tty_port_set_initialized(port, true);
		if (ret > 0)
			ret = 0;
	}
out:
	mutex_unlock(&port->mutex);
	return ret;
}

static void uart_enable_ms(struct uart_port *uport)
{
	/*
	 * Force modem status interrupts on
	 */
	if (uport->ops->enable_ms)
		uport->ops->enable_ms(uport);
}

/*
 * Wait for any of the 4 modem inputs (DCD,RI,DSR,CTS) to change
 * - mask passed in arg for lines of interest
 *   (use |'ed TIOCM_RNG/DSR/CD/CTS for masking)
 * Caller should use TIOCGICOUNT to see which one it was
 *
 * FIXME: This wants extracting into a common all driver implementation
 * of TIOCMWAIT using tty_port.
 */
static int uart_wait_modem_status(struct uart_state *state, unsigned long arg)
{
	struct uart_port *uport;
	struct tty_port *port = &state->port;
	DECLARE_WAITQUEUE(wait, current);
	struct uart_icount cprev, cnow;
	int ret;

	/*
	 * note the counters on entry
	 */
	uport = uart_port_ref(state);
	if (!uport)
		return -EIO;
	spin_lock_irq(&uport->lock);
	memcpy(&cprev, &uport->icount, sizeof(struct uart_icount));
	uart_enable_ms(uport);
	spin_unlock_irq(&uport->lock);

	add_wait_queue(&port->delta_msr_wait, &wait);
	for (;;) {
		spin_lock_irq(&uport->lock);
		memcpy(&cnow, &uport->icount, sizeof(struct uart_icount));
		spin_unlock_irq(&uport->lock);

		set_current_state(TASK_INTERRUPTIBLE);

		if (((arg & TIOCM_RNG) && (cnow.rng != cprev.rng)) ||
		    ((arg & TIOCM_DSR) && (cnow.dsr != cprev.dsr)) ||
		    ((arg & TIOCM_CD)  && (cnow.dcd != cprev.dcd)) ||
		    ((arg & TIOCM_CTS) && (cnow.cts != cprev.cts))) {
			ret = 0;
			break;
		}

		schedule();

		/* see if a signal did it */
		if (signal_pending(current)) {
			ret = -ERESTARTSYS;
			break;
		}

		cprev = cnow;
	}
	__set_current_state(TASK_RUNNING);
	remove_wait_queue(&port->delta_msr_wait, &wait);
	uart_port_deref(uport);

	return ret;
}

/*
 * Get counter of input serial line interrupts (DCD,RI,DSR,CTS)
 * Return: write counters to the user passed counter struct
 * NB: both 1->0 and 0->1 transitions are counted except for
 *     RI where only 0->1 is counted.
 */
static int uart_get_icount(struct tty_struct *tty,
			  struct serial_icounter_struct *icount)
{
	struct uart_state *state = tty->driver_data;
	struct uart_icount cnow;
	struct uart_port *uport;

	uport = uart_port_ref_no_rpm(state);
	if (!uport)
		return -EIO;
	spin_lock_irq(&uport->lock);
	memcpy(&cnow, &uport->icount, sizeof(struct uart_icount));
	spin_unlock_irq(&uport->lock);
	uart_port_deref_no_rpm(uport);

	icount->cts         = cnow.cts;
	icount->dsr         = cnow.dsr;
	icount->rng         = cnow.rng;
	icount->dcd         = cnow.dcd;
	icount->rx          = cnow.rx;
	icount->tx          = cnow.tx;
	icount->frame       = cnow.frame;
	icount->overrun     = cnow.overrun;
	icount->parity      = cnow.parity;
	icount->brk         = cnow.brk;
	icount->buf_overrun = cnow.buf_overrun;

	return 0;
}

static int uart_get_rs485_config(struct uart_port *port,
			 struct serial_rs485 __user *rs485)
{
	unsigned long flags;
	struct serial_rs485 aux;

	spin_lock_irqsave(&port->lock, flags);
	aux = port->rs485;
	spin_unlock_irqrestore(&port->lock, flags);

	if (copy_to_user(rs485, &aux, sizeof(aux)))
		return -EFAULT;

	return 0;
}

static int uart_set_rs485_config(struct uart_port *port,
			 struct serial_rs485 __user *rs485_user)
{
	struct serial_rs485 rs485;
	int ret;
	unsigned long flags;

	if (!port->rs485_config)
		return -ENOIOCTLCMD;

	if (copy_from_user(&rs485, rs485_user, sizeof(*rs485_user)))
		return -EFAULT;

	spin_lock_irqsave(&port->lock, flags);
	ret = port->rs485_config(port, &rs485);
	spin_unlock_irqrestore(&port->lock, flags);
	if (ret)
		return ret;

	if (copy_to_user(rs485_user, &port->rs485, sizeof(port->rs485)))
		return -EFAULT;

	return 0;
}

/*
 * Called via sys_ioctl.  We can use spin_lock_irq() here.
 */
static int
uart_ioctl(struct tty_struct *tty, unsigned int cmd, unsigned long arg)
{
	struct uart_state *state = tty->driver_data;
	struct tty_port *port = &state->port;
	struct uart_port *uport;
	void __user *uarg = (void __user *)arg;
	int ret = -ENOIOCTLCMD;


	/*
	 * These ioctls don't rely on the hardware to be present.
	 */
	switch (cmd) {
	case TIOCGSERIAL:
		ret = uart_get_info_user(port, uarg);
		break;

	case TIOCSSERIAL:
		down_write(&tty->termios_rwsem);
		ret = uart_set_info_user(tty, state, uarg);
		up_write(&tty->termios_rwsem);
		break;

	case TIOCSERCONFIG:
		down_write(&tty->termios_rwsem);
		ret = uart_do_autoconfig(tty, state);
		up_write(&tty->termios_rwsem);
		break;

	case TIOCSERGWILD: /* obsolete */
	case TIOCSERSWILD: /* obsolete */
		ret = 0;
		break;
	}

	if (ret != -ENOIOCTLCMD)
		goto out;

	if (tty_io_error(tty)) {
		ret = -EIO;
		goto out;
	}

	/*
	 * The following should only be used when hardware is present.
	 */
	switch (cmd) {
	case TIOCMIWAIT:
		ret = uart_wait_modem_status(state, arg);
		break;
	}

	if (ret != -ENOIOCTLCMD)
		goto out;

	mutex_lock(&port->mutex);
	uport = uart_port_check(state);

	if (!uport || tty_io_error(tty)) {
		ret = -EIO;
		goto out_up;
	}

	/*
	 * All these rely on hardware being present and need to be
	 * protected against the tty being hung up.
	 */

	switch (cmd) {
	case TIOCSERGETLSR: /* Get line status register */
		ret = uart_get_lsr_info(tty, state, uarg);
		break;

	case TIOCGRS485:
		ret = uart_get_rs485_config(uport, uarg);
		break;

	case TIOCSRS485:
		ret = uart_set_rs485_config(uport, uarg);
		break;
	default:
		if (uport->ops->ioctl)
			ret = uport->ops->ioctl(uport, cmd, arg);
		break;
	}
out_up:
	mutex_unlock(&port->mutex);
out:
	return ret;
}

static void uart_set_ldisc(struct tty_struct *tty)
{
	struct uart_state *state = tty->driver_data;
	struct uart_port *uport;

	mutex_lock(&state->port.mutex);
	uport = uart_port_check(state);
	if (uport && uport->ops->set_ldisc) {
		pm_runtime_get_sync(uport->dev);
		uport->ops->set_ldisc(uport, &tty->termios);
		pm_runtime_mark_last_busy(uport->dev);
		pm_runtime_put_autosuspend(uport->dev);
	}
	mutex_unlock(&state->port.mutex);
}

static void uart_set_termios(struct tty_struct *tty,
						struct ktermios *old_termios)
{
	struct uart_state *state = tty->driver_data;
	struct uart_port *uport;
	unsigned int cflag = tty->termios.c_cflag;
	unsigned int iflag_mask = IGNBRK|BRKINT|IGNPAR|PARMRK|INPCK;
	bool sw_changed = false;

	mutex_lock(&state->port.mutex);
	uport = uart_port_check(state);
	if (!uport)
		goto out;

	/*
	 * Drivers doing software flow control also need to know
	 * about changes to these input settings.
	 */
	if (uport->flags & UPF_SOFT_FLOW) {
		iflag_mask |= IXANY|IXON|IXOFF;
		sw_changed =
		   tty->termios.c_cc[VSTART] != old_termios->c_cc[VSTART] ||
		   tty->termios.c_cc[VSTOP] != old_termios->c_cc[VSTOP];
	}

	/*
	 * These are the bits that are used to setup various
	 * flags in the low level driver. We can ignore the Bfoo
	 * bits in c_cflag; c_[io]speed will always be set
	 * appropriately by set_termios() in tty_ioctl.c
	 */
	if ((cflag ^ old_termios->c_cflag) == 0 &&
	    tty->termios.c_ospeed == old_termios->c_ospeed &&
	    tty->termios.c_ispeed == old_termios->c_ispeed &&
	    ((tty->termios.c_iflag ^ old_termios->c_iflag) & iflag_mask) == 0 &&
	    !sw_changed) {
		goto out;
	}

	uart_change_speed(tty, state, old_termios);
	/* reload cflag from termios; port driver may have overriden flags */
	cflag = tty->termios.c_cflag;

	/* Handle transition to B0 status */
	if ((old_termios->c_cflag & CBAUD) && !(cflag & CBAUD))
		uart_clear_mctrl(uport, TIOCM_RTS | TIOCM_DTR);
	/* Handle transition away from B0 status */
	else if (!(old_termios->c_cflag & CBAUD) && (cflag & CBAUD)) {
		unsigned int mask = TIOCM_DTR;
		if (!(cflag & CRTSCTS) || !tty_throttled(tty))
			mask |= TIOCM_RTS;
		uart_set_mctrl(uport, mask);
	}
out:
	mutex_unlock(&state->port.mutex);
}

/*
 * Calls to uart_close() are serialised via the tty_lock in
 *   drivers/tty/tty_io.c:tty_release()
 *   drivers/tty/tty_io.c:do_tty_hangup()
 */
static void uart_close(struct tty_struct *tty, struct file *filp)
{
	struct uart_state *state = tty->driver_data;
	struct tty_port *port;

	if (!state) {
		struct uart_driver *drv = tty->driver->driver_state;

		state = drv->state + tty->index;
		port = &state->port;
		spin_lock_irq(&port->lock);
		--port->count;
		spin_unlock_irq(&port->lock);
		return;
	}

	port = &state->port;
	pr_debug("uart_close(%d) called\n", tty->index);

	tty_port_close(tty->port, tty, filp);
}

static void uart_tty_port_shutdown(struct tty_port *port)
{
	struct uart_state *state = container_of(port, struct uart_state, port);
	struct uart_port *uport = uart_port_check(state);

	/*
	 * At this point, we stop accepting input.  To do this, we
	 * disable the receive line status interrupts.
	 */
	if (WARN(!uport, "detached port still initialized!\n"))
		return;

	pm_runtime_get_sync(uport->dev);
	spin_lock_irq(&uport->lock);
	uport->ops->stop_rx(uport);
	spin_unlock_irq(&uport->lock);
	pm_runtime_mark_last_busy(uport->dev);
	pm_runtime_put_autosuspend(uport->dev);

	uart_port_shutdown(port);

	/*
	 * It's possible for shutdown to be called after suspend if we get
	 * a DCD drop (hangup) at just the right time.  Clear suspended bit so
	 * we don't try to resume a port that has been shutdown.
	 */
	tty_port_set_suspended(port, 0);
}

static void uart_wait_until_sent(struct tty_struct *tty, int timeout)
{
	struct uart_state *state = tty->driver_data;
	struct uart_port *port;
	unsigned long char_time, expire;

	port = uart_port_ref(state);
	if (!port)
		return;

	if (port->type == PORT_UNKNOWN || port->fifosize == 0) {
		uart_port_deref(port);
		return;
	}

	/*
	 * Set the check interval to be 1/5 of the estimated time to
	 * send a single character, and make it at least 1.  The check
	 * interval should also be less than the timeout.
	 *
	 * Note: we have to use pretty tight timings here to satisfy
	 * the NIST-PCTS.
	 */
	char_time = (port->timeout - HZ/50) / port->fifosize;
	char_time = char_time / 5;
	if (char_time == 0)
		char_time = 1;
	if (timeout && timeout < char_time)
		char_time = timeout;

	/*
	 * If the transmitter hasn't cleared in twice the approximate
	 * amount of time to send the entire FIFO, it probably won't
	 * ever clear.  This assumes the UART isn't doing flow
	 * control, which is currently the case.  Hence, if it ever
	 * takes longer than port->timeout, this is probably due to a
	 * UART bug of some kind.  So, we clamp the timeout parameter at
	 * 2*port->timeout.
	 */
	if (timeout == 0 || timeout > 2 * port->timeout)
		timeout = 2 * port->timeout;

	expire = jiffies + timeout;

	pr_debug("uart_wait_until_sent(%d), jiffies=%lu, expire=%lu...\n",
		port->line, jiffies, expire);

	/*
	 * Check whether the transmitter is empty every 'char_time'.
	 * 'timeout' / 'expire' give us the maximum amount of time
	 * we wait.
	 */
	while (!port->ops->tx_empty(port)) {
		msleep_interruptible(jiffies_to_msecs(char_time));
		if (signal_pending(current))
			break;
		if (time_after(jiffies, expire))
			break;
	}
	uart_port_deref(port);
}

/*
 * Calls to uart_hangup() are serialised by the tty_lock in
 *   drivers/tty/tty_io.c:do_tty_hangup()
 * This runs from a workqueue and can sleep for a _short_ time only.
 */
static void uart_hangup(struct tty_struct *tty)
{
	struct uart_state *state = tty->driver_data;
	struct tty_port *port = &state->port;
	struct uart_port *uport;
	unsigned long flags;

	pr_debug("uart_hangup(%d)\n", tty->index);

	mutex_lock(&port->mutex);
	uport = uart_port_check(state);
	WARN(!uport, "hangup of detached port!\n");

	if (tty_port_active(port)) {
		uart_flush_buffer(tty);
		uart_shutdown(tty, state);
		spin_lock_irqsave(&port->lock, flags);
		port->count = 0;
		spin_unlock_irqrestore(&port->lock, flags);
		tty_port_set_active(port, 0);
		tty_port_tty_set(port, NULL);
		wake_up_interruptible(&port->open_wait);
		wake_up_interruptible(&port->delta_msr_wait);
	}
	mutex_unlock(&port->mutex);
}

/* uport == NULL if uart_port has already been removed */
static void uart_port_shutdown(struct tty_port *port)
{
	struct uart_state *state = container_of(port, struct uart_state, port);
	struct uart_port *uport = uart_port_check(state);

	/*
	 * clear delta_msr_wait queue to avoid mem leaks: we may free
	 * the irq here so the queue might never be woken up.  Note
	 * that we won't end up waiting on delta_msr_wait again since
	 * any outstanding file descriptors should be pointing at
	 * hung_up_tty_fops now.
	 */
	wake_up_interruptible(&port->delta_msr_wait);

	/*
	 * Free the IRQ and disable the port.
	 */
	if (uport) {
		pm_runtime_get_sync(uport->dev);
		uport->ops->shutdown(uport);
		pm_runtime_mark_last_busy(uport->dev);
		pm_runtime_put_autosuspend(uport->dev);
	}

	/*
	 * Ensure that the IRQ handler isn't running on another CPU.
	 */
	if (uport)
		synchronize_irq(uport->irq);
}

static int uart_carrier_raised(struct tty_port *port)
{
	struct uart_state *state = container_of(port, struct uart_state, port);
	struct uart_port *uport;
	int mctrl;

	uport = uart_port_ref(state);
	/*
	 * Should never observe uport == NULL since checks for hangup should
	 * abort the tty_port_block_til_ready() loop before checking for carrier
	 * raised -- but report carrier raised if it does anyway so open will
	 * continue and not sleep
	 */
	if (WARN_ON(!uport))
		return 1;
	spin_lock_irq(&uport->lock);
	uart_enable_ms(uport);
	mctrl = uport->ops->get_mctrl(uport);
	spin_unlock_irq(&uport->lock);
	uart_port_deref(uport);
	if (mctrl & TIOCM_CAR)
		return 1;
	return 0;
}

static void uart_dtr_rts(struct tty_port *port, int raise)
{
	struct uart_state *state = container_of(port, struct uart_state, port);
	struct uart_port *uport;

	uport = uart_port_ref(state);
	if (!uport)
		return;
	uart_port_dtr_rts(uport, raise);
	uart_port_deref(uport);
}

/*
 * Calls to uart_open are serialised by the tty_lock in
 *   drivers/tty/tty_io.c:tty_open()
 * Note that if this fails, then uart_close() _will_ be called.
 *
 * In time, we want to scrap the "opening nonpresent ports"
 * behaviour and implement an alternative way for setserial
 * to set base addresses/ports/types.  This will allow us to
 * get rid of a certain amount of extra tests.
 */
static int uart_open(struct tty_struct *tty, struct file *filp)
{
	struct uart_driver *drv = tty->driver->driver_state;
	int retval, line = tty->index;
	struct uart_state *state = drv->state + line;

	tty->driver_data = state;

	retval = tty_port_open(&state->port, tty, filp);
	if (retval > 0)
		retval = 0;

	return retval;
}

static int uart_port_activate(struct tty_port *port, struct tty_struct *tty)
{
	struct uart_state *state = container_of(port, struct uart_state, port);
	struct uart_port *uport;

	uport = uart_port_check(state);
	if (!uport || uport->flags & UPF_DEAD)
		return -ENXIO;

	port->low_latency = (uport->flags & UPF_LOW_LATENCY) ? 1 : 0;

	/*
	 * Start up the serial port.
	 */
	return uart_startup(tty, state, 0);
}

static const char *uart_type(struct uart_port *port)
{
	const char *str = NULL;

	if (port->ops->type)
		str = port->ops->type(port);

	if (!str)
		str = "unknown";

	return str;
}

#ifdef CONFIG_PROC_FS

static void uart_line_info(struct seq_file *m, struct uart_driver *drv, int i)
{
	struct uart_state *state = drv->state + i;
	struct tty_port *port = &state->port;
	struct uart_port *uport;
	char stat_buf[32];
	unsigned int status;
	int mmio;

	mutex_lock(&port->mutex);
	uport = uart_port_check(state);
	if (!uport)
		goto out;

	mmio = uport->iotype >= UPIO_MEM;
	seq_printf(m, "%d: uart:%s %s%08llX irq:%d",
			uport->line, uart_type(uport),
			mmio ? "mmio:0x" : "port:",
			mmio ? (unsigned long long)uport->mapbase
			     : (unsigned long long)uport->iobase,
			uport->irq);

	if (uport->type == PORT_UNKNOWN) {
		seq_putc(m, '\n');
		goto out;
	}

	if (capable(CAP_SYS_ADMIN)) {
		pm_runtime_get_sync(uport->dev);
		spin_lock_irq(&uport->lock);
		status = uport->ops->get_mctrl(uport);
		spin_unlock_irq(&uport->lock);
		pm_runtime_mark_last_busy(uport->dev);
		pm_runtime_put_autosuspend(uport->dev);

		seq_printf(m, " tx:%d rx:%d",
				uport->icount.tx, uport->icount.rx);
		if (uport->icount.frame)
			seq_printf(m, " fe:%d",	uport->icount.frame);
		if (uport->icount.parity)
			seq_printf(m, " pe:%d",	uport->icount.parity);
		if (uport->icount.brk)
			seq_printf(m, " brk:%d", uport->icount.brk);
		if (uport->icount.overrun)
			seq_printf(m, " oe:%d", uport->icount.overrun);

#define INFOBIT(bit, str) \
	if (uport->mctrl & (bit)) \
		strncat(stat_buf, (str), sizeof(stat_buf) - \
			strlen(stat_buf) - 2)
#define STATBIT(bit, str) \
	if (status & (bit)) \
		strncat(stat_buf, (str), sizeof(stat_buf) - \
		       strlen(stat_buf) - 2)

		stat_buf[0] = '\0';
		stat_buf[1] = '\0';
		INFOBIT(TIOCM_RTS, "|RTS");
		STATBIT(TIOCM_CTS, "|CTS");
		INFOBIT(TIOCM_DTR, "|DTR");
		STATBIT(TIOCM_DSR, "|DSR");
		STATBIT(TIOCM_CAR, "|CD");
		STATBIT(TIOCM_RNG, "|RI");
		if (stat_buf[0])
			stat_buf[0] = ' ';

		seq_puts(m, stat_buf);
	}
	seq_putc(m, '\n');
#undef STATBIT
#undef INFOBIT
out:
	mutex_unlock(&port->mutex);
}

static int uart_proc_show(struct seq_file *m, void *v)
{
	struct tty_driver *ttydrv = m->private;
	struct uart_driver *drv = ttydrv->driver_state;
	int i;

	seq_printf(m, "serinfo:1.0 driver%s%s revision:%s\n", "", "", "");
	for (i = 0; i < drv->nr; i++)
		uart_line_info(m, drv, i);
	return 0;
}

static int uart_proc_open(struct inode *inode, struct file *file)
{
	return single_open(file, uart_proc_show, PDE_DATA(inode));
}

static const struct file_operations uart_proc_fops = {
	.owner		= THIS_MODULE,
	.open		= uart_proc_open,
	.read		= seq_read,
	.llseek		= seq_lseek,
	.release	= single_release,
};
#endif

#if defined(CONFIG_SERIAL_CORE_CONSOLE) || defined(CONFIG_CONSOLE_POLL)
/**
 *	uart_console_write - write a console message to a serial port
 *	@port: the port to write the message
 *	@s: array of characters
 *	@count: number of characters in string to write
 *	@putchar: function to write character to port
 */
void uart_console_write(struct uart_port *port, const char *s,
			unsigned int count,
			void (*putchar)(struct uart_port *, int))
{
	unsigned int i;

	for (i = 0; i < count; i++, s++) {
		if (*s == '\n')
			putchar(port, '\r');
		putchar(port, *s);
	}
}
EXPORT_SYMBOL_GPL(uart_console_write);

/*
 *	Check whether an invalid uart number has been specified, and
 *	if so, search for the first available port that does have
 *	console support.
 */
struct uart_port * __init
uart_get_console(struct uart_port *ports, int nr, struct console *co)
{
	int idx = co->index;

	if (idx < 0 || idx >= nr || (ports[idx].iobase == 0 &&
				     ports[idx].membase == NULL))
		for (idx = 0; idx < nr; idx++)
			if (ports[idx].iobase != 0 ||
			    ports[idx].membase != NULL)
				break;

	co->index = idx;

	return ports + idx;
}

/**
 *	uart_parse_earlycon - Parse earlycon options
 *	@p:	  ptr to 2nd field (ie., just beyond '<name>,')
 *	@iotype:  ptr for decoded iotype (out)
 *	@addr:    ptr for decoded mapbase/iobase (out)
 *	@options: ptr for <options> field; NULL if not present (out)
 *
 *	Decodes earlycon kernel command line parameters of the form
 *	   earlycon=<name>,io|mmio|mmio16|mmio32|mmio32be|mmio32native,<addr>,<options>
 *	   console=<name>,io|mmio|mmio16|mmio32|mmio32be|mmio32native,<addr>,<options>
 *
 *	The optional form
 *	   earlycon=<name>,0x<addr>,<options>
 *	   console=<name>,0x<addr>,<options>
 *	is also accepted; the returned @iotype will be UPIO_MEM.
 *
 *	Returns 0 on success or -EINVAL on failure
 */
int uart_parse_earlycon(char *p, unsigned char *iotype, resource_size_t *addr,
			char **options)
{
	if (strncmp(p, "mmio,", 5) == 0) {
		*iotype = UPIO_MEM;
		p += 5;
	} else if (strncmp(p, "mmio16,", 7) == 0) {
		*iotype = UPIO_MEM16;
		p += 7;
	} else if (strncmp(p, "mmio32,", 7) == 0) {
		*iotype = UPIO_MEM32;
		p += 7;
	} else if (strncmp(p, "mmio32be,", 9) == 0) {
		*iotype = UPIO_MEM32BE;
		p += 9;
	} else if (strncmp(p, "mmio32native,", 13) == 0) {
		*iotype = IS_ENABLED(CONFIG_CPU_BIG_ENDIAN) ?
			UPIO_MEM32BE : UPIO_MEM32;
		p += 13;
	} else if (strncmp(p, "io,", 3) == 0) {
		*iotype = UPIO_PORT;
		p += 3;
	} else if (strncmp(p, "0x", 2) == 0) {
		*iotype = UPIO_MEM;
	} else {
		return -EINVAL;
	}

	/*
	 * Before you replace it with kstrtoull(), think about options separator
	 * (',') it will not tolerate
	 */
	*addr = simple_strtoull(p, NULL, 0);
	p = strchr(p, ',');
	if (p)
		p++;

	*options = p;
	return 0;
}
EXPORT_SYMBOL_GPL(uart_parse_earlycon);

/**
 *	uart_parse_options - Parse serial port baud/parity/bits/flow control.
 *	@options: pointer to option string
 *	@baud: pointer to an 'int' variable for the baud rate.
 *	@parity: pointer to an 'int' variable for the parity.
 *	@bits: pointer to an 'int' variable for the number of data bits.
 *	@flow: pointer to an 'int' variable for the flow control character.
 *
 *	uart_parse_options decodes a string containing the serial console
 *	options.  The format of the string is <baud><parity><bits><flow>,
 *	eg: 115200n8r
 */
void
uart_parse_options(char *options, int *baud, int *parity, int *bits, int *flow)
{
	char *s = options;

	*baud = simple_strtoul(s, NULL, 10);
	while (*s >= '0' && *s <= '9')
		s++;
	if (*s)
		*parity = *s++;
	if (*s)
		*bits = *s++ - '0';
	if (*s)
		*flow = *s;
}
EXPORT_SYMBOL_GPL(uart_parse_options);

/**
 *	uart_set_options - setup the serial console parameters
 *	@port: pointer to the serial ports uart_port structure
 *	@co: console pointer
 *	@baud: baud rate
 *	@parity: parity character - 'n' (none), 'o' (odd), 'e' (even)
 *	@bits: number of data bits
 *	@flow: flow control character - 'r' (rts)
 */
int
uart_set_options(struct uart_port *port, struct console *co,
		 int baud, int parity, int bits, int flow)
{
	struct ktermios termios;
	static struct ktermios dummy;

	/*
	 * Ensure that the serial console lock is initialised
	 * early.
	 * If this port is a console, then the spinlock is already
	 * initialised.
	 */
	if (!(uart_console(port) && (port->cons->flags & CON_ENABLED))) {
		spin_lock_init(&port->lock);
		lockdep_set_class(&port->lock, &port_lock_key);
	}

	memset(&termios, 0, sizeof(struct ktermios));

	termios.c_cflag |= CREAD | HUPCL | CLOCAL;
	tty_termios_encode_baud_rate(&termios, baud, baud);

	if (bits == 7)
		termios.c_cflag |= CS7;
	else
		termios.c_cflag |= CS8;

	switch (parity) {
	case 'o': case 'O':
		termios.c_cflag |= PARODD;
		/*fall through*/
	case 'e': case 'E':
		termios.c_cflag |= PARENB;
		break;
	}

	if (flow == 'r')
		termios.c_cflag |= CRTSCTS;

	/*
	 * some uarts on other side don't support no flow control.
	 * So we set * DTR in host uart to make them happy
	 */
	port->mctrl |= TIOCM_DTR;

	/* At early stage device is not created yet, we can't do PM */
	if (port->dev) {
		pm_runtime_get_sync(port->dev);
		port->ops->set_termios(port, &termios, &dummy);
		pm_runtime_mark_last_busy(port->dev);
		pm_runtime_put_autosuspend(port->dev);
	} else
		port->ops->set_termios(port, &termios, &dummy);

	/*
	 * Allow the setting of the UART parameters with a NULL console
	 * too:
	 */
	if (co)
		co->cflag = termios.c_cflag;

	return 0;
}
EXPORT_SYMBOL_GPL(uart_set_options);
#endif /* CONFIG_SERIAL_CORE_CONSOLE */

struct uart_match {
	struct uart_port *port;
	struct uart_driver *driver;
};

static int serial_match_port(struct device *dev, void *data)
{
	struct uart_match *match = data;
	struct tty_driver *tty_drv = match->driver->tty_driver;
	dev_t devt = MKDEV(tty_drv->major, tty_drv->minor_start) +
		match->port->line;

	return dev->devt == devt; /* Actually, only one tty per port */
}

int uart_suspend_port(struct uart_driver *drv, struct uart_port *uport)
{
	struct uart_state *state = drv->state + uport->line;
	struct tty_port *port = &state->port;
	struct device *tty_dev;
	struct uart_match match = {uport, drv};

	mutex_lock(&port->mutex);

	tty_dev = device_find_child(uport->dev, &match, serial_match_port);
	if (tty_dev && device_may_wakeup(tty_dev)) {
		enable_irq_wake(uport->irq);
		put_device(tty_dev);
		mutex_unlock(&port->mutex);
		return 0;
	}
	put_device(tty_dev);

	/* Nothing to do if the console is not suspending */
	if (!console_suspend_enabled && uart_console(uport))
		goto unlock;

	uport->suspended = 1;

	if (tty_port_initialized(port)) {
		const struct uart_ops *ops = uport->ops;
		int tries;

		tty_port_set_suspended(port, 1);
		tty_port_set_initialized(port, 0);

		pm_runtime_get_sync(uport->dev);
		spin_lock_irq(&uport->lock);
		ops->stop_tx(uport);
		ops->set_mctrl(uport, 0);
		ops->stop_rx(uport);
		spin_unlock_irq(&uport->lock);
		pm_runtime_mark_last_busy(uport->dev);
		pm_runtime_put_autosuspend(uport->dev);

		/*
		 * Wait for the transmitter to empty.
		 */
		for (tries = 3; !ops->tx_empty(uport) && tries; tries--)
			msleep(10);
		if (!tries)
			dev_err(uport->dev, "%s: Unable to drain transmitter\n",
				uport->name);

		pm_runtime_get_sync(uport->dev);
		ops->shutdown(uport);
		pm_runtime_mark_last_busy(uport->dev);
		pm_runtime_put_autosuspend(uport->dev);
	}

	/*
	 * Disable the console device before suspending.
	 */
	if (uart_console(uport))
		console_stop(uport->cons);
unlock:
	mutex_unlock(&port->mutex);

	return 0;
}

int uart_resume_port(struct uart_driver *drv, struct uart_port *uport)
{
	struct uart_state *state = drv->state + uport->line;
	struct tty_port *port = &state->port;
	struct device *tty_dev;
	struct uart_match match = {uport, drv};
	struct ktermios termios;

	mutex_lock(&port->mutex);

	tty_dev = device_find_child(uport->dev, &match, serial_match_port);
	if (!uport->suspended && device_may_wakeup(tty_dev)) {
		if (irqd_is_wakeup_set(irq_get_irq_data((uport->irq))))
			disable_irq_wake(uport->irq);
		put_device(tty_dev);
		mutex_unlock(&port->mutex);
		return 0;
	}
	put_device(tty_dev);
	uport->suspended = 0;

	/*
	 * Re-enable the console device after suspending.
	 */
	if (uart_console(uport)) {
		/*
		 * First try to use the console cflag setting.
		 */
		memset(&termios, 0, sizeof(struct ktermios));
		termios.c_cflag = uport->cons->cflag;

		/*
		 * If that's unset, use the tty termios setting.
		 */
		if (port->tty && termios.c_cflag == 0)
			termios = port->tty->termios;

		pm_runtime_get_sync(uport->dev);
		uport->ops->set_termios(uport, &termios, NULL);
		pm_runtime_mark_last_busy(uport->dev);
		pm_runtime_put_autosuspend(uport->dev);

		if (console_suspend_enabled)
			console_start(uport->cons);
	}

	if (tty_port_suspended(port)) {
		const struct uart_ops *ops = uport->ops;
		int ret;

		pm_runtime_get_sync(uport->dev);
		spin_lock_irq(&uport->lock);
		ops->set_mctrl(uport, 0);
		spin_unlock_irq(&uport->lock);
		pm_runtime_mark_last_busy(uport->dev);
		pm_runtime_put_autosuspend(uport->dev);

		if (console_suspend_enabled || !uart_console(uport)) {
			/* Protected by port mutex for now */
			struct tty_struct *tty = port->tty;

			pm_runtime_get_sync(uport->dev);
			ret = ops->startup(uport);
			pm_runtime_mark_last_busy(uport->dev);
			pm_runtime_put_autosuspend(uport->dev);
			if (ret == 0) {
				if (tty)
					uart_change_speed(tty, state, NULL);
				pm_runtime_get_sync(uport->dev);
				spin_lock_irq(&uport->lock);
				ops->set_mctrl(uport, uport->mctrl);
				ops->start_tx(uport);
				spin_unlock_irq(&uport->lock);
				pm_runtime_mark_last_busy(uport->dev);
				pm_runtime_put_autosuspend(uport->dev);
				tty_port_set_initialized(port, 1);
			} else {
				/*
				 * Failed to resume - maybe hardware went away?
				 * Clear the "initialized" flag so we won't try
				 * to call the low level drivers shutdown method.
				 */
				uart_shutdown(tty, state);
			}
		}

		tty_port_set_suspended(port, 0);
	}

	mutex_unlock(&port->mutex);

	return 0;
}

static inline void
uart_report_port(struct uart_driver *drv, struct uart_port *port)
{
	char address[64];

	switch (port->iotype) {
	case UPIO_PORT:
		snprintf(address, sizeof(address), "I/O 0x%lx", port->iobase);
		break;
	case UPIO_HUB6:
		snprintf(address, sizeof(address),
			 "I/O 0x%lx offset 0x%x", port->iobase, port->hub6);
		break;
	case UPIO_MEM:
	case UPIO_MEM16:
	case UPIO_MEM32:
	case UPIO_MEM32BE:
	case UPIO_AU:
	case UPIO_TSI:
		snprintf(address, sizeof(address),
			 "MMIO 0x%llx", (unsigned long long)port->mapbase);
		break;
	default:
		strlcpy(address, "*unknown*", sizeof(address));
		break;
	}

	pr_info("%s%s%s at %s (irq = %d, base_baud = %d) is a %s\n",
	       port->dev ? dev_name(port->dev) : "",
	       port->dev ? ": " : "",
	       port->name,
	       address, port->irq, port->uartclk / 16, uart_type(port));
}

static void
uart_configure_port(struct uart_driver *drv, struct uart_state *state,
		    struct uart_port *port)
{
	unsigned int flags;

	/*
	 * If there isn't a port here, don't do anything further.
	 */
	if (!port->iobase && !port->mapbase && !port->membase)
		return;

	/*
	 * Now do the auto configuration stuff.  Note that config_port
	 * is expected to claim the resources and map the port for us.
	 */
	flags = 0;
	if (port->flags & UPF_AUTO_IRQ)
		flags |= UART_CONFIG_IRQ;
	if (port->flags & UPF_BOOT_AUTOCONF) {
		if (!(port->flags & UPF_FIXED_TYPE)) {
			port->type = PORT_UNKNOWN;
			flags |= UART_CONFIG_TYPE;
		}
		port->ops->config_port(port, flags);
	}

	if (port->type != PORT_UNKNOWN) {
		unsigned long flags;

		uart_report_port(drv, port);

		/*
		 * Ensure that the modem control lines are de-activated.
		 * keep the DTR setting that is set in uart_set_options()
		 * We probably don't need a spinlock around this, but
		 */
		pm_runtime_get_sync(port->dev);
		spin_lock_irqsave(&port->lock, flags);
		port->ops->set_mctrl(port, port->mctrl & TIOCM_DTR);
		spin_unlock_irqrestore(&port->lock, flags);
		pm_runtime_mark_last_busy(port->dev);
		pm_runtime_put_autosuspend(port->dev);

		/*
		 * If this driver supports console, and it hasn't been
		 * successfully registered yet, try to re-register it.
		 * It may be that the port was not available.
		 */
		if (port->cons && !(port->cons->flags & CON_ENABLED))
			register_console(port->cons);
	}
}

#ifdef CONFIG_CONSOLE_POLL

static int uart_poll_init(struct tty_driver *driver, int line, char *options)
{
	struct uart_driver *drv = driver->driver_state;
	struct uart_state *state = drv->state + line;
	struct tty_port *tport;
	struct uart_port *port;
	int baud = 9600;
	int bits = 8;
	int parity = 'n';
	int flow = 'n';
	int ret = 0;

	tport = &state->port;
	mutex_lock(&tport->mutex);

	port = uart_port_check(state);
	if (!port || !(port->ops->poll_get_char && port->ops->poll_put_char)) {
		ret = -1;
		goto out;
	}

	if (port->ops->poll_init) {
		/*
		 * We don't set initialized as we only initialized the hw,
		 * e.g. state->xmit is still uninitialized.
		 */
		if (!tty_port_initialized(tport))
			ret = port->ops->poll_init(port);
	}

	if (!ret && options) {
		uart_parse_options(options, &baud, &parity, &bits, &flow);
		ret = uart_set_options(port, NULL, baud, parity, bits, flow);
	}
out:
	mutex_unlock(&tport->mutex);
	return ret;
}

static int uart_poll_get_char(struct tty_driver *driver, int line)
{
	struct uart_driver *drv = driver->driver_state;
	struct uart_state *state = drv->state + line;
	struct uart_port *port;
	int ret = -1;

	port = uart_port_ref(state);
	if (port) {
		ret = port->ops->poll_get_char(port);
		uart_port_deref(port);
	}

	return ret;
}

static void uart_poll_put_char(struct tty_driver *driver, int line, char ch)
{
	struct uart_driver *drv = driver->driver_state;
	struct uart_state *state = drv->state + line;
	struct uart_port *port;

	port = uart_port_ref(state);
	if (!port)
		return;

	if (ch == '\n')
		port->ops->poll_put_char(port, '\r');
	port->ops->poll_put_char(port, ch);
	uart_port_deref(port);
}
#endif

static const struct tty_operations uart_ops = {
	.open		= uart_open,
	.close		= uart_close,
	.write		= uart_write,
	.put_char	= uart_put_char,
	.flush_chars	= uart_flush_chars,
	.write_room	= uart_write_room,
	.chars_in_buffer= uart_chars_in_buffer,
	.flush_buffer	= uart_flush_buffer,
	.ioctl		= uart_ioctl,
	.throttle	= uart_throttle,
	.unthrottle	= uart_unthrottle,
	.send_xchar	= uart_send_xchar,
	.set_termios	= uart_set_termios,
	.set_ldisc	= uart_set_ldisc,
	.stop		= uart_stop,
	.start		= uart_start,
	.hangup		= uart_hangup,
	.break_ctl	= uart_break_ctl,
	.wait_until_sent= uart_wait_until_sent,
#ifdef CONFIG_PROC_FS
	.proc_fops	= &uart_proc_fops,
#endif
	.tiocmget	= uart_tiocmget,
	.tiocmset	= uart_tiocmset,
	.get_icount	= uart_get_icount,
#ifdef CONFIG_CONSOLE_POLL
	.poll_init	= uart_poll_init,
	.poll_get_char	= uart_poll_get_char,
	.poll_put_char	= uart_poll_put_char,
#endif
};

static const struct tty_port_operations uart_port_ops = {
	.carrier_raised = uart_carrier_raised,
	.dtr_rts	= uart_dtr_rts,
	.activate	= uart_port_activate,
	.shutdown	= uart_tty_port_shutdown,
};

/**
 *	uart_register_driver - register a driver with the uart core layer
 *	@drv: low level driver structure
 *
 *	Register a uart driver with the core driver.  We in turn register
 *	with the tty layer, and initialise the core driver per-port state.
 *
 *	We have a proc file in /proc/tty/driver which is named after the
 *	normal driver.
 *
 *	drv->port should be NULL, and the per-port structures should be
 *	registered using uart_add_one_port after this call has succeeded.
 */
int uart_register_driver(struct uart_driver *drv)
{
	struct tty_driver *normal;
	int i, retval;

	BUG_ON(drv->state);

	/*
	 * Maybe we should be using a slab cache for this, especially if
	 * we have a large number of ports to handle.
	 */
	drv->state = kzalloc(sizeof(struct uart_state) * drv->nr, GFP_KERNEL);
	if (!drv->state)
		goto out;

	normal = alloc_tty_driver(drv->nr);
	if (!normal)
		goto out_kfree;

	drv->tty_driver = normal;

	normal->driver_name	= drv->driver_name;
	normal->name		= drv->dev_name;
	normal->major		= drv->major;
	normal->minor_start	= drv->minor;
	normal->type		= TTY_DRIVER_TYPE_SERIAL;
	normal->subtype		= SERIAL_TYPE_NORMAL;
	normal->init_termios	= tty_std_termios;
	normal->init_termios.c_cflag = B9600 | CS8 | CREAD | HUPCL | CLOCAL;
	normal->init_termios.c_ispeed = normal->init_termios.c_ospeed = 9600;
	normal->flags		= TTY_DRIVER_REAL_RAW | TTY_DRIVER_DYNAMIC_DEV;
	normal->driver_state    = drv;
	tty_set_operations(normal, &uart_ops);

	/*
	 * Initialise the UART state(s).
	 */
	for (i = 0; i < drv->nr; i++) {
		struct uart_state *state = drv->state + i;
		struct tty_port *port = &state->port;

		tty_port_init(port);
		port->ops = &uart_port_ops;
	}

	retval = tty_register_driver(normal);
	if (retval >= 0)
		return retval;

	for (i = 0; i < drv->nr; i++)
		tty_port_destroy(&drv->state[i].port);
	put_tty_driver(normal);
out_kfree:
	kfree(drv->state);
out:
	return -ENOMEM;
}

/**
 *	uart_unregister_driver - remove a driver from the uart core layer
 *	@drv: low level driver structure
 *
 *	Remove all references to a driver from the core driver.  The low
 *	level driver must have removed all its ports via the
 *	uart_remove_one_port() if it registered them with uart_add_one_port().
 *	(ie, drv->port == NULL)
 */
void uart_unregister_driver(struct uart_driver *drv)
{
	struct tty_driver *p = drv->tty_driver;
	unsigned int i;

	tty_unregister_driver(p);
	put_tty_driver(p);
	for (i = 0; i < drv->nr; i++)
		tty_port_destroy(&drv->state[i].port);
	kfree(drv->state);
	drv->state = NULL;
	drv->tty_driver = NULL;
}

struct tty_driver *uart_console_device(struct console *co, int *index)
{
	struct uart_driver *p = co->data;
	*index = co->index;
	return p->tty_driver;
}

static ssize_t uart_get_attr_uartclk(struct device *dev,
	struct device_attribute *attr, char *buf)
{
	struct serial_struct tmp;
	struct tty_port *port = dev_get_drvdata(dev);

	uart_get_info(port, &tmp);
	return snprintf(buf, PAGE_SIZE, "%d\n", tmp.baud_base * 16);
}

static ssize_t uart_get_attr_type(struct device *dev,
	struct device_attribute *attr, char *buf)
{
	struct serial_struct tmp;
	struct tty_port *port = dev_get_drvdata(dev);

	uart_get_info(port, &tmp);
	return snprintf(buf, PAGE_SIZE, "%d\n", tmp.type);
}
static ssize_t uart_get_attr_line(struct device *dev,
	struct device_attribute *attr, char *buf)
{
	struct serial_struct tmp;
	struct tty_port *port = dev_get_drvdata(dev);

	uart_get_info(port, &tmp);
	return snprintf(buf, PAGE_SIZE, "%d\n", tmp.line);
}

static ssize_t uart_get_attr_port(struct device *dev,
	struct device_attribute *attr, char *buf)
{
	struct serial_struct tmp;
	struct tty_port *port = dev_get_drvdata(dev);
	unsigned long ioaddr;

	uart_get_info(port, &tmp);
	ioaddr = tmp.port;
	if (HIGH_BITS_OFFSET)
		ioaddr |= (unsigned long)tmp.port_high << HIGH_BITS_OFFSET;
	return snprintf(buf, PAGE_SIZE, "0x%lX\n", ioaddr);
}

static ssize_t uart_get_attr_irq(struct device *dev,
	struct device_attribute *attr, char *buf)
{
	struct serial_struct tmp;
	struct tty_port *port = dev_get_drvdata(dev);

	uart_get_info(port, &tmp);
	return snprintf(buf, PAGE_SIZE, "%d\n", tmp.irq);
}

static ssize_t uart_get_attr_flags(struct device *dev,
	struct device_attribute *attr, char *buf)
{
	struct serial_struct tmp;
	struct tty_port *port = dev_get_drvdata(dev);

	uart_get_info(port, &tmp);
	return snprintf(buf, PAGE_SIZE, "0x%X\n", tmp.flags);
}

static ssize_t uart_get_attr_xmit_fifo_size(struct device *dev,
	struct device_attribute *attr, char *buf)
{
	struct serial_struct tmp;
	struct tty_port *port = dev_get_drvdata(dev);

	uart_get_info(port, &tmp);
	return snprintf(buf, PAGE_SIZE, "%d\n", tmp.xmit_fifo_size);
}


static ssize_t uart_get_attr_close_delay(struct device *dev,
	struct device_attribute *attr, char *buf)
{
	struct serial_struct tmp;
	struct tty_port *port = dev_get_drvdata(dev);

	uart_get_info(port, &tmp);
	return snprintf(buf, PAGE_SIZE, "%d\n", tmp.close_delay);
}


static ssize_t uart_get_attr_closing_wait(struct device *dev,
	struct device_attribute *attr, char *buf)
{
	struct serial_struct tmp;
	struct tty_port *port = dev_get_drvdata(dev);

	uart_get_info(port, &tmp);
	return snprintf(buf, PAGE_SIZE, "%d\n", tmp.closing_wait);
}

static ssize_t uart_get_attr_custom_divisor(struct device *dev,
	struct device_attribute *attr, char *buf)
{
	struct serial_struct tmp;
	struct tty_port *port = dev_get_drvdata(dev);

	uart_get_info(port, &tmp);
	return snprintf(buf, PAGE_SIZE, "%d\n", tmp.custom_divisor);
}

static ssize_t uart_get_attr_io_type(struct device *dev,
	struct device_attribute *attr, char *buf)
{
	struct serial_struct tmp;
	struct tty_port *port = dev_get_drvdata(dev);

	uart_get_info(port, &tmp);
	return snprintf(buf, PAGE_SIZE, "%d\n", tmp.io_type);
}

static ssize_t uart_get_attr_iomem_base(struct device *dev,
	struct device_attribute *attr, char *buf)
{
	struct serial_struct tmp;
	struct tty_port *port = dev_get_drvdata(dev);

	uart_get_info(port, &tmp);
	return snprintf(buf, PAGE_SIZE, "0x%lX\n", (unsigned long)tmp.iomem_base);
}

static ssize_t uart_get_attr_iomem_reg_shift(struct device *dev,
	struct device_attribute *attr, char *buf)
{
	struct serial_struct tmp;
	struct tty_port *port = dev_get_drvdata(dev);

	uart_get_info(port, &tmp);
	return snprintf(buf, PAGE_SIZE, "%d\n", tmp.iomem_reg_shift);
}

static DEVICE_ATTR(type, S_IRUSR | S_IRGRP, uart_get_attr_type, NULL);
static DEVICE_ATTR(line, S_IRUSR | S_IRGRP, uart_get_attr_line, NULL);
static DEVICE_ATTR(port, S_IRUSR | S_IRGRP, uart_get_attr_port, NULL);
static DEVICE_ATTR(irq, S_IRUSR | S_IRGRP, uart_get_attr_irq, NULL);
static DEVICE_ATTR(flags, S_IRUSR | S_IRGRP, uart_get_attr_flags, NULL);
static DEVICE_ATTR(xmit_fifo_size, S_IRUSR | S_IRGRP, uart_get_attr_xmit_fifo_size, NULL);
static DEVICE_ATTR(uartclk, S_IRUSR | S_IRGRP, uart_get_attr_uartclk, NULL);
static DEVICE_ATTR(close_delay, S_IRUSR | S_IRGRP, uart_get_attr_close_delay, NULL);
static DEVICE_ATTR(closing_wait, S_IRUSR | S_IRGRP, uart_get_attr_closing_wait, NULL);
static DEVICE_ATTR(custom_divisor, S_IRUSR | S_IRGRP, uart_get_attr_custom_divisor, NULL);
static DEVICE_ATTR(io_type, S_IRUSR | S_IRGRP, uart_get_attr_io_type, NULL);
static DEVICE_ATTR(iomem_base, S_IRUSR | S_IRGRP, uart_get_attr_iomem_base, NULL);
static DEVICE_ATTR(iomem_reg_shift, S_IRUSR | S_IRGRP, uart_get_attr_iomem_reg_shift, NULL);

static struct attribute *tty_dev_attrs[] = {
	&dev_attr_type.attr,
	&dev_attr_line.attr,
	&dev_attr_port.attr,
	&dev_attr_irq.attr,
	&dev_attr_flags.attr,
	&dev_attr_xmit_fifo_size.attr,
	&dev_attr_uartclk.attr,
	&dev_attr_close_delay.attr,
	&dev_attr_closing_wait.attr,
	&dev_attr_custom_divisor.attr,
	&dev_attr_io_type.attr,
	&dev_attr_iomem_base.attr,
	&dev_attr_iomem_reg_shift.attr,
	NULL,
	};

static const struct attribute_group tty_dev_attr_group = {
	.attrs = tty_dev_attrs,
	};

/**
 *	uart_add_one_port - attach a driver-defined port structure
 *	@drv: pointer to the uart low level driver structure for this port
 *	@uport: uart port structure to use for this port.
 *
 *	This allows the driver to register its own uart_port structure
 *	with the core driver.  The main purpose is to allow the low
 *	level uart drivers to expand uart_port, rather than having yet
 *	more levels of structures.
 */
int uart_add_one_port(struct uart_driver *drv, struct uart_port *uport)
{
	struct uart_state *state;
	struct tty_port *port;
	int ret = 0;
	struct device *tty_dev;
	int num_groups;

	BUG_ON(in_interrupt());

	if (uport->line >= drv->nr)
		return -EINVAL;

	state = drv->state + uport->line;
	port = &state->port;

	mutex_lock(&port_mutex);
	mutex_lock(&port->mutex);
	if (state->uart_port) {
		ret = -EINVAL;
		goto out;
	}

	/* Link the port to the driver state table and vice versa */
	atomic_set(&state->refcount, 1);
	init_waitqueue_head(&state->remove_wait);
	state->uart_port = uport;
	uport->state = state;

	uport->cons = drv->cons;
	uport->minor = drv->tty_driver->minor_start + uport->line;
	uport->name = kasprintf(GFP_KERNEL, "%s%d", drv->dev_name,
				drv->tty_driver->name_base + uport->line);
	if (!uport->name) {
		ret = -ENOMEM;
		goto out;
	}

	/*
	 * If this port is a console, then the spinlock is already
	 * initialised.
	 */
	if (!(uart_console(uport) && (uport->cons->flags & CON_ENABLED))) {
		spin_lock_init(&uport->lock);
		lockdep_set_class(&uport->lock, &port_lock_key);
	}
	if (uport->cons && uport->dev)
		of_console_check(uport->dev->of_node, uport->cons->name, uport->line);

	uart_configure_port(drv, state, uport);

	port->console = uart_console(uport);

	num_groups = 2;
	if (uport->attr_group)
		num_groups++;

	uport->tty_groups = kcalloc(num_groups, sizeof(*uport->tty_groups),
				    GFP_KERNEL);
	if (!uport->tty_groups) {
		ret = -ENOMEM;
		goto out;
	}
	uport->tty_groups[0] = &tty_dev_attr_group;
	if (uport->attr_group)
		uport->tty_groups[1] = uport->attr_group;

	/*
	 * Register the port whether it's detected or not.  This allows
	 * setserial to be used to alter this port's parameters.
	 */
	tty_dev = tty_port_register_device_attr_serdev(port, drv->tty_driver,
			uport->line, uport->dev, port, uport->tty_groups);
	if (likely(!IS_ERR(tty_dev))) {
		device_set_wakeup_capable(tty_dev, 1);
	} else {
		dev_err(uport->dev, "Cannot register tty device on line %d\n",
		       uport->line);
	}

	/*
	 * Ensure UPF_DEAD is not set.
	 */
	uport->flags &= ~UPF_DEAD;

 out:
	mutex_unlock(&port->mutex);
	mutex_unlock(&port_mutex);

	return ret;
}

/**
 *	uart_remove_one_port - detach a driver defined port structure
 *	@drv: pointer to the uart low level driver structure for this port
 *	@uport: uart port structure for this port
 *
 *	This unhooks (and hangs up) the specified port structure from the
 *	core driver.  No further calls will be made to the low-level code
 *	for this port.
 */
int uart_remove_one_port(struct uart_driver *drv, struct uart_port *uport)
{
	struct uart_state *state = drv->state + uport->line;
	struct tty_port *port = &state->port;
	struct uart_port *uart_port;
	struct tty_struct *tty;
	int ret = 0;

	BUG_ON(in_interrupt());

	mutex_lock(&port_mutex);

	/*
	 * Mark the port "dead" - this prevents any opens from
	 * succeeding while we shut down the port.
	 */
	mutex_lock(&port->mutex);
	uart_port = uart_port_check(state);
	if (uart_port != uport)
		dev_alert(uport->dev, "Removing wrong port: %p != %p\n",
			  uart_port, uport);

	if (!uart_port) {
		mutex_unlock(&port->mutex);
		ret = -EINVAL;
		goto out;
	}
	uport->flags |= UPF_DEAD;
	mutex_unlock(&port->mutex);

	/*
	 * Remove the devices from the tty layer
	 */
	tty_port_unregister_device(port, drv->tty_driver, uport->line);

	tty = tty_port_tty_get(port);
	if (tty) {
		tty_vhangup(port->tty);
		tty_kref_put(tty);
	}

	/*
	 * If the port is used as a console, unregister it
	 */
	if (uart_console(uport))
		unregister_console(uport->cons);

	/*
	 * Free the port IO and memory resources, if any.
	 */
	if (uport->type != PORT_UNKNOWN && uport->ops->release_port)
		uport->ops->release_port(uport);
	kfree(uport->tty_groups);
	kfree(uport->name);

	/*
	 * Indicate that there isn't a port here anymore.
	 */
	uport->type = PORT_UNKNOWN;

	mutex_lock(&port->mutex);
	WARN_ON(atomic_dec_return(&state->refcount) < 0);
	wait_event(state->remove_wait, !atomic_read(&state->refcount));
	state->uart_port = NULL;
	mutex_unlock(&port->mutex);
out:
	mutex_unlock(&port_mutex);

	return ret;
}

/*
 *	Are the two ports equivalent?
 */
int uart_match_port(struct uart_port *port1, struct uart_port *port2)
{
	if (port1->iotype != port2->iotype)
		return 0;

	switch (port1->iotype) {
	case UPIO_PORT:
		return (port1->iobase == port2->iobase);
	case UPIO_HUB6:
		return (port1->iobase == port2->iobase) &&
		       (port1->hub6   == port2->hub6);
	case UPIO_MEM:
	case UPIO_MEM16:
	case UPIO_MEM32:
	case UPIO_MEM32BE:
	case UPIO_AU:
	case UPIO_TSI:
		return (port1->mapbase == port2->mapbase);
	}
	return 0;
}
EXPORT_SYMBOL(uart_match_port);

/**
 *	uart_handle_dcd_change - handle a change of carrier detect state
 *	@uport: uart_port structure for the open port
 *	@status: new carrier detect status, nonzero if active
 *
 *	Caller must hold uport->lock
 */
void uart_handle_dcd_change(struct uart_port *uport, unsigned int status)
{
	struct tty_port *port = &uport->state->port;
	struct tty_struct *tty = port->tty;
	struct tty_ldisc *ld;

	lockdep_assert_held_once(&uport->lock);

	if (tty) {
		ld = tty_ldisc_ref(tty);
		if (ld) {
			if (ld->ops->dcd_change)
				ld->ops->dcd_change(tty, status);
			tty_ldisc_deref(ld);
		}
	}

	uport->icount.dcd++;

	if (uart_dcd_enabled(uport)) {
		if (status)
			wake_up_interruptible(&port->open_wait);
		else if (tty)
			tty_hangup(tty);
	}
}
EXPORT_SYMBOL_GPL(uart_handle_dcd_change);

/**
 *	uart_handle_cts_change - handle a change of clear-to-send state
 *	@uport: uart_port structure for the open port
 *	@status: new clear to send status, nonzero if active
 *
 *	Caller must hold uport->lock
 */
void uart_handle_cts_change(struct uart_port *uport, unsigned int status)
{
	lockdep_assert_held_once(&uport->lock);

	uport->icount.cts++;

	if (uart_softcts_mode(uport)) {
		pm_runtime_get_sync(uport->dev);
		if (uport->hw_stopped) {
			if (status) {
				uport->hw_stopped = 0;
				uport->ops->start_tx(uport);
				uart_write_wakeup(uport);
			}
		} else {
			if (!status) {
				uport->hw_stopped = 1;
				uport->ops->stop_tx(uport);
			}
		}
		pm_runtime_mark_last_busy(uport->dev);
		pm_runtime_put_autosuspend(uport->dev);

	}
}
EXPORT_SYMBOL_GPL(uart_handle_cts_change);

/**
 * uart_insert_char - push a char to the uart layer
 *
 * User is responsible to call tty_flip_buffer_push when they are done with
 * insertion.
 *
 * @port: corresponding port
 * @status: state of the serial port RX buffer (LSR for 8250)
 * @overrun: mask of overrun bits in @status
 * @ch: character to push
 * @flag: flag for the character (see TTY_NORMAL and friends)
 */
void uart_insert_char(struct uart_port *port, unsigned int status,
		 unsigned int overrun, unsigned int ch, unsigned int flag)
{
	struct tty_port *tport = &port->state->port;

	if ((status & port->ignore_status_mask & ~overrun) == 0)
		if (tty_insert_flip_char(tport, ch, flag) == 0)
			++port->icount.buf_overrun;

	/*
	 * Overrun is special.  Since it's reported immediately,
	 * it doesn't affect the current character.
	 */
	if (status & ~port->ignore_status_mask & overrun)
		if (tty_insert_flip_char(tport, 0, TTY_OVERRUN) == 0)
			++port->icount.buf_overrun;
}
EXPORT_SYMBOL_GPL(uart_insert_char);

EXPORT_SYMBOL(uart_write_wakeup);
EXPORT_SYMBOL(uart_register_driver);
EXPORT_SYMBOL(uart_unregister_driver);
EXPORT_SYMBOL(uart_suspend_port);
EXPORT_SYMBOL(uart_resume_port);
EXPORT_SYMBOL(uart_add_one_port);
EXPORT_SYMBOL(uart_remove_one_port);

MODULE_DESCRIPTION("Serial driver core");
MODULE_LICENSE("GPL");<|MERGE_RESOLUTION|>--- conflicted
+++ resolved
@@ -591,16 +591,12 @@
 		return 0;
 	}
 
-<<<<<<< HEAD
 	port = uart_port_ref_no_rpm(state);
 	if (!port)
 		return 0;
 
 	spin_lock_irqsave(&port->lock, flags);
 	if (uart_circ_chars_free(circ) != 0) {
-=======
-	if (port && uart_circ_chars_free(circ) != 0) {
->>>>>>> e1e364bf
 		circ->buf[circ->head] = c;
 		circ->head = (circ->head + 1) & (UART_XMIT_SIZE - 1);
 		ret = 1;
@@ -640,14 +636,11 @@
 		return 0;
 	}
 
-<<<<<<< HEAD
 	port = uart_port_ref_no_rpm(state);
 	if (!port)
 		return 0;
 
 	spin_lock_irqsave(&port->lock, flags);
-=======
->>>>>>> e1e364bf
 	while (port) {
 		c = CIRC_SPACE_TO_END(circ->head, circ->tail, UART_XMIT_SIZE);
 		if (count < c)
