/*
 *  Driver core for serial ports
 *
 *  Based on drivers/char/serial.c, by Linus Torvalds, Theodore Ts'o.
 *
 *  Copyright 1999 ARM Limited
 *  Copyright (C) 2000-2001 Deep Blue Solutions Ltd.
 *
 * This program is free software; you can redistribute it and/or modify
 * it under the terms of the GNU General Public License as published by
 * the Free Software Foundation; either version 2 of the License, or
 * (at your option) any later version.
 *
 * This program is distributed in the hope that it will be useful,
 * but WITHOUT ANY WARRANTY; without even the implied warranty of
 * MERCHANTABILITY or FITNESS FOR A PARTICULAR PURPOSE.  See the
 * GNU General Public License for more details.
 *
 * You should have received a copy of the GNU General Public License
 * along with this program; if not, write to the Free Software
 * Foundation, Inc., 59 Temple Place, Suite 330, Boston, MA  02111-1307  USA
 */
#include <linux/module.h>
#include <linux/tty.h>
#include <linux/tty_flip.h>
#include <linux/slab.h>
#include <linux/sched/signal.h>
#include <linux/init.h>
#include <linux/console.h>
#include <linux/of.h>
#include <linux/proc_fs.h>
#include <linux/seq_file.h>
#include <linux/device.h>
#include <linux/serial.h> /* for serial_state and serial_icounter_struct */
#include <linux/serial_core.h>
#include <linux/delay.h>
#include <linux/mutex.h>
#include <linux/pm_runtime.h>

#include <linux/irq.h>
#include <linux/uaccess.h>

/*
 * This is used to lock changes in serial line configuration.
 */
static DEFINE_MUTEX(port_mutex);

/*
 * lockdep: port->lock is initialized in two places, but we
 *          want only one lock-class:
 */
static struct lock_class_key port_lock_key;

#define HIGH_BITS_OFFSET	((sizeof(long)-sizeof(int))*8)

static void uart_change_speed(struct tty_struct *tty, struct uart_state *state,
					struct ktermios *old_termios);
static void uart_wait_until_sent(struct tty_struct *tty, int timeout);

static void uart_port_shutdown(struct tty_port *port);

static int uart_dcd_enabled(struct uart_port *uport)
{
	return !!(uport->status & UPSTAT_DCD_ENABLE);
}

static inline struct uart_port *uart_port_ref_no_rpm(struct uart_state *state)
{
	if (atomic_add_unless(&state->refcount, 1, 0))
		return state->uart_port;
	return NULL;
}

static inline void uart_port_deref_no_rpm(struct uart_port *uport)
{
	if (atomic_dec_and_test(&uport->state->refcount))
		wake_up(&uport->state->remove_wait);
}

static inline struct uart_port *uart_port_ref(struct uart_state *state)
{
	if (atomic_add_unless(&state->refcount, 1, 0)) {
		pm_runtime_get_sync(state->uart_port->dev);
		return state->uart_port;
	}
	return NULL;
}

static inline void uart_port_deref(struct uart_port *uport)
{
	pm_runtime_mark_last_busy(uport->dev);
	pm_runtime_put_autosuspend(uport->dev);
	if (atomic_dec_and_test(&uport->state->refcount))
		wake_up(&uport->state->remove_wait);
}

#define uart_port_lock(state, flags)					\
	({								\
		struct uart_port *__uport = uart_port_ref(state);	\
		if (__uport)						\
			spin_lock_irqsave(&__uport->lock, flags);	\
		__uport;						\
	})

#define uart_port_unlock(uport, flags)					\
	({								\
		struct uart_port *__uport = uport;			\
		if (__uport) {						\
			spin_unlock_irqrestore(&__uport->lock, flags);	\
			uart_port_deref(__uport);			\
		}							\
	})

static inline struct uart_port *uart_port_check(struct uart_state *state)
{
	lockdep_assert_held(&state->port.mutex);
	return state->uart_port;
}

/*
 * This routine is used by the interrupt handler to schedule processing in
 * the software interrupt portion of the driver.
 */
void uart_write_wakeup(struct uart_port *port)
{
	struct uart_state *state = port->state;
	/*
	 * This means you called this function _after_ the port was
	 * closed.  No cookie for you.
	 */
	BUG_ON(!state);
	tty_port_tty_wakeup(&state->port);
}

static void uart_stop(struct tty_struct *tty)
{
	struct uart_state *state = tty->driver_data;
	struct uart_port *port;
	unsigned long flags;

	port = uart_port_lock(state, flags);
	if (port)
		port->ops->stop_tx(port);
	uart_port_unlock(port, flags);
}

static void __uart_start(struct tty_struct *tty)
{
	struct uart_state *state = tty->driver_data;
	struct uart_port *port = state->uart_port;

	if (port && !uart_tx_stopped(port))
		port->ops->start_tx(port);
}

static void uart_start(struct tty_struct *tty)
{
	struct uart_state *state = tty->driver_data;
	struct uart_port *port;
	unsigned long flags;

	if (!state)
		return;

	port = uart_port_lock(state, flags);
	__uart_start(tty);
	uart_port_unlock(port, flags);
}

static void
uart_update_mctrl(struct uart_port *port, unsigned int set, unsigned int clear)
{
	unsigned long flags;
	unsigned int old;

	pm_runtime_get_sync(port->dev);
	spin_lock_irqsave(&port->lock, flags);
	old = port->mctrl;
	port->mctrl = (old & ~clear) | set;
	if (old != port->mctrl)
		port->ops->set_mctrl(port, port->mctrl);
	spin_unlock_irqrestore(&port->lock, flags);
	pm_runtime_mark_last_busy(port->dev);
	pm_runtime_put_autosuspend(port->dev);
}

#define uart_set_mctrl(port, set)	uart_update_mctrl(port, set, 0)
#define uart_clear_mctrl(port, clear)	uart_update_mctrl(port, 0, clear)

static void uart_port_dtr_rts(struct uart_port *uport, int raise)
{
	int rs485_on = uport->rs485_config &&
		(uport->rs485.flags & SER_RS485_ENABLED);
	int RTS_after_send = !!(uport->rs485.flags & SER_RS485_RTS_AFTER_SEND);

	if (raise) {
		if (rs485_on && !RTS_after_send) {
			uart_set_mctrl(uport, TIOCM_DTR);
			uart_clear_mctrl(uport, TIOCM_RTS);
		} else {
			uart_set_mctrl(uport, TIOCM_DTR | TIOCM_RTS);
		}
	} else {
		unsigned int clear = TIOCM_DTR;

		clear |= (!rs485_on || !RTS_after_send) ? TIOCM_RTS : 0;
		uart_clear_mctrl(uport, clear);
	}
}

/*
 * Startup the port.  This will be called once per open.  All calls
 * will be serialised by the per-port mutex.
 */
static int uart_port_startup(struct tty_struct *tty, struct uart_state *state,
		int init_hw)
{
	struct uart_port *uport = uart_port_check(state);
	unsigned long page;
	unsigned long flags = 0;
	int retval = 0;

	if (uport->type == PORT_UNKNOWN)
		return 1;

	/*
	 * Initialise and allocate the transmit and temporary
	 * buffer.
	 */
	page = get_zeroed_page(GFP_KERNEL);
	if (!page)
		return -ENOMEM;

	uart_port_lock(state, flags);
	if (!state->xmit.buf) {
		state->xmit.buf = (unsigned char *) page;
		uart_circ_clear(&state->xmit);
		uart_port_unlock(uport, flags);
	} else {
		uart_port_unlock(uport, flags);
		/*
		 * Do not free() the page under the port lock, see
		 * uart_shutdown().
		 */
		free_page(page);
	}

	pm_runtime_get_sync(uport->dev);
	retval = uport->ops->startup(uport);
	pm_runtime_mark_last_busy(uport->dev);
	pm_runtime_put_autosuspend(uport->dev);

	if (retval == 0) {
		if (uart_console(uport) && uport->cons->cflag) {
			tty->termios.c_cflag = uport->cons->cflag;
			uport->cons->cflag = 0;
		}
		/*
		 * Initialise the hardware port settings.
		 */
		uart_change_speed(tty, state, NULL);

		/*
		 * Setup the RTS and DTR signals once the
		 * port is open and ready to respond.
		 */
		if (init_hw && C_BAUD(tty))
			uart_port_dtr_rts(uport, 1);
	}

	/*
	 * This is to allow setserial on this port. People may want to set
	 * port/irq/type and then reconfigure the port properly if it failed
	 * now.
	 */
	if (retval && capable(CAP_SYS_ADMIN))
		return 1;

	return retval;
}

static int uart_startup(struct tty_struct *tty, struct uart_state *state,
		int init_hw)
{
	struct tty_port *port = &state->port;
	int retval;

	if (tty_port_initialized(port))
		return 0;

	retval = uart_port_startup(tty, state, init_hw);
	if (retval)
		set_bit(TTY_IO_ERROR, &tty->flags);

	return retval;
}

/*
 * This routine will shutdown a serial port; interrupts are disabled, and
 * DTR is dropped if the hangup on close termio flag is on.  Calls to
 * uart_shutdown are serialised by the per-port semaphore.
 *
 * uport == NULL if uart_port has already been removed
 */
static void uart_shutdown(struct tty_struct *tty, struct uart_state *state)
{
	struct uart_port *uport = uart_port_check(state);
	struct tty_port *port = &state->port;
	unsigned long flags = 0;
	char *xmit_buf = NULL;

	/*
	 * Set the TTY IO error marker
	 */
	if (tty)
		set_bit(TTY_IO_ERROR, &tty->flags);

	if (tty_port_initialized(port)) {
		tty_port_set_initialized(port, 0);

		/*
		 * Turn off DTR and RTS early.
		 */
		if (uport && uart_console(uport) && tty)
			uport->cons->cflag = tty->termios.c_cflag;

		if (!tty || C_HUPCL(tty))
			uart_port_dtr_rts(uport, 0);

		uart_port_shutdown(port);
	}

	/*
	 * It's possible for shutdown to be called after suspend if we get
	 * a DCD drop (hangup) at just the right time.  Clear suspended bit so
	 * we don't try to resume a port that has been shutdown.
	 */
	tty_port_set_suspended(port, 0);

	/*
	 * Do not free() the transmit buffer page under the port lock since
	 * this can create various circular locking scenarios. For instance,
	 * console driver may need to allocate/free a debug object, which
	 * can endup in printk() recursion.
	 */
	uart_port_lock(state, flags);
	xmit_buf = state->xmit.buf;
	state->xmit.buf = NULL;
	uart_port_unlock(uport, flags);

	if (xmit_buf)
		free_page((unsigned long)xmit_buf);
}

/**
 *	uart_update_timeout - update per-port FIFO timeout.
 *	@port:  uart_port structure describing the port
 *	@cflag: termios cflag value
 *	@baud:  speed of the port
 *
 *	Set the port FIFO timeout value.  The @cflag value should
 *	reflect the actual hardware settings.
 */
void
uart_update_timeout(struct uart_port *port, unsigned int cflag,
		    unsigned int baud)
{
	unsigned int bits;

	/* byte size and parity */
	switch (cflag & CSIZE) {
	case CS5:
		bits = 7;
		break;
	case CS6:
		bits = 8;
		break;
	case CS7:
		bits = 9;
		break;
	default:
		bits = 10;
		break; /* CS8 */
	}

	if (cflag & CSTOPB)
		bits++;
	if (cflag & PARENB)
		bits++;

	/*
	 * The total number of bits to be transmitted in the fifo.
	 */
	bits = bits * port->fifosize;

	/*
	 * Figure the timeout to send the above number of bits.
	 * Add .02 seconds of slop
	 */
	port->timeout = (HZ * bits) / baud + HZ/50;
}

EXPORT_SYMBOL(uart_update_timeout);

/**
 *	uart_get_baud_rate - return baud rate for a particular port
 *	@port: uart_port structure describing the port in question.
 *	@termios: desired termios settings.
 *	@old: old termios (or NULL)
 *	@min: minimum acceptable baud rate
 *	@max: maximum acceptable baud rate
 *
 *	Decode the termios structure into a numeric baud rate,
 *	taking account of the magic 38400 baud rate (with spd_*
 *	flags), and mapping the %B0 rate to 9600 baud.
 *
 *	If the new baud rate is invalid, try the old termios setting.
 *	If it's still invalid, we try 9600 baud.
 *
 *	Update the @termios structure to reflect the baud rate
 *	we're actually going to be using. Don't do this for the case
 *	where B0 is requested ("hang up").
 */
unsigned int
uart_get_baud_rate(struct uart_port *port, struct ktermios *termios,
		   struct ktermios *old, unsigned int min, unsigned int max)
{
	unsigned int try;
	unsigned int baud;
	unsigned int altbaud;
	int hung_up = 0;
	upf_t flags = port->flags & UPF_SPD_MASK;

	switch (flags) {
	case UPF_SPD_HI:
		altbaud = 57600;
		break;
	case UPF_SPD_VHI:
		altbaud = 115200;
		break;
	case UPF_SPD_SHI:
		altbaud = 230400;
		break;
	case UPF_SPD_WARP:
		altbaud = 460800;
		break;
	default:
		altbaud = 38400;
		break;
	}

	for (try = 0; try < 2; try++) {
		baud = tty_termios_baud_rate(termios);

		/*
		 * The spd_hi, spd_vhi, spd_shi, spd_warp kludge...
		 * Die! Die! Die!
		 */
		if (try == 0 && baud == 38400)
			baud = altbaud;

		/*
		 * Special case: B0 rate.
		 */
		if (baud == 0) {
			hung_up = 1;
			baud = 9600;
		}

		if (baud >= min && baud <= max)
			return baud;

		/*
		 * Oops, the quotient was zero.  Try again with
		 * the old baud rate if possible.
		 */
		termios->c_cflag &= ~CBAUD;
		if (old) {
			baud = tty_termios_baud_rate(old);
			if (!hung_up)
				tty_termios_encode_baud_rate(termios,
								baud, baud);
			old = NULL;
			continue;
		}

		/*
		 * As a last resort, if the range cannot be met then clip to
		 * the nearest chip supported rate.
		 */
		if (!hung_up) {
			if (baud <= min)
				tty_termios_encode_baud_rate(termios,
							min + 1, min + 1);
			else
				tty_termios_encode_baud_rate(termios,
							max - 1, max - 1);
		}
	}
	/* Should never happen */
	WARN_ON(1);
	return 0;
}

EXPORT_SYMBOL(uart_get_baud_rate);

/**
 *	uart_get_divisor - return uart clock divisor
 *	@port: uart_port structure describing the port.
 *	@baud: desired baud rate
 *
 *	Calculate the uart clock divisor for the port.
 */
unsigned int
uart_get_divisor(struct uart_port *port, unsigned int baud)
{
	unsigned int quot;

	/*
	 * Old custom speed handling.
	 */
	if (baud == 38400 && (port->flags & UPF_SPD_MASK) == UPF_SPD_CUST)
		quot = port->custom_divisor;
	else
		quot = DIV_ROUND_CLOSEST(port->uartclk, 16 * baud);

	return quot;
}

EXPORT_SYMBOL(uart_get_divisor);

/* Caller holds port mutex */
static void uart_change_speed(struct tty_struct *tty, struct uart_state *state,
					struct ktermios *old_termios)
{
	struct uart_port *uport = uart_port_check(state);
	struct ktermios *termios;
	int hw_stopped;

	/*
	 * If we have no tty, termios, or the port does not exist,
	 * then we can't set the parameters for this port.
	 */
	if (!tty || uport->type == PORT_UNKNOWN)
		return;

	termios = &tty->termios;

	pm_runtime_get_sync(uport->dev);
	uport->ops->set_termios(uport, termios, old_termios);

	/*
	 * Set modem status enables based on termios cflag
	 */
	spin_lock_irq(&uport->lock);
	if (termios->c_cflag & CRTSCTS)
		uport->status |= UPSTAT_CTS_ENABLE;
	else
		uport->status &= ~UPSTAT_CTS_ENABLE;

	if (termios->c_cflag & CLOCAL)
		uport->status &= ~UPSTAT_DCD_ENABLE;
	else
		uport->status |= UPSTAT_DCD_ENABLE;

	/* reset sw-assisted CTS flow control based on (possibly) new mode */
	hw_stopped = uport->hw_stopped;
	uport->hw_stopped = uart_softcts_mode(uport) &&
				!(uport->ops->get_mctrl(uport) & TIOCM_CTS);
	if (uport->hw_stopped) {
		if (!hw_stopped)
			uport->ops->stop_tx(uport);
	} else {
		if (hw_stopped)
			__uart_start(tty);
	}
	spin_unlock_irq(&uport->lock);
	pm_runtime_mark_last_busy(uport->dev);
	pm_runtime_put_autosuspend(uport->dev);
}

static int uart_put_char(struct tty_struct *tty, unsigned char c)
{
	struct uart_state *state = tty->driver_data;
	struct uart_port *port;
	struct circ_buf *circ;
	unsigned long flags;
	int ret = 0;

	circ = &state->xmit;
<<<<<<< HEAD
	if (!circ->buf)
		return 0;

=======
>>>>>>> 41f8c4a7
	port = uart_port_ref_no_rpm(state);
	if (!port)
		return 0;

	spin_lock_irqsave(&port->lock, flags);
	if (!circ->buf) {
		spin_unlock_irqrestore(&port->lock, flags);
		uart_port_deref_no_rpm(port);
		return 0;
	}

	if (uart_circ_chars_free(circ) != 0) {
		circ->buf[circ->head] = c;
		circ->head = (circ->head + 1) & (UART_XMIT_SIZE - 1);
		ret = 1;
	}
	spin_unlock_irqrestore(&port->lock, flags);
	uart_port_deref_no_rpm(port);
	return ret;
}

static void uart_flush_chars(struct tty_struct *tty)
{
	uart_start(tty);
}

static int uart_write(struct tty_struct *tty,
					const unsigned char *buf, int count)
{
	struct uart_state *state = tty->driver_data;
	struct uart_port *port;
	struct circ_buf *circ;
	unsigned long flags;
	int c, ret = 0;

	/*
	 * This means you called this function _after_ the port was
	 * closed.  No cookie for you.
	 */
	if (!state) {
		WARN_ON(1);
		return -EL3HLT;
	}

<<<<<<< HEAD
	circ = &state->xmit;
	if (!circ->buf)
		return 0;

=======
>>>>>>> 41f8c4a7
	port = uart_port_ref_no_rpm(state);
	if (!port)
		return 0;

	spin_lock_irqsave(&port->lock, flags);
	circ = &state->xmit;
	if (!circ->buf) {
		spin_unlock_irqrestore(&port->lock, flags);
		uart_port_deref_no_rpm(port);
		return 0;
	}

	while (port) {
		c = CIRC_SPACE_TO_END(circ->head, circ->tail, UART_XMIT_SIZE);
		if (count < c)
			c = count;
		if (c <= 0)
			break;
		memcpy(circ->buf + circ->head, buf, c);
		circ->head = (circ->head + c) & (UART_XMIT_SIZE - 1);
		buf += c;
		count -= c;
		ret += c;
	}

	__uart_start(tty);
	spin_unlock_irqrestore(&port->lock, flags);
	uart_port_deref_no_rpm(port);
	return ret;
}

static int uart_write_room(struct tty_struct *tty)
{
	struct uart_state *state = tty->driver_data;
	struct uart_port *port;
	unsigned long flags;
	int ret;

	if (!state->xmit.buf)
		return 0;

	port = uart_port_ref_no_rpm(state);
	if (!port)
		return 0;

	spin_lock_irqsave(&port->lock, flags);
	ret = uart_circ_chars_free(&state->xmit);
	spin_unlock_irqrestore(&port->lock, flags);
	uart_port_deref_no_rpm(port);
	return ret;
}

static int uart_chars_in_buffer(struct tty_struct *tty)
{
	struct uart_state *state = tty->driver_data;
	struct uart_port *port;
	unsigned long flags;
	int ret;

	if (!state->xmit.buf)
		return 0;

	port = uart_port_ref_no_rpm(state);
	if (!port)
		return 0;

	spin_lock_irqsave(&port->lock, flags);
	ret = uart_circ_chars_pending(&state->xmit);
	spin_unlock_irqrestore(&port->lock, flags);
	uart_port_deref_no_rpm(port);
	return ret;
}

static void uart_flush_buffer(struct tty_struct *tty)
{
	struct uart_state *state = tty->driver_data;
	struct uart_port *port;
	unsigned long flags;

	/*
	 * This means you called this function _after_ the port was
	 * closed.  No cookie for you.
	 */
	if (!state) {
		WARN_ON(1);
		return;
	}

	pr_debug("uart_flush_buffer(%d) called\n", tty->index);

	port = uart_port_lock(state, flags);
	if (!port)
		return;
	uart_circ_clear(&state->xmit);
	if (port->ops->flush_buffer)
		port->ops->flush_buffer(port);
	uart_port_unlock(port, flags);
	tty_port_tty_wakeup(&state->port);
}

/*
 * This function is used to send a high-priority XON/XOFF character to
 * the device
 */
static void uart_send_xchar(struct tty_struct *tty, char ch)
{
	struct uart_state *state = tty->driver_data;
	struct uart_port *port;
	unsigned long flags;

	port = uart_port_ref(state);
	if (!port)
		return;

	if (port->ops->send_xchar)
		port->ops->send_xchar(port, ch);
	else {
		spin_lock_irqsave(&port->lock, flags);
		port->x_char = ch;
		if (ch)
			port->ops->start_tx(port);
		spin_unlock_irqrestore(&port->lock, flags);
	}
	uart_port_deref(port);
}

static void uart_throttle(struct tty_struct *tty)
{
	struct uart_state *state = tty->driver_data;
	struct uart_port *port;
	upstat_t mask = 0;

	port = uart_port_ref(state);
	if (!port)
		return;

	if (I_IXOFF(tty))
		mask |= UPSTAT_AUTOXOFF;
	if (C_CRTSCTS(tty))
		mask |= UPSTAT_AUTORTS;

	if (port->status & mask) {
		port->ops->throttle(port);
		mask &= ~port->status;
	}

	if (mask & UPSTAT_AUTORTS)
		uart_clear_mctrl(port, TIOCM_RTS);

	if (mask & UPSTAT_AUTOXOFF)
		uart_send_xchar(tty, STOP_CHAR(tty));

	uart_port_deref(port);
}

static void uart_unthrottle(struct tty_struct *tty)
{
	struct uart_state *state = tty->driver_data;
	struct uart_port *port;
	upstat_t mask = 0;

	port = uart_port_ref(state);
	if (!port)
		return;

	if (I_IXOFF(tty))
		mask |= UPSTAT_AUTOXOFF;
	if (C_CRTSCTS(tty))
		mask |= UPSTAT_AUTORTS;

	if (port->status & mask) {
		port->ops->unthrottle(port);
		mask &= ~port->status;
	}

	if (mask & UPSTAT_AUTORTS)
		uart_set_mctrl(port, TIOCM_RTS);

	if (mask & UPSTAT_AUTOXOFF)
		uart_send_xchar(tty, START_CHAR(tty));

	uart_port_deref(port);
}

static int uart_get_info(struct tty_port *port, struct serial_struct *retinfo)
{
	struct uart_state *state = container_of(port, struct uart_state, port);
	struct uart_port *uport;
	int ret = -ENODEV;

	memset(retinfo, 0, sizeof(*retinfo));

	/*
	 * Ensure the state we copy is consistent and no hardware changes
	 * occur as we go
	 */
	mutex_lock(&port->mutex);
	uport = uart_port_check(state);
	if (!uport)
		goto out;

	retinfo->type	    = uport->type;
	retinfo->line	    = uport->line;
	retinfo->port	    = uport->iobase;
	if (HIGH_BITS_OFFSET)
		retinfo->port_high = (long) uport->iobase >> HIGH_BITS_OFFSET;
	retinfo->irq		    = uport->irq;
	retinfo->flags	    = (__force int)uport->flags;
	retinfo->xmit_fifo_size  = uport->fifosize;
	retinfo->baud_base	    = uport->uartclk / 16;
	retinfo->close_delay	    = jiffies_to_msecs(port->close_delay) / 10;
	retinfo->closing_wait    = port->closing_wait == ASYNC_CLOSING_WAIT_NONE ?
				ASYNC_CLOSING_WAIT_NONE :
				jiffies_to_msecs(port->closing_wait) / 10;
	retinfo->custom_divisor  = uport->custom_divisor;
	retinfo->hub6	    = uport->hub6;
	retinfo->io_type         = uport->iotype;
	retinfo->iomem_reg_shift = uport->regshift;
	retinfo->iomem_base      = (void *)(unsigned long)uport->mapbase;

	ret = 0;
out:
	mutex_unlock(&port->mutex);
	return ret;
}

static int uart_get_info_user(struct tty_port *port,
			 struct serial_struct __user *retinfo)
{
	struct serial_struct tmp;

	if (uart_get_info(port, &tmp) < 0)
		return -EIO;

	if (copy_to_user(retinfo, &tmp, sizeof(*retinfo)))
		return -EFAULT;
	return 0;
}

static int uart_set_info(struct tty_struct *tty, struct tty_port *port,
			 struct uart_state *state,
			 struct serial_struct *new_info)
{
	struct uart_port *uport = uart_port_check(state);
	unsigned long new_port;
	unsigned int change_irq, change_port, closing_wait;
	unsigned int old_custom_divisor, close_delay;
	upf_t old_flags, new_flags;
	int retval = 0;

	if (!uport)
		return -EIO;

	new_port = new_info->port;
	if (HIGH_BITS_OFFSET)
		new_port += (unsigned long) new_info->port_high << HIGH_BITS_OFFSET;

	new_info->irq = irq_canonicalize(new_info->irq);
	close_delay = msecs_to_jiffies(new_info->close_delay * 10);
	closing_wait = new_info->closing_wait == ASYNC_CLOSING_WAIT_NONE ?
			ASYNC_CLOSING_WAIT_NONE :
			msecs_to_jiffies(new_info->closing_wait * 10);


	change_irq  = !(uport->flags & UPF_FIXED_PORT)
		&& new_info->irq != uport->irq;

	/*
	 * Since changing the 'type' of the port changes its resource
	 * allocations, we should treat type changes the same as
	 * IO port changes.
	 */
	change_port = !(uport->flags & UPF_FIXED_PORT)
		&& (new_port != uport->iobase ||
		    (unsigned long)new_info->iomem_base != uport->mapbase ||
		    new_info->hub6 != uport->hub6 ||
		    new_info->io_type != uport->iotype ||
		    new_info->iomem_reg_shift != uport->regshift ||
		    new_info->type != uport->type);

	old_flags = uport->flags;
	new_flags = (__force upf_t)new_info->flags;
	old_custom_divisor = uport->custom_divisor;

	if (!capable(CAP_SYS_ADMIN)) {
		retval = -EPERM;
		if (change_irq || change_port ||
		    (new_info->baud_base != uport->uartclk / 16) ||
		    (close_delay != port->close_delay) ||
		    (closing_wait != port->closing_wait) ||
		    (new_info->xmit_fifo_size &&
		     new_info->xmit_fifo_size != uport->fifosize) ||
		    (((new_flags ^ old_flags) & ~UPF_USR_MASK) != 0))
			goto exit;
		uport->flags = ((uport->flags & ~UPF_USR_MASK) |
			       (new_flags & UPF_USR_MASK));
		uport->custom_divisor = new_info->custom_divisor;
		goto check_and_exit;
	}

	/*
	 * Ask the low level driver to verify the settings.
	 */
	if (uport->ops->verify_port)
		retval = uport->ops->verify_port(uport, new_info);

	if ((new_info->irq >= nr_irqs) || (new_info->irq < 0) ||
	    (new_info->baud_base < 9600))
		retval = -EINVAL;

	if (retval)
		goto exit;

	if (change_port || change_irq) {
		retval = -EBUSY;

		/*
		 * Make sure that we are the sole user of this port.
		 */
		if (tty_port_users(port) > 1)
			goto exit;

		/*
		 * We need to shutdown the serial port at the old
		 * port/type/irq combination.
		 */
		uart_shutdown(tty, state);
	}

	if (change_port) {
		unsigned long old_iobase, old_mapbase;
		unsigned int old_type, old_iotype, old_hub6, old_shift;

		old_iobase = uport->iobase;
		old_mapbase = uport->mapbase;
		old_type = uport->type;
		old_hub6 = uport->hub6;
		old_iotype = uport->iotype;
		old_shift = uport->regshift;

		/*
		 * Free and release old regions
		 */
		if (old_type != PORT_UNKNOWN && uport->ops->release_port)
			uport->ops->release_port(uport);

		uport->iobase = new_port;
		uport->type = new_info->type;
		uport->hub6 = new_info->hub6;
		uport->iotype = new_info->io_type;
		uport->regshift = new_info->iomem_reg_shift;
		uport->mapbase = (unsigned long)new_info->iomem_base;

		/*
		 * Claim and map the new regions
		 */
		if (uport->type != PORT_UNKNOWN && uport->ops->request_port) {
			retval = uport->ops->request_port(uport);
		} else {
			/* Always success - Jean II */
			retval = 0;
		}

		/*
		 * If we fail to request resources for the
		 * new port, try to restore the old settings.
		 */
		if (retval) {
			uport->iobase = old_iobase;
			uport->type = old_type;
			uport->hub6 = old_hub6;
			uport->iotype = old_iotype;
			uport->regshift = old_shift;
			uport->mapbase = old_mapbase;

			if (old_type != PORT_UNKNOWN) {
				retval = uport->ops->request_port(uport);
				/*
				 * If we failed to restore the old settings,
				 * we fail like this.
				 */
				if (retval)
					uport->type = PORT_UNKNOWN;

				/*
				 * We failed anyway.
				 */
				retval = -EBUSY;
			}

			/* Added to return the correct error -Ram Gupta */
			goto exit;
		}
	}

	if (change_irq)
		uport->irq      = new_info->irq;
	if (!(uport->flags & UPF_FIXED_PORT))
		uport->uartclk  = new_info->baud_base * 16;
	uport->flags            = (uport->flags & ~UPF_CHANGE_MASK) |
				 (new_flags & UPF_CHANGE_MASK);
	uport->custom_divisor   = new_info->custom_divisor;
	port->close_delay     = close_delay;
	port->closing_wait    = closing_wait;
	if (new_info->xmit_fifo_size)
		uport->fifosize = new_info->xmit_fifo_size;
	port->low_latency = (uport->flags & UPF_LOW_LATENCY) ? 1 : 0;

 check_and_exit:
	retval = 0;
	if (uport->type == PORT_UNKNOWN)
		goto exit;
	if (tty_port_initialized(port)) {
		if (((old_flags ^ uport->flags) & UPF_SPD_MASK) ||
		    old_custom_divisor != uport->custom_divisor) {
			/*
			 * If they're setting up a custom divisor or speed,
			 * instead of clearing it, then bitch about it.
			 */
			if (uport->flags & UPF_SPD_MASK) {
				dev_notice_ratelimited(uport->dev,
				       "%s sets custom speed on %s. This is deprecated.\n",
				      current->comm,
				      tty_name(port->tty));
			}
			uart_change_speed(tty, state, NULL);
		}
	} else {
		retval = uart_startup(tty, state, 1);
		if (retval == 0)
			tty_port_set_initialized(port, true);
		if (retval > 0)
			retval = 0;
	}
 exit:
	return retval;
}

static int uart_set_info_user(struct tty_struct *tty, struct uart_state *state,
			 struct serial_struct __user *newinfo)
{
	struct serial_struct new_serial;
	struct tty_port *port = &state->port;
	int retval;

	if (copy_from_user(&new_serial, newinfo, sizeof(new_serial)))
		return -EFAULT;

	/*
	 * This semaphore protects port->count.  It is also
	 * very useful to prevent opens.  Also, take the
	 * port configuration semaphore to make sure that a
	 * module insertion/removal doesn't change anything
	 * under us.
	 */
	mutex_lock(&port->mutex);
	retval = uart_set_info(tty, port, state, &new_serial);
	mutex_unlock(&port->mutex);
	return retval;
}

/**
 *	uart_get_lsr_info	-	get line status register info
 *	@tty: tty associated with the UART
 *	@state: UART being queried
 *	@value: returned modem value
 */
static int uart_get_lsr_info(struct tty_struct *tty,
			struct uart_state *state, unsigned int __user *value)
{
	struct uart_port *uport = uart_port_check(state);
	unsigned int result;

	pm_runtime_get_sync(uport->dev);
	result = uport->ops->tx_empty(uport);
	pm_runtime_mark_last_busy(uport->dev);
	pm_runtime_put_autosuspend(uport->dev);

	/*
	 * If we're about to load something into the transmit
	 * register, we'll pretend the transmitter isn't empty to
	 * avoid a race condition (depending on when the transmit
	 * interrupt happens).
	 */
	if (uport->x_char ||
	    ((uart_circ_chars_pending(&state->xmit) > 0) &&
	     !uart_tx_stopped(uport)))
		result &= ~TIOCSER_TEMT;

	return put_user(result, value);
}

static int uart_tiocmget(struct tty_struct *tty)
{
	struct uart_state *state = tty->driver_data;
	struct tty_port *port = &state->port;
	struct uart_port *uport;
	int result = -EIO;

	mutex_lock(&port->mutex);
	uport = uart_port_check(state);
	if (!uport)
		goto out;

	if (!tty_io_error(tty)) {
		result = uport->mctrl;

		pm_runtime_get_sync(uport->dev);
		spin_lock_irq(&uport->lock);
		result |= uport->ops->get_mctrl(uport);
		spin_unlock_irq(&uport->lock);
		pm_runtime_mark_last_busy(uport->dev);
		pm_runtime_put_autosuspend(uport->dev);
	}
out:
	mutex_unlock(&port->mutex);
	return result;
}

static int
uart_tiocmset(struct tty_struct *tty, unsigned int set, unsigned int clear)
{
	struct uart_state *state = tty->driver_data;
	struct tty_port *port = &state->port;
	struct uart_port *uport;
	int ret = -EIO;

	mutex_lock(&port->mutex);
	uport = uart_port_check(state);
	if (!uport)
		goto out;

	if (!tty_io_error(tty)) {
		uart_update_mctrl(uport, set, clear);
		ret = 0;
	}
out:
	mutex_unlock(&port->mutex);
	return ret;
}

static int uart_break_ctl(struct tty_struct *tty, int break_state)
{
	struct uart_state *state = tty->driver_data;
	struct tty_port *port = &state->port;
	struct uart_port *uport;
	int ret = -EIO;

	mutex_lock(&port->mutex);
	uport = uart_port_check(state);
	if (!uport)
		goto out;

	pm_runtime_get_sync(uport->dev);
	if (uport->type != PORT_UNKNOWN)
		uport->ops->break_ctl(uport, break_state);
	pm_runtime_mark_last_busy(uport->dev);
	pm_runtime_put_autosuspend(uport->dev);
	ret = 0;
out:
	mutex_unlock(&port->mutex);
	return ret;
}

static int uart_do_autoconfig(struct tty_struct *tty,struct uart_state *state)
{
	struct tty_port *port = &state->port;
	struct uart_port *uport;
	int flags, ret;

	if (!capable(CAP_SYS_ADMIN))
		return -EPERM;

	/*
	 * Take the per-port semaphore.  This prevents count from
	 * changing, and hence any extra opens of the port while
	 * we're auto-configuring.
	 */
	if (mutex_lock_interruptible(&port->mutex))
		return -ERESTARTSYS;

	uport = uart_port_check(state);
	if (!uport) {
		ret = -EIO;
		goto out;
	}

	ret = -EBUSY;
	if (tty_port_users(port) == 1) {
		uart_shutdown(tty, state);

		/*
		 * If we already have a port type configured,
		 * we must release its resources.
		 */
		if (uport->type != PORT_UNKNOWN && uport->ops->release_port)
			uport->ops->release_port(uport);

		flags = UART_CONFIG_TYPE;
		if (uport->flags & UPF_AUTO_IRQ)
			flags |= UART_CONFIG_IRQ;

		/*
		 * This will claim the ports resources if
		 * a port is found.
		 */
		pm_runtime_get_sync(uport->dev);
		uport->ops->config_port(uport, flags);
		pm_runtime_mark_last_busy(uport->dev);
		pm_runtime_put_autosuspend(uport->dev);

		ret = uart_startup(tty, state, 1);
		if (ret == 0)
			tty_port_set_initialized(port, true);
		if (ret > 0)
			ret = 0;
	}
out:
	mutex_unlock(&port->mutex);
	return ret;
}

static void uart_enable_ms(struct uart_port *uport)
{
	/*
	 * Force modem status interrupts on
	 */
	if (uport->ops->enable_ms)
		uport->ops->enable_ms(uport);
}

/*
 * Wait for any of the 4 modem inputs (DCD,RI,DSR,CTS) to change
 * - mask passed in arg for lines of interest
 *   (use |'ed TIOCM_RNG/DSR/CD/CTS for masking)
 * Caller should use TIOCGICOUNT to see which one it was
 *
 * FIXME: This wants extracting into a common all driver implementation
 * of TIOCMWAIT using tty_port.
 */
static int uart_wait_modem_status(struct uart_state *state, unsigned long arg)
{
	struct uart_port *uport;
	struct tty_port *port = &state->port;
	DECLARE_WAITQUEUE(wait, current);
	struct uart_icount cprev, cnow;
	int ret;

	/*
	 * note the counters on entry
	 */
	uport = uart_port_ref(state);
	if (!uport)
		return -EIO;
	spin_lock_irq(&uport->lock);
	memcpy(&cprev, &uport->icount, sizeof(struct uart_icount));
	uart_enable_ms(uport);
	spin_unlock_irq(&uport->lock);

	add_wait_queue(&port->delta_msr_wait, &wait);
	for (;;) {
		spin_lock_irq(&uport->lock);
		memcpy(&cnow, &uport->icount, sizeof(struct uart_icount));
		spin_unlock_irq(&uport->lock);

		set_current_state(TASK_INTERRUPTIBLE);

		if (((arg & TIOCM_RNG) && (cnow.rng != cprev.rng)) ||
		    ((arg & TIOCM_DSR) && (cnow.dsr != cprev.dsr)) ||
		    ((arg & TIOCM_CD)  && (cnow.dcd != cprev.dcd)) ||
		    ((arg & TIOCM_CTS) && (cnow.cts != cprev.cts))) {
			ret = 0;
			break;
		}

		schedule();

		/* see if a signal did it */
		if (signal_pending(current)) {
			ret = -ERESTARTSYS;
			break;
		}

		cprev = cnow;
	}
	__set_current_state(TASK_RUNNING);
	remove_wait_queue(&port->delta_msr_wait, &wait);
	uart_port_deref(uport);

	return ret;
}

/*
 * Get counter of input serial line interrupts (DCD,RI,DSR,CTS)
 * Return: write counters to the user passed counter struct
 * NB: both 1->0 and 0->1 transitions are counted except for
 *     RI where only 0->1 is counted.
 */
static int uart_get_icount(struct tty_struct *tty,
			  struct serial_icounter_struct *icount)
{
	struct uart_state *state = tty->driver_data;
	struct uart_icount cnow;
	struct uart_port *uport;

	uport = uart_port_ref_no_rpm(state);
	if (!uport)
		return -EIO;
	spin_lock_irq(&uport->lock);
	memcpy(&cnow, &uport->icount, sizeof(struct uart_icount));
	spin_unlock_irq(&uport->lock);
	uart_port_deref_no_rpm(uport);

	icount->cts         = cnow.cts;
	icount->dsr         = cnow.dsr;
	icount->rng         = cnow.rng;
	icount->dcd         = cnow.dcd;
	icount->rx          = cnow.rx;
	icount->tx          = cnow.tx;
	icount->frame       = cnow.frame;
	icount->overrun     = cnow.overrun;
	icount->parity      = cnow.parity;
	icount->brk         = cnow.brk;
	icount->buf_overrun = cnow.buf_overrun;

	return 0;
}

static int uart_get_rs485_config(struct uart_port *port,
			 struct serial_rs485 __user *rs485)
{
	unsigned long flags;
	struct serial_rs485 aux;

	spin_lock_irqsave(&port->lock, flags);
	aux = port->rs485;
	spin_unlock_irqrestore(&port->lock, flags);

	if (copy_to_user(rs485, &aux, sizeof(aux)))
		return -EFAULT;

	return 0;
}

static int uart_set_rs485_config(struct uart_port *port,
			 struct serial_rs485 __user *rs485_user)
{
	struct serial_rs485 rs485;
	int ret;
	unsigned long flags;

	if (!port->rs485_config)
		return -ENOIOCTLCMD;

	if (copy_from_user(&rs485, rs485_user, sizeof(*rs485_user)))
		return -EFAULT;

	spin_lock_irqsave(&port->lock, flags);
	ret = port->rs485_config(port, &rs485);
	spin_unlock_irqrestore(&port->lock, flags);
	if (ret)
		return ret;

	if (copy_to_user(rs485_user, &port->rs485, sizeof(port->rs485)))
		return -EFAULT;

	return 0;
}

/*
 * Called via sys_ioctl.  We can use spin_lock_irq() here.
 */
static int
uart_ioctl(struct tty_struct *tty, unsigned int cmd, unsigned long arg)
{
	struct uart_state *state = tty->driver_data;
	struct tty_port *port = &state->port;
	struct uart_port *uport;
	void __user *uarg = (void __user *)arg;
	int ret = -ENOIOCTLCMD;


	/*
	 * These ioctls don't rely on the hardware to be present.
	 */
	switch (cmd) {
	case TIOCGSERIAL:
		ret = uart_get_info_user(port, uarg);
		break;

	case TIOCSSERIAL:
		down_write(&tty->termios_rwsem);
		ret = uart_set_info_user(tty, state, uarg);
		up_write(&tty->termios_rwsem);
		break;

	case TIOCSERCONFIG:
		down_write(&tty->termios_rwsem);
		ret = uart_do_autoconfig(tty, state);
		up_write(&tty->termios_rwsem);
		break;

	case TIOCSERGWILD: /* obsolete */
	case TIOCSERSWILD: /* obsolete */
		ret = 0;
		break;
	}

	if (ret != -ENOIOCTLCMD)
		goto out;

	if (tty_io_error(tty)) {
		ret = -EIO;
		goto out;
	}

	/*
	 * The following should only be used when hardware is present.
	 */
	switch (cmd) {
	case TIOCMIWAIT:
		ret = uart_wait_modem_status(state, arg);
		break;
	}

	if (ret != -ENOIOCTLCMD)
		goto out;

	mutex_lock(&port->mutex);
	uport = uart_port_check(state);

	if (!uport || tty_io_error(tty)) {
		ret = -EIO;
		goto out_up;
	}

	/*
	 * All these rely on hardware being present and need to be
	 * protected against the tty being hung up.
	 */

	switch (cmd) {
	case TIOCSERGETLSR: /* Get line status register */
		ret = uart_get_lsr_info(tty, state, uarg);
		break;

	case TIOCGRS485:
		ret = uart_get_rs485_config(uport, uarg);
		break;

	case TIOCSRS485:
		ret = uart_set_rs485_config(uport, uarg);
		break;
	default:
		if (uport->ops->ioctl)
			ret = uport->ops->ioctl(uport, cmd, arg);
		break;
	}
out_up:
	mutex_unlock(&port->mutex);
out:
	return ret;
}

static void uart_set_ldisc(struct tty_struct *tty)
{
	struct uart_state *state = tty->driver_data;
	struct uart_port *uport;

	mutex_lock(&state->port.mutex);
	uport = uart_port_check(state);
	if (uport && uport->ops->set_ldisc) {
		pm_runtime_get_sync(uport->dev);
		uport->ops->set_ldisc(uport, &tty->termios);
		pm_runtime_mark_last_busy(uport->dev);
		pm_runtime_put_autosuspend(uport->dev);
	}
	mutex_unlock(&state->port.mutex);
}

static void uart_set_termios(struct tty_struct *tty,
						struct ktermios *old_termios)
{
	struct uart_state *state = tty->driver_data;
	struct uart_port *uport;
	unsigned int cflag = tty->termios.c_cflag;
	unsigned int iflag_mask = IGNBRK|BRKINT|IGNPAR|PARMRK|INPCK;
	bool sw_changed = false;

	mutex_lock(&state->port.mutex);
	uport = uart_port_check(state);
	if (!uport)
		goto out;

	/*
	 * Drivers doing software flow control also need to know
	 * about changes to these input settings.
	 */
	if (uport->flags & UPF_SOFT_FLOW) {
		iflag_mask |= IXANY|IXON|IXOFF;
		sw_changed =
		   tty->termios.c_cc[VSTART] != old_termios->c_cc[VSTART] ||
		   tty->termios.c_cc[VSTOP] != old_termios->c_cc[VSTOP];
	}

	/*
	 * These are the bits that are used to setup various
	 * flags in the low level driver. We can ignore the Bfoo
	 * bits in c_cflag; c_[io]speed will always be set
	 * appropriately by set_termios() in tty_ioctl.c
	 */
	if ((cflag ^ old_termios->c_cflag) == 0 &&
	    tty->termios.c_ospeed == old_termios->c_ospeed &&
	    tty->termios.c_ispeed == old_termios->c_ispeed &&
	    ((tty->termios.c_iflag ^ old_termios->c_iflag) & iflag_mask) == 0 &&
	    !sw_changed) {
		goto out;
	}

	uart_change_speed(tty, state, old_termios);
	/* reload cflag from termios; port driver may have overriden flags */
	cflag = tty->termios.c_cflag;

	/* Handle transition to B0 status */
	if ((old_termios->c_cflag & CBAUD) && !(cflag & CBAUD))
		uart_clear_mctrl(uport, TIOCM_RTS | TIOCM_DTR);
	/* Handle transition away from B0 status */
	else if (!(old_termios->c_cflag & CBAUD) && (cflag & CBAUD)) {
		unsigned int mask = TIOCM_DTR;
		if (!(cflag & CRTSCTS) || !tty_throttled(tty))
			mask |= TIOCM_RTS;
		uart_set_mctrl(uport, mask);
	}
out:
	mutex_unlock(&state->port.mutex);
}

/*
 * Calls to uart_close() are serialised via the tty_lock in
 *   drivers/tty/tty_io.c:tty_release()
 *   drivers/tty/tty_io.c:do_tty_hangup()
 */
static void uart_close(struct tty_struct *tty, struct file *filp)
{
	struct uart_state *state = tty->driver_data;
	struct tty_port *port;

	if (!state) {
		struct uart_driver *drv = tty->driver->driver_state;

		state = drv->state + tty->index;
		port = &state->port;
		spin_lock_irq(&port->lock);
		--port->count;
		spin_unlock_irq(&port->lock);
		return;
	}

	port = &state->port;
	pr_debug("uart_close(%d) called\n", tty->index);

	tty_port_close(tty->port, tty, filp);
}

static void uart_tty_port_shutdown(struct tty_port *port)
{
	struct uart_state *state = container_of(port, struct uart_state, port);
	struct uart_port *uport = uart_port_check(state);

	/*
	 * At this point, we stop accepting input.  To do this, we
	 * disable the receive line status interrupts.
	 */
	if (WARN(!uport, "detached port still initialized!\n"))
		return;

	pm_runtime_get_sync(uport->dev);
	spin_lock_irq(&uport->lock);
	uport->ops->stop_rx(uport);
	spin_unlock_irq(&uport->lock);
	pm_runtime_mark_last_busy(uport->dev);
	pm_runtime_put_autosuspend(uport->dev);

	uart_port_shutdown(port);

	/*
	 * It's possible for shutdown to be called after suspend if we get
	 * a DCD drop (hangup) at just the right time.  Clear suspended bit so
	 * we don't try to resume a port that has been shutdown.
	 */
	tty_port_set_suspended(port, 0);
}

static void uart_wait_until_sent(struct tty_struct *tty, int timeout)
{
	struct uart_state *state = tty->driver_data;
	struct uart_port *port;
	unsigned long char_time, expire;

	port = uart_port_ref(state);
	if (!port)
		return;

	if (port->type == PORT_UNKNOWN || port->fifosize == 0) {
		uart_port_deref(port);
		return;
	}

	/*
	 * Set the check interval to be 1/5 of the estimated time to
	 * send a single character, and make it at least 1.  The check
	 * interval should also be less than the timeout.
	 *
	 * Note: we have to use pretty tight timings here to satisfy
	 * the NIST-PCTS.
	 */
	char_time = (port->timeout - HZ/50) / port->fifosize;
	char_time = char_time / 5;
	if (char_time == 0)
		char_time = 1;
	if (timeout && timeout < char_time)
		char_time = timeout;

	/*
	 * If the transmitter hasn't cleared in twice the approximate
	 * amount of time to send the entire FIFO, it probably won't
	 * ever clear.  This assumes the UART isn't doing flow
	 * control, which is currently the case.  Hence, if it ever
	 * takes longer than port->timeout, this is probably due to a
	 * UART bug of some kind.  So, we clamp the timeout parameter at
	 * 2*port->timeout.
	 */
	if (timeout == 0 || timeout > 2 * port->timeout)
		timeout = 2 * port->timeout;

	expire = jiffies + timeout;

	pr_debug("uart_wait_until_sent(%d), jiffies=%lu, expire=%lu...\n",
		port->line, jiffies, expire);

	/*
	 * Check whether the transmitter is empty every 'char_time'.
	 * 'timeout' / 'expire' give us the maximum amount of time
	 * we wait.
	 */
	while (!port->ops->tx_empty(port)) {
		msleep_interruptible(jiffies_to_msecs(char_time));
		if (signal_pending(current))
			break;
		if (time_after(jiffies, expire))
			break;
	}
	uart_port_deref(port);
}

/*
 * Calls to uart_hangup() are serialised by the tty_lock in
 *   drivers/tty/tty_io.c:do_tty_hangup()
 * This runs from a workqueue and can sleep for a _short_ time only.
 */
static void uart_hangup(struct tty_struct *tty)
{
	struct uart_state *state = tty->driver_data;
	struct tty_port *port = &state->port;
	struct uart_port *uport;
	unsigned long flags;

	pr_debug("uart_hangup(%d)\n", tty->index);

	mutex_lock(&port->mutex);
	uport = uart_port_check(state);
	WARN(!uport, "hangup of detached port!\n");

	if (tty_port_active(port)) {
		uart_flush_buffer(tty);
		uart_shutdown(tty, state);
		spin_lock_irqsave(&port->lock, flags);
		port->count = 0;
		spin_unlock_irqrestore(&port->lock, flags);
		tty_port_set_active(port, 0);
		tty_port_tty_set(port, NULL);
		wake_up_interruptible(&port->open_wait);
		wake_up_interruptible(&port->delta_msr_wait);
	}
	mutex_unlock(&port->mutex);
}

/* uport == NULL if uart_port has already been removed */
static void uart_port_shutdown(struct tty_port *port)
{
	struct uart_state *state = container_of(port, struct uart_state, port);
	struct uart_port *uport = uart_port_check(state);

	/*
	 * clear delta_msr_wait queue to avoid mem leaks: we may free
	 * the irq here so the queue might never be woken up.  Note
	 * that we won't end up waiting on delta_msr_wait again since
	 * any outstanding file descriptors should be pointing at
	 * hung_up_tty_fops now.
	 */
	wake_up_interruptible(&port->delta_msr_wait);

	/*
	 * Free the IRQ and disable the port.
	 */
	if (uport) {
		pm_runtime_get_sync(uport->dev);
		uport->ops->shutdown(uport);
		pm_runtime_mark_last_busy(uport->dev);
		pm_runtime_put_autosuspend(uport->dev);
	}

	/*
	 * Ensure that the IRQ handler isn't running on another CPU.
	 */
	if (uport)
		synchronize_irq(uport->irq);
}

static int uart_carrier_raised(struct tty_port *port)
{
	struct uart_state *state = container_of(port, struct uart_state, port);
	struct uart_port *uport;
	int mctrl;

	uport = uart_port_ref(state);
	/*
	 * Should never observe uport == NULL since checks for hangup should
	 * abort the tty_port_block_til_ready() loop before checking for carrier
	 * raised -- but report carrier raised if it does anyway so open will
	 * continue and not sleep
	 */
	if (WARN_ON(!uport))
		return 1;
	spin_lock_irq(&uport->lock);
	uart_enable_ms(uport);
	mctrl = uport->ops->get_mctrl(uport);
	spin_unlock_irq(&uport->lock);
	uart_port_deref(uport);
	if (mctrl & TIOCM_CAR)
		return 1;
	return 0;
}

static void uart_dtr_rts(struct tty_port *port, int raise)
{
	struct uart_state *state = container_of(port, struct uart_state, port);
	struct uart_port *uport;

	uport = uart_port_ref(state);
	if (!uport)
		return;
	uart_port_dtr_rts(uport, raise);
	uart_port_deref(uport);
}

/*
 * Calls to uart_open are serialised by the tty_lock in
 *   drivers/tty/tty_io.c:tty_open()
 * Note that if this fails, then uart_close() _will_ be called.
 *
 * In time, we want to scrap the "opening nonpresent ports"
 * behaviour and implement an alternative way for setserial
 * to set base addresses/ports/types.  This will allow us to
 * get rid of a certain amount of extra tests.
 */
static int uart_open(struct tty_struct *tty, struct file *filp)
{
	struct uart_driver *drv = tty->driver->driver_state;
	int retval, line = tty->index;
	struct uart_state *state = drv->state + line;

	tty->driver_data = state;

	retval = tty_port_open(&state->port, tty, filp);
	if (retval > 0)
		retval = 0;

	return retval;
}

static int uart_port_activate(struct tty_port *port, struct tty_struct *tty)
{
	struct uart_state *state = container_of(port, struct uart_state, port);
	struct uart_port *uport;

	uport = uart_port_check(state);
	if (!uport || uport->flags & UPF_DEAD)
		return -ENXIO;

	port->low_latency = (uport->flags & UPF_LOW_LATENCY) ? 1 : 0;

	/*
	 * Start up the serial port.
	 */
	return uart_startup(tty, state, 0);
}

static const char *uart_type(struct uart_port *port)
{
	const char *str = NULL;

	if (port->ops->type)
		str = port->ops->type(port);

	if (!str)
		str = "unknown";

	return str;
}

#ifdef CONFIG_PROC_FS

static void uart_line_info(struct seq_file *m, struct uart_driver *drv, int i)
{
	struct uart_state *state = drv->state + i;
	struct tty_port *port = &state->port;
	struct uart_port *uport;
	char stat_buf[32];
	unsigned int status;
	int mmio;

	mutex_lock(&port->mutex);
	uport = uart_port_check(state);
	if (!uport)
		goto out;

	mmio = uport->iotype >= UPIO_MEM;
	seq_printf(m, "%d: uart:%s %s%08llX irq:%d",
			uport->line, uart_type(uport),
			mmio ? "mmio:0x" : "port:",
			mmio ? (unsigned long long)uport->mapbase
			     : (unsigned long long)uport->iobase,
			uport->irq);

	if (uport->type == PORT_UNKNOWN) {
		seq_putc(m, '\n');
		goto out;
	}

	if (capable(CAP_SYS_ADMIN)) {
		pm_runtime_get_sync(uport->dev);
		spin_lock_irq(&uport->lock);
		status = uport->ops->get_mctrl(uport);
		spin_unlock_irq(&uport->lock);
		pm_runtime_mark_last_busy(uport->dev);
		pm_runtime_put_autosuspend(uport->dev);

		seq_printf(m, " tx:%d rx:%d",
				uport->icount.tx, uport->icount.rx);
		if (uport->icount.frame)
			seq_printf(m, " fe:%d",	uport->icount.frame);
		if (uport->icount.parity)
			seq_printf(m, " pe:%d",	uport->icount.parity);
		if (uport->icount.brk)
			seq_printf(m, " brk:%d", uport->icount.brk);
		if (uport->icount.overrun)
			seq_printf(m, " oe:%d", uport->icount.overrun);

#define INFOBIT(bit, str) \
	if (uport->mctrl & (bit)) \
		strncat(stat_buf, (str), sizeof(stat_buf) - \
			strlen(stat_buf) - 2)
#define STATBIT(bit, str) \
	if (status & (bit)) \
		strncat(stat_buf, (str), sizeof(stat_buf) - \
		       strlen(stat_buf) - 2)

		stat_buf[0] = '\0';
		stat_buf[1] = '\0';
		INFOBIT(TIOCM_RTS, "|RTS");
		STATBIT(TIOCM_CTS, "|CTS");
		INFOBIT(TIOCM_DTR, "|DTR");
		STATBIT(TIOCM_DSR, "|DSR");
		STATBIT(TIOCM_CAR, "|CD");
		STATBIT(TIOCM_RNG, "|RI");
		if (stat_buf[0])
			stat_buf[0] = ' ';

		seq_puts(m, stat_buf);
	}
	seq_putc(m, '\n');
#undef STATBIT
#undef INFOBIT
out:
	mutex_unlock(&port->mutex);
}

static int uart_proc_show(struct seq_file *m, void *v)
{
	struct tty_driver *ttydrv = m->private;
	struct uart_driver *drv = ttydrv->driver_state;
	int i;

	seq_printf(m, "serinfo:1.0 driver%s%s revision:%s\n", "", "", "");
	for (i = 0; i < drv->nr; i++)
		uart_line_info(m, drv, i);
	return 0;
}

static int uart_proc_open(struct inode *inode, struct file *file)
{
	return single_open(file, uart_proc_show, PDE_DATA(inode));
}

static const struct file_operations uart_proc_fops = {
	.owner		= THIS_MODULE,
	.open		= uart_proc_open,
	.read		= seq_read,
	.llseek		= seq_lseek,
	.release	= single_release,
};
#endif

#if defined(CONFIG_SERIAL_CORE_CONSOLE) || defined(CONFIG_CONSOLE_POLL)
/**
 *	uart_console_write - write a console message to a serial port
 *	@port: the port to write the message
 *	@s: array of characters
 *	@count: number of characters in string to write
 *	@putchar: function to write character to port
 */
void uart_console_write(struct uart_port *port, const char *s,
			unsigned int count,
			void (*putchar)(struct uart_port *, int))
{
	unsigned int i;

	for (i = 0; i < count; i++, s++) {
		if (*s == '\n')
			putchar(port, '\r');
		putchar(port, *s);
	}
}
EXPORT_SYMBOL_GPL(uart_console_write);

/*
 *	Check whether an invalid uart number has been specified, and
 *	if so, search for the first available port that does have
 *	console support.
 */
struct uart_port * __init
uart_get_console(struct uart_port *ports, int nr, struct console *co)
{
	int idx = co->index;

	if (idx < 0 || idx >= nr || (ports[idx].iobase == 0 &&
				     ports[idx].membase == NULL))
		for (idx = 0; idx < nr; idx++)
			if (ports[idx].iobase != 0 ||
			    ports[idx].membase != NULL)
				break;

	co->index = idx;

	return ports + idx;
}

/**
 *	uart_parse_earlycon - Parse earlycon options
 *	@p:	  ptr to 2nd field (ie., just beyond '<name>,')
 *	@iotype:  ptr for decoded iotype (out)
 *	@addr:    ptr for decoded mapbase/iobase (out)
 *	@options: ptr for <options> field; NULL if not present (out)
 *
 *	Decodes earlycon kernel command line parameters of the form
 *	   earlycon=<name>,io|mmio|mmio16|mmio32|mmio32be|mmio32native,<addr>,<options>
 *	   console=<name>,io|mmio|mmio16|mmio32|mmio32be|mmio32native,<addr>,<options>
 *
 *	The optional form
 *	   earlycon=<name>,0x<addr>,<options>
 *	   console=<name>,0x<addr>,<options>
 *	is also accepted; the returned @iotype will be UPIO_MEM.
 *
 *	Returns 0 on success or -EINVAL on failure
 */
int uart_parse_earlycon(char *p, unsigned char *iotype, resource_size_t *addr,
			char **options)
{
	if (strncmp(p, "mmio,", 5) == 0) {
		*iotype = UPIO_MEM;
		p += 5;
	} else if (strncmp(p, "mmio16,", 7) == 0) {
		*iotype = UPIO_MEM16;
		p += 7;
	} else if (strncmp(p, "mmio32,", 7) == 0) {
		*iotype = UPIO_MEM32;
		p += 7;
	} else if (strncmp(p, "mmio32be,", 9) == 0) {
		*iotype = UPIO_MEM32BE;
		p += 9;
	} else if (strncmp(p, "mmio32native,", 13) == 0) {
		*iotype = IS_ENABLED(CONFIG_CPU_BIG_ENDIAN) ?
			UPIO_MEM32BE : UPIO_MEM32;
		p += 13;
	} else if (strncmp(p, "io,", 3) == 0) {
		*iotype = UPIO_PORT;
		p += 3;
	} else if (strncmp(p, "0x", 2) == 0) {
		*iotype = UPIO_MEM;
	} else {
		return -EINVAL;
	}

	/*
	 * Before you replace it with kstrtoull(), think about options separator
	 * (',') it will not tolerate
	 */
	*addr = simple_strtoull(p, NULL, 0);
	p = strchr(p, ',');
	if (p)
		p++;

	*options = p;
	return 0;
}
EXPORT_SYMBOL_GPL(uart_parse_earlycon);

/**
 *	uart_parse_options - Parse serial port baud/parity/bits/flow control.
 *	@options: pointer to option string
 *	@baud: pointer to an 'int' variable for the baud rate.
 *	@parity: pointer to an 'int' variable for the parity.
 *	@bits: pointer to an 'int' variable for the number of data bits.
 *	@flow: pointer to an 'int' variable for the flow control character.
 *
 *	uart_parse_options decodes a string containing the serial console
 *	options.  The format of the string is <baud><parity><bits><flow>,
 *	eg: 115200n8r
 */
void
uart_parse_options(char *options, int *baud, int *parity, int *bits, int *flow)
{
	char *s = options;

	*baud = simple_strtoul(s, NULL, 10);
	while (*s >= '0' && *s <= '9')
		s++;
	if (*s)
		*parity = *s++;
	if (*s)
		*bits = *s++ - '0';
	if (*s)
		*flow = *s;
}
EXPORT_SYMBOL_GPL(uart_parse_options);

/**
 *	uart_set_options - setup the serial console parameters
 *	@port: pointer to the serial ports uart_port structure
 *	@co: console pointer
 *	@baud: baud rate
 *	@parity: parity character - 'n' (none), 'o' (odd), 'e' (even)
 *	@bits: number of data bits
 *	@flow: flow control character - 'r' (rts)
 */
int
uart_set_options(struct uart_port *port, struct console *co,
		 int baud, int parity, int bits, int flow)
{
	struct ktermios termios;
	static struct ktermios dummy;

	/*
	 * Ensure that the serial console lock is initialised
	 * early.
	 * If this port is a console, then the spinlock is already
	 * initialised.
	 */
	if (!(uart_console(port) && (port->cons->flags & CON_ENABLED))) {
		spin_lock_init(&port->lock);
		lockdep_set_class(&port->lock, &port_lock_key);
	}

	memset(&termios, 0, sizeof(struct ktermios));

	termios.c_cflag |= CREAD | HUPCL | CLOCAL;
	tty_termios_encode_baud_rate(&termios, baud, baud);

	if (bits == 7)
		termios.c_cflag |= CS7;
	else
		termios.c_cflag |= CS8;

	switch (parity) {
	case 'o': case 'O':
		termios.c_cflag |= PARODD;
		/*fall through*/
	case 'e': case 'E':
		termios.c_cflag |= PARENB;
		break;
	}

	if (flow == 'r')
		termios.c_cflag |= CRTSCTS;

	/*
	 * some uarts on other side don't support no flow control.
	 * So we set * DTR in host uart to make them happy
	 */
	port->mctrl |= TIOCM_DTR;

	/* At early stage device is not created yet, we can't do PM */
	if (port->dev) {
		pm_runtime_get_sync(port->dev);
		port->ops->set_termios(port, &termios, &dummy);
		pm_runtime_mark_last_busy(port->dev);
		pm_runtime_put_autosuspend(port->dev);
	} else
		port->ops->set_termios(port, &termios, &dummy);

	/*
	 * Allow the setting of the UART parameters with a NULL console
	 * too:
	 */
	if (co)
		co->cflag = termios.c_cflag;

	return 0;
}
EXPORT_SYMBOL_GPL(uart_set_options);
#endif /* CONFIG_SERIAL_CORE_CONSOLE */

struct uart_match {
	struct uart_port *port;
	struct uart_driver *driver;
};

static int serial_match_port(struct device *dev, void *data)
{
	struct uart_match *match = data;
	struct tty_driver *tty_drv = match->driver->tty_driver;
	dev_t devt = MKDEV(tty_drv->major, tty_drv->minor_start) +
		match->port->line;

	return dev->devt == devt; /* Actually, only one tty per port */
}

int uart_suspend_port(struct uart_driver *drv, struct uart_port *uport)
{
	struct uart_state *state = drv->state + uport->line;
	struct tty_port *port = &state->port;
	struct device *tty_dev;
	struct uart_match match = {uport, drv};

	mutex_lock(&port->mutex);

	tty_dev = device_find_child(uport->dev, &match, serial_match_port);
	if (tty_dev && device_may_wakeup(tty_dev)) {
		enable_irq_wake(uport->irq);
		put_device(tty_dev);
		mutex_unlock(&port->mutex);
		return 0;
	}
	put_device(tty_dev);

	/* Nothing to do if the console is not suspending */
	if (!console_suspend_enabled && uart_console(uport))
		goto unlock;

	uport->suspended = 1;

	if (tty_port_initialized(port)) {
		const struct uart_ops *ops = uport->ops;
		int tries;

		tty_port_set_suspended(port, 1);
		tty_port_set_initialized(port, 0);

		pm_runtime_get_sync(uport->dev);
		spin_lock_irq(&uport->lock);
		ops->stop_tx(uport);
		ops->set_mctrl(uport, 0);
		ops->stop_rx(uport);
		spin_unlock_irq(&uport->lock);
		pm_runtime_mark_last_busy(uport->dev);
		pm_runtime_put_autosuspend(uport->dev);

		/*
		 * Wait for the transmitter to empty.
		 */
		for (tries = 3; !ops->tx_empty(uport) && tries; tries--)
			msleep(10);
		if (!tries)
			dev_err(uport->dev, "%s: Unable to drain transmitter\n",
				uport->name);

		pm_runtime_get_sync(uport->dev);
		ops->shutdown(uport);
		pm_runtime_mark_last_busy(uport->dev);
		pm_runtime_put_autosuspend(uport->dev);
	}

	/*
	 * Disable the console device before suspending.
	 */
	if (uart_console(uport))
		console_stop(uport->cons);
unlock:
	mutex_unlock(&port->mutex);

	return 0;
}

int uart_resume_port(struct uart_driver *drv, struct uart_port *uport)
{
	struct uart_state *state = drv->state + uport->line;
	struct tty_port *port = &state->port;
	struct device *tty_dev;
	struct uart_match match = {uport, drv};
	struct ktermios termios;

	mutex_lock(&port->mutex);

	tty_dev = device_find_child(uport->dev, &match, serial_match_port);
	if (!uport->suspended && device_may_wakeup(tty_dev)) {
		if (irqd_is_wakeup_set(irq_get_irq_data((uport->irq))))
			disable_irq_wake(uport->irq);
		put_device(tty_dev);
		mutex_unlock(&port->mutex);
		return 0;
	}
	put_device(tty_dev);
	uport->suspended = 0;

	/*
	 * Re-enable the console device after suspending.
	 */
	if (uart_console(uport)) {
		/*
		 * First try to use the console cflag setting.
		 */
		memset(&termios, 0, sizeof(struct ktermios));
		termios.c_cflag = uport->cons->cflag;

		/*
		 * If that's unset, use the tty termios setting.
		 */
		if (port->tty && termios.c_cflag == 0)
			termios = port->tty->termios;

		pm_runtime_get_sync(uport->dev);
		uport->ops->set_termios(uport, &termios, NULL);
		pm_runtime_mark_last_busy(uport->dev);
		pm_runtime_put_autosuspend(uport->dev);

		if (console_suspend_enabled)
			console_start(uport->cons);
	}

	if (tty_port_suspended(port)) {
		const struct uart_ops *ops = uport->ops;
		int ret;

		pm_runtime_get_sync(uport->dev);
		spin_lock_irq(&uport->lock);
		ops->set_mctrl(uport, 0);
		spin_unlock_irq(&uport->lock);
		pm_runtime_mark_last_busy(uport->dev);
		pm_runtime_put_autosuspend(uport->dev);

		if (console_suspend_enabled || !uart_console(uport)) {
			/* Protected by port mutex for now */
			struct tty_struct *tty = port->tty;

			pm_runtime_get_sync(uport->dev);
			ret = ops->startup(uport);
			pm_runtime_mark_last_busy(uport->dev);
			pm_runtime_put_autosuspend(uport->dev);
			if (ret == 0) {
				if (tty)
					uart_change_speed(tty, state, NULL);
				pm_runtime_get_sync(uport->dev);
				spin_lock_irq(&uport->lock);
				ops->set_mctrl(uport, uport->mctrl);
				ops->start_tx(uport);
				spin_unlock_irq(&uport->lock);
				pm_runtime_mark_last_busy(uport->dev);
				pm_runtime_put_autosuspend(uport->dev);
				tty_port_set_initialized(port, 1);
			} else {
				/*
				 * Failed to resume - maybe hardware went away?
				 * Clear the "initialized" flag so we won't try
				 * to call the low level drivers shutdown method.
				 */
				uart_shutdown(tty, state);
			}
		}

		tty_port_set_suspended(port, 0);
	}

	mutex_unlock(&port->mutex);

	return 0;
}

static inline void
uart_report_port(struct uart_driver *drv, struct uart_port *port)
{
	char address[64];

	switch (port->iotype) {
	case UPIO_PORT:
		snprintf(address, sizeof(address), "I/O 0x%lx", port->iobase);
		break;
	case UPIO_HUB6:
		snprintf(address, sizeof(address),
			 "I/O 0x%lx offset 0x%x", port->iobase, port->hub6);
		break;
	case UPIO_MEM:
	case UPIO_MEM16:
	case UPIO_MEM32:
	case UPIO_MEM32BE:
	case UPIO_AU:
	case UPIO_TSI:
		snprintf(address, sizeof(address),
			 "MMIO 0x%llx", (unsigned long long)port->mapbase);
		break;
	default:
		strlcpy(address, "*unknown*", sizeof(address));
		break;
	}

	pr_info("%s%s%s at %s (irq = %d, base_baud = %d) is a %s\n",
	       port->dev ? dev_name(port->dev) : "",
	       port->dev ? ": " : "",
	       port->name,
	       address, port->irq, port->uartclk / 16, uart_type(port));
}

static void
uart_configure_port(struct uart_driver *drv, struct uart_state *state,
		    struct uart_port *port)
{
	unsigned int flags;

	/*
	 * If there isn't a port here, don't do anything further.
	 */
	if (!port->iobase && !port->mapbase && !port->membase)
		return;

	/*
	 * Now do the auto configuration stuff.  Note that config_port
	 * is expected to claim the resources and map the port for us.
	 */
	flags = 0;
	if (port->flags & UPF_AUTO_IRQ)
		flags |= UART_CONFIG_IRQ;
	if (port->flags & UPF_BOOT_AUTOCONF) {
		if (!(port->flags & UPF_FIXED_TYPE)) {
			port->type = PORT_UNKNOWN;
			flags |= UART_CONFIG_TYPE;
		}
		port->ops->config_port(port, flags);
	}

	if (port->type != PORT_UNKNOWN) {
		unsigned long flags;

		uart_report_port(drv, port);

		/*
		 * Ensure that the modem control lines are de-activated.
		 * keep the DTR setting that is set in uart_set_options()
		 * We probably don't need a spinlock around this, but
		 */
		pm_runtime_get_sync(port->dev);
		spin_lock_irqsave(&port->lock, flags);
		port->ops->set_mctrl(port, port->mctrl & TIOCM_DTR);
		spin_unlock_irqrestore(&port->lock, flags);
		pm_runtime_mark_last_busy(port->dev);
		pm_runtime_put_autosuspend(port->dev);

		/*
		 * If this driver supports console, and it hasn't been
		 * successfully registered yet, try to re-register it.
		 * It may be that the port was not available.
		 */
		if (port->cons && !(port->cons->flags & CON_ENABLED))
			register_console(port->cons);
	}
}

#ifdef CONFIG_CONSOLE_POLL

static int uart_poll_init(struct tty_driver *driver, int line, char *options)
{
	struct uart_driver *drv = driver->driver_state;
	struct uart_state *state = drv->state + line;
	struct tty_port *tport;
	struct uart_port *port;
	int baud = 9600;
	int bits = 8;
	int parity = 'n';
	int flow = 'n';
	int ret = 0;

	tport = &state->port;
	mutex_lock(&tport->mutex);

	port = uart_port_check(state);
	if (!port || !(port->ops->poll_get_char && port->ops->poll_put_char)) {
		ret = -1;
		goto out;
	}

	if (port->ops->poll_init) {
		/*
		 * We don't set initialized as we only initialized the hw,
		 * e.g. state->xmit is still uninitialized.
		 */
		if (!tty_port_initialized(tport))
			ret = port->ops->poll_init(port);
	}

	if (!ret && options) {
		uart_parse_options(options, &baud, &parity, &bits, &flow);
		ret = uart_set_options(port, NULL, baud, parity, bits, flow);
	}
out:
	mutex_unlock(&tport->mutex);
	return ret;
}

static int uart_poll_get_char(struct tty_driver *driver, int line)
{
	struct uart_driver *drv = driver->driver_state;
	struct uart_state *state = drv->state + line;
	struct uart_port *port;
	int ret = -1;

	port = uart_port_ref(state);
	if (port) {
		ret = port->ops->poll_get_char(port);
		uart_port_deref(port);
	}

	return ret;
}

static void uart_poll_put_char(struct tty_driver *driver, int line, char ch)
{
	struct uart_driver *drv = driver->driver_state;
	struct uart_state *state = drv->state + line;
	struct uart_port *port;

	if (!state)
		return;

	port = uart_port_ref(state);
	if (!port)
		return;

	if (ch == '\n')
		port->ops->poll_put_char(port, '\r');
	port->ops->poll_put_char(port, ch);
	uart_port_deref(port);
}
#endif

static const struct tty_operations uart_ops = {
	.open		= uart_open,
	.close		= uart_close,
	.write		= uart_write,
	.put_char	= uart_put_char,
	.flush_chars	= uart_flush_chars,
	.write_room	= uart_write_room,
	.chars_in_buffer= uart_chars_in_buffer,
	.flush_buffer	= uart_flush_buffer,
	.ioctl		= uart_ioctl,
	.throttle	= uart_throttle,
	.unthrottle	= uart_unthrottle,
	.send_xchar	= uart_send_xchar,
	.set_termios	= uart_set_termios,
	.set_ldisc	= uart_set_ldisc,
	.stop		= uart_stop,
	.start		= uart_start,
	.hangup		= uart_hangup,
	.break_ctl	= uart_break_ctl,
	.wait_until_sent= uart_wait_until_sent,
#ifdef CONFIG_PROC_FS
	.proc_fops	= &uart_proc_fops,
#endif
	.tiocmget	= uart_tiocmget,
	.tiocmset	= uart_tiocmset,
	.get_icount	= uart_get_icount,
#ifdef CONFIG_CONSOLE_POLL
	.poll_init	= uart_poll_init,
	.poll_get_char	= uart_poll_get_char,
	.poll_put_char	= uart_poll_put_char,
#endif
};

static const struct tty_port_operations uart_port_ops = {
	.carrier_raised = uart_carrier_raised,
	.dtr_rts	= uart_dtr_rts,
	.activate	= uart_port_activate,
	.shutdown	= uart_tty_port_shutdown,
};

/**
 *	uart_register_driver - register a driver with the uart core layer
 *	@drv: low level driver structure
 *
 *	Register a uart driver with the core driver.  We in turn register
 *	with the tty layer, and initialise the core driver per-port state.
 *
 *	We have a proc file in /proc/tty/driver which is named after the
 *	normal driver.
 *
 *	drv->port should be NULL, and the per-port structures should be
 *	registered using uart_add_one_port after this call has succeeded.
 */
int uart_register_driver(struct uart_driver *drv)
{
	struct tty_driver *normal;
	int i, retval;

	BUG_ON(drv->state);

	/*
	 * Maybe we should be using a slab cache for this, especially if
	 * we have a large number of ports to handle.
	 */
	drv->state = kzalloc(sizeof(struct uart_state) * drv->nr, GFP_KERNEL);
	if (!drv->state)
		goto out;

	normal = alloc_tty_driver(drv->nr);
	if (!normal)
		goto out_kfree;

	drv->tty_driver = normal;

	normal->driver_name	= drv->driver_name;
	normal->name		= drv->dev_name;
	normal->major		= drv->major;
	normal->minor_start	= drv->minor;
	normal->type		= TTY_DRIVER_TYPE_SERIAL;
	normal->subtype		= SERIAL_TYPE_NORMAL;
	normal->init_termios	= tty_std_termios;
	normal->init_termios.c_cflag = B9600 | CS8 | CREAD | HUPCL | CLOCAL;
	normal->init_termios.c_ispeed = normal->init_termios.c_ospeed = 9600;
	normal->flags		= TTY_DRIVER_REAL_RAW | TTY_DRIVER_DYNAMIC_DEV;
	normal->driver_state    = drv;
	tty_set_operations(normal, &uart_ops);

	/*
	 * Initialise the UART state(s).
	 */
	for (i = 0; i < drv->nr; i++) {
		struct uart_state *state = drv->state + i;
		struct tty_port *port = &state->port;

		tty_port_init(port);
		port->ops = &uart_port_ops;
	}

	retval = tty_register_driver(normal);
	if (retval >= 0)
		return retval;

	for (i = 0; i < drv->nr; i++)
		tty_port_destroy(&drv->state[i].port);
	put_tty_driver(normal);
out_kfree:
	kfree(drv->state);
out:
	return -ENOMEM;
}

/**
 *	uart_unregister_driver - remove a driver from the uart core layer
 *	@drv: low level driver structure
 *
 *	Remove all references to a driver from the core driver.  The low
 *	level driver must have removed all its ports via the
 *	uart_remove_one_port() if it registered them with uart_add_one_port().
 *	(ie, drv->port == NULL)
 */
void uart_unregister_driver(struct uart_driver *drv)
{
	struct tty_driver *p = drv->tty_driver;
	unsigned int i;

	tty_unregister_driver(p);
	put_tty_driver(p);
	for (i = 0; i < drv->nr; i++)
		tty_port_destroy(&drv->state[i].port);
	kfree(drv->state);
	drv->state = NULL;
	drv->tty_driver = NULL;
}

struct tty_driver *uart_console_device(struct console *co, int *index)
{
	struct uart_driver *p = co->data;
	*index = co->index;
	return p->tty_driver;
}

static ssize_t uart_get_attr_uartclk(struct device *dev,
	struct device_attribute *attr, char *buf)
{
	struct serial_struct tmp;
	struct tty_port *port = dev_get_drvdata(dev);

	uart_get_info(port, &tmp);
	return snprintf(buf, PAGE_SIZE, "%d\n", tmp.baud_base * 16);
}

static ssize_t uart_get_attr_type(struct device *dev,
	struct device_attribute *attr, char *buf)
{
	struct serial_struct tmp;
	struct tty_port *port = dev_get_drvdata(dev);

	uart_get_info(port, &tmp);
	return snprintf(buf, PAGE_SIZE, "%d\n", tmp.type);
}
static ssize_t uart_get_attr_line(struct device *dev,
	struct device_attribute *attr, char *buf)
{
	struct serial_struct tmp;
	struct tty_port *port = dev_get_drvdata(dev);

	uart_get_info(port, &tmp);
	return snprintf(buf, PAGE_SIZE, "%d\n", tmp.line);
}

static ssize_t uart_get_attr_port(struct device *dev,
	struct device_attribute *attr, char *buf)
{
	struct serial_struct tmp;
	struct tty_port *port = dev_get_drvdata(dev);
	unsigned long ioaddr;

	uart_get_info(port, &tmp);
	ioaddr = tmp.port;
	if (HIGH_BITS_OFFSET)
		ioaddr |= (unsigned long)tmp.port_high << HIGH_BITS_OFFSET;
	return snprintf(buf, PAGE_SIZE, "0x%lX\n", ioaddr);
}

static ssize_t uart_get_attr_irq(struct device *dev,
	struct device_attribute *attr, char *buf)
{
	struct serial_struct tmp;
	struct tty_port *port = dev_get_drvdata(dev);

	uart_get_info(port, &tmp);
	return snprintf(buf, PAGE_SIZE, "%d\n", tmp.irq);
}

static ssize_t uart_get_attr_flags(struct device *dev,
	struct device_attribute *attr, char *buf)
{
	struct serial_struct tmp;
	struct tty_port *port = dev_get_drvdata(dev);

	uart_get_info(port, &tmp);
	return snprintf(buf, PAGE_SIZE, "0x%X\n", tmp.flags);
}

static ssize_t uart_get_attr_xmit_fifo_size(struct device *dev,
	struct device_attribute *attr, char *buf)
{
	struct serial_struct tmp;
	struct tty_port *port = dev_get_drvdata(dev);

	uart_get_info(port, &tmp);
	return snprintf(buf, PAGE_SIZE, "%d\n", tmp.xmit_fifo_size);
}


static ssize_t uart_get_attr_close_delay(struct device *dev,
	struct device_attribute *attr, char *buf)
{
	struct serial_struct tmp;
	struct tty_port *port = dev_get_drvdata(dev);

	uart_get_info(port, &tmp);
	return snprintf(buf, PAGE_SIZE, "%d\n", tmp.close_delay);
}


static ssize_t uart_get_attr_closing_wait(struct device *dev,
	struct device_attribute *attr, char *buf)
{
	struct serial_struct tmp;
	struct tty_port *port = dev_get_drvdata(dev);

	uart_get_info(port, &tmp);
	return snprintf(buf, PAGE_SIZE, "%d\n", tmp.closing_wait);
}

static ssize_t uart_get_attr_custom_divisor(struct device *dev,
	struct device_attribute *attr, char *buf)
{
	struct serial_struct tmp;
	struct tty_port *port = dev_get_drvdata(dev);

	uart_get_info(port, &tmp);
	return snprintf(buf, PAGE_SIZE, "%d\n", tmp.custom_divisor);
}

static ssize_t uart_get_attr_io_type(struct device *dev,
	struct device_attribute *attr, char *buf)
{
	struct serial_struct tmp;
	struct tty_port *port = dev_get_drvdata(dev);

	uart_get_info(port, &tmp);
	return snprintf(buf, PAGE_SIZE, "%d\n", tmp.io_type);
}

static ssize_t uart_get_attr_iomem_base(struct device *dev,
	struct device_attribute *attr, char *buf)
{
	struct serial_struct tmp;
	struct tty_port *port = dev_get_drvdata(dev);

	uart_get_info(port, &tmp);
	return snprintf(buf, PAGE_SIZE, "0x%lX\n", (unsigned long)tmp.iomem_base);
}

static ssize_t uart_get_attr_iomem_reg_shift(struct device *dev,
	struct device_attribute *attr, char *buf)
{
	struct serial_struct tmp;
	struct tty_port *port = dev_get_drvdata(dev);

	uart_get_info(port, &tmp);
	return snprintf(buf, PAGE_SIZE, "%d\n", tmp.iomem_reg_shift);
}

static DEVICE_ATTR(type, S_IRUSR | S_IRGRP, uart_get_attr_type, NULL);
static DEVICE_ATTR(line, S_IRUSR | S_IRGRP, uart_get_attr_line, NULL);
static DEVICE_ATTR(port, S_IRUSR | S_IRGRP, uart_get_attr_port, NULL);
static DEVICE_ATTR(irq, S_IRUSR | S_IRGRP, uart_get_attr_irq, NULL);
static DEVICE_ATTR(flags, S_IRUSR | S_IRGRP, uart_get_attr_flags, NULL);
static DEVICE_ATTR(xmit_fifo_size, S_IRUSR | S_IRGRP, uart_get_attr_xmit_fifo_size, NULL);
static DEVICE_ATTR(uartclk, S_IRUSR | S_IRGRP, uart_get_attr_uartclk, NULL);
static DEVICE_ATTR(close_delay, S_IRUSR | S_IRGRP, uart_get_attr_close_delay, NULL);
static DEVICE_ATTR(closing_wait, S_IRUSR | S_IRGRP, uart_get_attr_closing_wait, NULL);
static DEVICE_ATTR(custom_divisor, S_IRUSR | S_IRGRP, uart_get_attr_custom_divisor, NULL);
static DEVICE_ATTR(io_type, S_IRUSR | S_IRGRP, uart_get_attr_io_type, NULL);
static DEVICE_ATTR(iomem_base, S_IRUSR | S_IRGRP, uart_get_attr_iomem_base, NULL);
static DEVICE_ATTR(iomem_reg_shift, S_IRUSR | S_IRGRP, uart_get_attr_iomem_reg_shift, NULL);

static struct attribute *tty_dev_attrs[] = {
	&dev_attr_type.attr,
	&dev_attr_line.attr,
	&dev_attr_port.attr,
	&dev_attr_irq.attr,
	&dev_attr_flags.attr,
	&dev_attr_xmit_fifo_size.attr,
	&dev_attr_uartclk.attr,
	&dev_attr_close_delay.attr,
	&dev_attr_closing_wait.attr,
	&dev_attr_custom_divisor.attr,
	&dev_attr_io_type.attr,
	&dev_attr_iomem_base.attr,
	&dev_attr_iomem_reg_shift.attr,
	NULL,
	};

static const struct attribute_group tty_dev_attr_group = {
	.attrs = tty_dev_attrs,
	};

/**
 *	uart_add_one_port - attach a driver-defined port structure
 *	@drv: pointer to the uart low level driver structure for this port
 *	@uport: uart port structure to use for this port.
 *
 *	This allows the driver to register its own uart_port structure
 *	with the core driver.  The main purpose is to allow the low
 *	level uart drivers to expand uart_port, rather than having yet
 *	more levels of structures.
 */
int uart_add_one_port(struct uart_driver *drv, struct uart_port *uport)
{
	struct uart_state *state;
	struct tty_port *port;
	int ret = 0;
	struct device *tty_dev;
	int num_groups;

	BUG_ON(in_interrupt());

	if (uport->line >= drv->nr)
		return -EINVAL;

	state = drv->state + uport->line;
	port = &state->port;

	mutex_lock(&port_mutex);
	mutex_lock(&port->mutex);
	if (state->uart_port) {
		ret = -EINVAL;
		goto out;
	}

	/* Link the port to the driver state table and vice versa */
	atomic_set(&state->refcount, 1);
	init_waitqueue_head(&state->remove_wait);
	state->uart_port = uport;
	uport->state = state;

	uport->cons = drv->cons;
	uport->minor = drv->tty_driver->minor_start + uport->line;
	uport->name = kasprintf(GFP_KERNEL, "%s%d", drv->dev_name,
				drv->tty_driver->name_base + uport->line);
	if (!uport->name) {
		ret = -ENOMEM;
		goto out;
	}

	/*
	 * If this port is a console, then the spinlock is already
	 * initialised.
	 */
	if (!(uart_console(uport) && (uport->cons->flags & CON_ENABLED))) {
		spin_lock_init(&uport->lock);
		lockdep_set_class(&uport->lock, &port_lock_key);
	}
	if (uport->cons && uport->dev)
		of_console_check(uport->dev->of_node, uport->cons->name, uport->line);

	uart_configure_port(drv, state, uport);

	port->console = uart_console(uport);

	num_groups = 2;
	if (uport->attr_group)
		num_groups++;

	uport->tty_groups = kcalloc(num_groups, sizeof(*uport->tty_groups),
				    GFP_KERNEL);
	if (!uport->tty_groups) {
		ret = -ENOMEM;
		goto out;
	}
	uport->tty_groups[0] = &tty_dev_attr_group;
	if (uport->attr_group)
		uport->tty_groups[1] = uport->attr_group;

	/*
	 * Register the port whether it's detected or not.  This allows
	 * setserial to be used to alter this port's parameters.
	 */
	tty_dev = tty_port_register_device_attr_serdev(port, drv->tty_driver,
			uport->line, uport->dev, port, uport->tty_groups);
	if (likely(!IS_ERR(tty_dev))) {
		device_set_wakeup_capable(tty_dev, 1);
	} else {
		dev_err(uport->dev, "Cannot register tty device on line %d\n",
		       uport->line);
	}

	/*
	 * Ensure UPF_DEAD is not set.
	 */
	uport->flags &= ~UPF_DEAD;

 out:
	mutex_unlock(&port->mutex);
	mutex_unlock(&port_mutex);

	return ret;
}

/**
 *	uart_remove_one_port - detach a driver defined port structure
 *	@drv: pointer to the uart low level driver structure for this port
 *	@uport: uart port structure for this port
 *
 *	This unhooks (and hangs up) the specified port structure from the
 *	core driver.  No further calls will be made to the low-level code
 *	for this port.
 */
int uart_remove_one_port(struct uart_driver *drv, struct uart_port *uport)
{
	struct uart_state *state = drv->state + uport->line;
	struct tty_port *port = &state->port;
	struct uart_port *uart_port;
	struct tty_struct *tty;
	int ret = 0;

	BUG_ON(in_interrupt());

	mutex_lock(&port_mutex);

	/*
	 * Mark the port "dead" - this prevents any opens from
	 * succeeding while we shut down the port.
	 */
	mutex_lock(&port->mutex);
	uart_port = uart_port_check(state);
	if (uart_port != uport)
		dev_alert(uport->dev, "Removing wrong port: %p != %p\n",
			  uart_port, uport);

	if (!uart_port) {
		mutex_unlock(&port->mutex);
		ret = -EINVAL;
		goto out;
	}
	uport->flags |= UPF_DEAD;
	mutex_unlock(&port->mutex);

	/*
	 * Remove the devices from the tty layer
	 */
	tty_port_unregister_device(port, drv->tty_driver, uport->line);

	tty = tty_port_tty_get(port);
	if (tty) {
		tty_vhangup(port->tty);
		tty_kref_put(tty);
	}

	/*
	 * If the port is used as a console, unregister it
	 */
	if (uart_console(uport))
		unregister_console(uport->cons);

	/*
	 * Free the port IO and memory resources, if any.
	 */
	if (uport->type != PORT_UNKNOWN && uport->ops->release_port)
		uport->ops->release_port(uport);
	kfree(uport->tty_groups);
	kfree(uport->name);

	/*
	 * Indicate that there isn't a port here anymore.
	 */
	uport->type = PORT_UNKNOWN;

	mutex_lock(&port->mutex);
	WARN_ON(atomic_dec_return(&state->refcount) < 0);
	wait_event(state->remove_wait, !atomic_read(&state->refcount));
	state->uart_port = NULL;
	mutex_unlock(&port->mutex);
out:
	mutex_unlock(&port_mutex);

	return ret;
}

/*
 *	Are the two ports equivalent?
 */
int uart_match_port(struct uart_port *port1, struct uart_port *port2)
{
	if (port1->iotype != port2->iotype)
		return 0;

	switch (port1->iotype) {
	case UPIO_PORT:
		return (port1->iobase == port2->iobase);
	case UPIO_HUB6:
		return (port1->iobase == port2->iobase) &&
		       (port1->hub6   == port2->hub6);
	case UPIO_MEM:
	case UPIO_MEM16:
	case UPIO_MEM32:
	case UPIO_MEM32BE:
	case UPIO_AU:
	case UPIO_TSI:
		return (port1->mapbase == port2->mapbase);
	}
	return 0;
}
EXPORT_SYMBOL(uart_match_port);

/**
 *	uart_handle_dcd_change - handle a change of carrier detect state
 *	@uport: uart_port structure for the open port
 *	@status: new carrier detect status, nonzero if active
 *
 *	Caller must hold uport->lock
 */
void uart_handle_dcd_change(struct uart_port *uport, unsigned int status)
{
	struct tty_port *port = &uport->state->port;
	struct tty_struct *tty = port->tty;
	struct tty_ldisc *ld;

	lockdep_assert_held_once(&uport->lock);

	if (tty) {
		ld = tty_ldisc_ref(tty);
		if (ld) {
			if (ld->ops->dcd_change)
				ld->ops->dcd_change(tty, status);
			tty_ldisc_deref(ld);
		}
	}

	uport->icount.dcd++;

	if (uart_dcd_enabled(uport)) {
		if (status)
			wake_up_interruptible(&port->open_wait);
		else if (tty)
			tty_hangup(tty);
	}
}
EXPORT_SYMBOL_GPL(uart_handle_dcd_change);

/**
 *	uart_handle_cts_change - handle a change of clear-to-send state
 *	@uport: uart_port structure for the open port
 *	@status: new clear to send status, nonzero if active
 *
 *	Caller must hold uport->lock
 */
void uart_handle_cts_change(struct uart_port *uport, unsigned int status)
{
	lockdep_assert_held_once(&uport->lock);

	uport->icount.cts++;

	if (uart_softcts_mode(uport)) {
		pm_runtime_get_sync(uport->dev);
		if (uport->hw_stopped) {
			if (status) {
				uport->hw_stopped = 0;
				uport->ops->start_tx(uport);
				uart_write_wakeup(uport);
			}
		} else {
			if (!status) {
				uport->hw_stopped = 1;
				uport->ops->stop_tx(uport);
			}
		}
		pm_runtime_mark_last_busy(uport->dev);
		pm_runtime_put_autosuspend(uport->dev);

	}
}
EXPORT_SYMBOL_GPL(uart_handle_cts_change);

/**
 * uart_insert_char - push a char to the uart layer
 *
 * User is responsible to call tty_flip_buffer_push when they are done with
 * insertion.
 *
 * @port: corresponding port
 * @status: state of the serial port RX buffer (LSR for 8250)
 * @overrun: mask of overrun bits in @status
 * @ch: character to push
 * @flag: flag for the character (see TTY_NORMAL and friends)
 */
void uart_insert_char(struct uart_port *port, unsigned int status,
		 unsigned int overrun, unsigned int ch, unsigned int flag)
{
	struct tty_port *tport = &port->state->port;

	if ((status & port->ignore_status_mask & ~overrun) == 0)
		if (tty_insert_flip_char(tport, ch, flag) == 0)
			++port->icount.buf_overrun;

	/*
	 * Overrun is special.  Since it's reported immediately,
	 * it doesn't affect the current character.
	 */
	if (status & ~port->ignore_status_mask & overrun)
		if (tty_insert_flip_char(tport, 0, TTY_OVERRUN) == 0)
			++port->icount.buf_overrun;
}
EXPORT_SYMBOL_GPL(uart_insert_char);

EXPORT_SYMBOL(uart_write_wakeup);
EXPORT_SYMBOL(uart_register_driver);
EXPORT_SYMBOL(uart_unregister_driver);
EXPORT_SYMBOL(uart_suspend_port);
EXPORT_SYMBOL(uart_resume_port);
EXPORT_SYMBOL(uart_add_one_port);
EXPORT_SYMBOL(uart_remove_one_port);

MODULE_DESCRIPTION("Serial driver core");
MODULE_LICENSE("GPL");<|MERGE_RESOLUTION|>--- conflicted
+++ resolved
@@ -588,12 +588,6 @@
 	int ret = 0;
 
 	circ = &state->xmit;
-<<<<<<< HEAD
-	if (!circ->buf)
-		return 0;
-
-=======
->>>>>>> 41f8c4a7
 	port = uart_port_ref_no_rpm(state);
 	if (!port)
 		return 0;
@@ -638,13 +632,6 @@
 		return -EL3HLT;
 	}
 
-<<<<<<< HEAD
-	circ = &state->xmit;
-	if (!circ->buf)
-		return 0;
-
-=======
->>>>>>> 41f8c4a7
 	port = uart_port_ref_no_rpm(state);
 	if (!port)
 		return 0;
