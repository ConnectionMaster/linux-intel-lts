/*
 *  Base port operations for 8250/16550-type serial ports
 *
 *  Based on drivers/char/serial.c, by Linus Torvalds, Theodore Ts'o.
 *  Split from 8250_core.c, Copyright (C) 2001 Russell King.
 *
 * This program is free software; you can redistribute it and/or modify
 * it under the terms of the GNU General Public License as published by
 * the Free Software Foundation; either version 2 of the License, or
 * (at your option) any later version.
 *
 * A note about mapbase / membase
 *
 *  mapbase is the physical address of the IO port.
 *  membase is an 'ioremapped' cookie.
 */

#if defined(CONFIG_SERIAL_8250_CONSOLE) && defined(CONFIG_MAGIC_SYSRQ)
#define SUPPORT_SYSRQ
#endif

#include <linux/module.h>
#include <linux/moduleparam.h>
#include <linux/ioport.h>
#include <linux/init.h>
#include <linux/console.h>
#include <linux/sysrq.h>
#include <linux/delay.h>
#include <linux/platform_device.h>
#include <linux/tty.h>
#include <linux/ratelimit.h>
#include <linux/tty_flip.h>
#include <linux/serial.h>
#include <linux/serial_8250.h>
#include <linux/nmi.h>
#include <linux/mutex.h>
#include <linux/slab.h>
#include <linux/kdb.h>
#include <linux/uaccess.h>
#include <linux/pm_runtime.h>
#include <linux/ktime.h>

#include <asm/io.h>
#include <asm/irq.h>

#include "8250.h"

/*
 * These are definitions for the Exar XR17V35X and XR17(C|D)15X
 */
#define UART_EXAR_INT0		0x80
#define UART_EXAR_SLEEP		0x8b	/* Sleep mode */
#define UART_EXAR_DVID		0x8d	/* Device identification */

/* Nuvoton NPCM timeout register */
#define UART_NPCM_TOR          7
#define UART_NPCM_TOIE         BIT(7)  /* Timeout Interrupt Enable */

/*
 * Debugging.
 */
#if 0
#define DEBUG_AUTOCONF(fmt...)	printk(fmt)
#else
#define DEBUG_AUTOCONF(fmt...)	do { } while (0)
#endif

#define BOTH_EMPTY	(UART_LSR_TEMT | UART_LSR_THRE)

/*
 * Here we define the default xmit fifo size used for each type of UART.
 */
static const struct serial8250_config uart_config[] = {
	[PORT_UNKNOWN] = {
		.name		= "unknown",
		.fifo_size	= 1,
		.tx_loadsz	= 1,
	},
	[PORT_8250] = {
		.name		= "8250",
		.fifo_size	= 1,
		.tx_loadsz	= 1,
	},
	[PORT_16450] = {
		.name		= "16450",
		.fifo_size	= 1,
		.tx_loadsz	= 1,
	},
	[PORT_16550] = {
		.name		= "16550",
		.fifo_size	= 1,
		.tx_loadsz	= 1,
	},
	[PORT_16550A] = {
		.name		= "16550A",
		.fifo_size	= 16,
		.tx_loadsz	= 16,
		.fcr		= UART_FCR_ENABLE_FIFO | UART_FCR_R_TRIG_10,
		.rxtrig_bytes	= {1, 4, 8, 14},
		.flags		= UART_CAP_FIFO,
	},
	[PORT_CIRRUS] = {
		.name		= "Cirrus",
		.fifo_size	= 1,
		.tx_loadsz	= 1,
	},
	[PORT_16650] = {
		.name		= "ST16650",
		.fifo_size	= 1,
		.tx_loadsz	= 1,
		.flags		= UART_CAP_FIFO | UART_CAP_EFR | UART_CAP_SLEEP,
	},
	[PORT_16650V2] = {
		.name		= "ST16650V2",
		.fifo_size	= 32,
		.tx_loadsz	= 16,
		.fcr		= UART_FCR_ENABLE_FIFO | UART_FCR_R_TRIG_01 |
				  UART_FCR_T_TRIG_00,
		.rxtrig_bytes	= {8, 16, 24, 28},
		.flags		= UART_CAP_FIFO | UART_CAP_EFR | UART_CAP_SLEEP,
	},
	[PORT_16750] = {
		.name		= "TI16750",
		.fifo_size	= 64,
		.tx_loadsz	= 64,
		.fcr		= UART_FCR_ENABLE_FIFO | UART_FCR_R_TRIG_10 |
				  UART_FCR7_64BYTE,
		.rxtrig_bytes	= {1, 16, 32, 56},
		.flags		= UART_CAP_FIFO | UART_CAP_SLEEP | UART_CAP_AFE,
	},
	[PORT_STARTECH] = {
		.name		= "Startech",
		.fifo_size	= 1,
		.tx_loadsz	= 1,
	},
	[PORT_16C950] = {
		.name		= "16C950/954",
		.fifo_size	= 128,
		.tx_loadsz	= 128,
		.fcr		= UART_FCR_ENABLE_FIFO | UART_FCR_R_TRIG_10,
		/* UART_CAP_EFR breaks billionon CF bluetooth card. */
		.flags		= UART_CAP_FIFO | UART_CAP_SLEEP,
	},
	[PORT_16654] = {
		.name		= "ST16654",
		.fifo_size	= 64,
		.tx_loadsz	= 32,
		.fcr		= UART_FCR_ENABLE_FIFO | UART_FCR_R_TRIG_01 |
				  UART_FCR_T_TRIG_10,
		.rxtrig_bytes	= {8, 16, 56, 60},
		.flags		= UART_CAP_FIFO | UART_CAP_EFR | UART_CAP_SLEEP,
	},
	[PORT_16850] = {
		.name		= "XR16850",
		.fifo_size	= 128,
		.tx_loadsz	= 128,
		.fcr		= UART_FCR_ENABLE_FIFO | UART_FCR_R_TRIG_10,
		.flags		= UART_CAP_FIFO | UART_CAP_EFR | UART_CAP_SLEEP,
	},
	[PORT_RSA] = {
		.name		= "RSA",
		.fifo_size	= 2048,
		.tx_loadsz	= 2048,
		.fcr		= UART_FCR_ENABLE_FIFO | UART_FCR_R_TRIG_11,
		.flags		= UART_CAP_FIFO,
	},
	[PORT_NS16550A] = {
		.name		= "NS16550A",
		.fifo_size	= 16,
		.tx_loadsz	= 16,
		.fcr		= UART_FCR_ENABLE_FIFO | UART_FCR_R_TRIG_10,
		.flags		= UART_CAP_FIFO | UART_NATSEMI,
	},
	[PORT_XSCALE] = {
		.name		= "XScale",
		.fifo_size	= 32,
		.tx_loadsz	= 32,
		.fcr		= UART_FCR_ENABLE_FIFO | UART_FCR_R_TRIG_10,
		.flags		= UART_CAP_FIFO | UART_CAP_UUE | UART_CAP_RTOIE,
	},
	[PORT_OCTEON] = {
		.name		= "OCTEON",
		.fifo_size	= 64,
		.tx_loadsz	= 64,
		.fcr		= UART_FCR_ENABLE_FIFO | UART_FCR_R_TRIG_10,
		.flags		= UART_CAP_FIFO,
	},
	[PORT_AR7] = {
		.name		= "AR7",
		.fifo_size	= 16,
		.tx_loadsz	= 16,
		.fcr		= UART_FCR_ENABLE_FIFO | UART_FCR_R_TRIG_00,
		.flags		= UART_CAP_FIFO /* | UART_CAP_AFE */,
	},
	[PORT_U6_16550A] = {
		.name		= "U6_16550A",
		.fifo_size	= 64,
		.tx_loadsz	= 64,
		.fcr		= UART_FCR_ENABLE_FIFO | UART_FCR_R_TRIG_10,
		.flags		= UART_CAP_FIFO | UART_CAP_AFE,
	},
	[PORT_TEGRA] = {
		.name		= "Tegra",
		.fifo_size	= 32,
		.tx_loadsz	= 8,
		.fcr		= UART_FCR_ENABLE_FIFO | UART_FCR_R_TRIG_01 |
				  UART_FCR_T_TRIG_01,
		.rxtrig_bytes	= {1, 4, 8, 14},
		.flags		= UART_CAP_FIFO | UART_CAP_RTOIE,
	},
	[PORT_XR17D15X] = {
		.name		= "XR17D15X",
		.fifo_size	= 64,
		.tx_loadsz	= 64,
		.fcr		= UART_FCR_ENABLE_FIFO | UART_FCR_R_TRIG_10,
		.flags		= UART_CAP_FIFO | UART_CAP_AFE | UART_CAP_EFR |
				  UART_CAP_SLEEP,
	},
	[PORT_XR17V35X] = {
		.name		= "XR17V35X",
		.fifo_size	= 256,
		.tx_loadsz	= 256,
		.fcr		= UART_FCR_ENABLE_FIFO | UART_FCR_R_TRIG_11 |
				  UART_FCR_T_TRIG_11,
		.flags		= UART_CAP_FIFO | UART_CAP_AFE | UART_CAP_EFR |
				  UART_CAP_SLEEP,
	},
	[PORT_LPC3220] = {
		.name		= "LPC3220",
		.fifo_size	= 64,
		.tx_loadsz	= 32,
		.fcr		= UART_FCR_DMA_SELECT | UART_FCR_ENABLE_FIFO |
				  UART_FCR_R_TRIG_00 | UART_FCR_T_TRIG_00,
		.flags		= UART_CAP_FIFO,
	},
	[PORT_BRCM_TRUMANAGE] = {
		.name		= "TruManage",
		.fifo_size	= 1,
		.tx_loadsz	= 1024,
		.flags		= UART_CAP_HFIFO,
	},
	[PORT_8250_CIR] = {
		.name		= "CIR port"
	},
	[PORT_ALTR_16550_F32] = {
		.name		= "Altera 16550 FIFO32",
		.fifo_size	= 32,
		.tx_loadsz	= 32,
		.fcr		= UART_FCR_ENABLE_FIFO | UART_FCR_R_TRIG_10,
		.flags		= UART_CAP_FIFO | UART_CAP_AFE,
	},
	[PORT_ALTR_16550_F64] = {
		.name		= "Altera 16550 FIFO64",
		.fifo_size	= 64,
		.tx_loadsz	= 64,
		.fcr		= UART_FCR_ENABLE_FIFO | UART_FCR_R_TRIG_10,
		.flags		= UART_CAP_FIFO | UART_CAP_AFE,
	},
	[PORT_ALTR_16550_F128] = {
		.name		= "Altera 16550 FIFO128",
		.fifo_size	= 128,
		.tx_loadsz	= 128,
		.fcr		= UART_FCR_ENABLE_FIFO | UART_FCR_R_TRIG_10,
		.flags		= UART_CAP_FIFO | UART_CAP_AFE,
	},
	/*
	 * tx_loadsz is set to 63-bytes instead of 64-bytes to implement
	 * workaround of errata A-008006 which states that tx_loadsz should
	 * be configured less than Maximum supported fifo bytes.
	 */
	[PORT_16550A_FSL64] = {
		.name		= "16550A_FSL64",
		.fifo_size	= 64,
		.tx_loadsz	= 63,
		.fcr		= UART_FCR_ENABLE_FIFO | UART_FCR_R_TRIG_10 |
				  UART_FCR7_64BYTE,
		.flags		= UART_CAP_FIFO,
	},
	[PORT_RT2880] = {
		.name		= "Palmchip BK-3103",
		.fifo_size	= 16,
		.tx_loadsz	= 16,
		.fcr		= UART_FCR_ENABLE_FIFO | UART_FCR_R_TRIG_10,
		.rxtrig_bytes	= {1, 4, 8, 14},
		.flags		= UART_CAP_FIFO,
	},
	[PORT_DA830] = {
		.name		= "TI DA8xx/66AK2x",
		.fifo_size	= 16,
		.tx_loadsz	= 16,
		.fcr		= UART_FCR_DMA_SELECT | UART_FCR_ENABLE_FIFO |
				  UART_FCR_R_TRIG_10,
		.rxtrig_bytes	= {1, 4, 8, 14},
		.flags		= UART_CAP_FIFO | UART_CAP_AFE,
	},
	[PORT_MTK_BTIF] = {
		.name		= "MediaTek BTIF",
		.fifo_size	= 16,
		.tx_loadsz	= 16,
		.fcr		= UART_FCR_ENABLE_FIFO |
				  UART_FCR_CLEAR_RCVR | UART_FCR_CLEAR_XMIT,
		.flags		= UART_CAP_FIFO,
	},
	[PORT_NPCM] = {
		.name		= "Nuvoton 16550",
		.fifo_size	= 16,
		.tx_loadsz	= 16,
		.fcr		= UART_FCR_ENABLE_FIFO | UART_FCR_R_TRIG_10 |
				  UART_FCR_CLEAR_RCVR | UART_FCR_CLEAR_XMIT,
		.rxtrig_bytes	= {1, 4, 8, 14},
		.flags		= UART_CAP_FIFO,
	},
};

/* Uart divisor latch read */
static int default_serial_dl_read(struct uart_8250_port *up)
{
	return serial_in(up, UART_DLL) | serial_in(up, UART_DLM) << 8;
}

/* Uart divisor latch write */
static void default_serial_dl_write(struct uart_8250_port *up, int value)
{
	serial_out(up, UART_DLL, value & 0xff);
	serial_out(up, UART_DLM, value >> 8 & 0xff);
}

#ifdef CONFIG_SERIAL_8250_RT288X

/* Au1x00/RT288x UART hardware has a weird register layout */
static const s8 au_io_in_map[8] = {
	 0,	/* UART_RX  */
	 2,	/* UART_IER */
	 3,	/* UART_IIR */
	 5,	/* UART_LCR */
	 6,	/* UART_MCR */
	 7,	/* UART_LSR */
	 8,	/* UART_MSR */
	-1,	/* UART_SCR (unmapped) */
};

static const s8 au_io_out_map[8] = {
	 1,	/* UART_TX  */
	 2,	/* UART_IER */
	 4,	/* UART_FCR */
	 5,	/* UART_LCR */
	 6,	/* UART_MCR */
	-1,	/* UART_LSR (unmapped) */
	-1,	/* UART_MSR (unmapped) */
	-1,	/* UART_SCR (unmapped) */
};

unsigned int au_serial_in(struct uart_port *p, int offset)
{
	if (offset >= ARRAY_SIZE(au_io_in_map))
		return UINT_MAX;
	offset = au_io_in_map[offset];
	if (offset < 0)
		return UINT_MAX;
	return __raw_readl(p->membase + (offset << p->regshift));
}

void au_serial_out(struct uart_port *p, int offset, int value)
{
	if (offset >= ARRAY_SIZE(au_io_out_map))
		return;
	offset = au_io_out_map[offset];
	if (offset < 0)
		return;
	__raw_writel(value, p->membase + (offset << p->regshift));
}

/* Au1x00 haven't got a standard divisor latch */
static int au_serial_dl_read(struct uart_8250_port *up)
{
	return __raw_readl(up->port.membase + 0x28);
}

static void au_serial_dl_write(struct uart_8250_port *up, int value)
{
	__raw_writel(value, up->port.membase + 0x28);
}

#endif

static unsigned int hub6_serial_in(struct uart_port *p, int offset)
{
	offset = offset << p->regshift;
	outb(p->hub6 - 1 + offset, p->iobase);
	return inb(p->iobase + 1);
}

static void hub6_serial_out(struct uart_port *p, int offset, int value)
{
	offset = offset << p->regshift;
	outb(p->hub6 - 1 + offset, p->iobase);
	outb(value, p->iobase + 1);
}

static unsigned int mem_serial_in(struct uart_port *p, int offset)
{
	offset = offset << p->regshift;
	return readb(p->membase + offset);
}

static void mem_serial_out(struct uart_port *p, int offset, int value)
{
	offset = offset << p->regshift;
	writeb(value, p->membase + offset);
}

static void mem16_serial_out(struct uart_port *p, int offset, int value)
{
	offset = offset << p->regshift;
	writew(value, p->membase + offset);
}

static unsigned int mem16_serial_in(struct uart_port *p, int offset)
{
	offset = offset << p->regshift;
	return readw(p->membase + offset);
}

static void mem32_serial_out(struct uart_port *p, int offset, int value)
{
	offset = offset << p->regshift;
	writel(value, p->membase + offset);
}

static unsigned int mem32_serial_in(struct uart_port *p, int offset)
{
	offset = offset << p->regshift;
	return readl(p->membase + offset);
}

static void mem32be_serial_out(struct uart_port *p, int offset, int value)
{
	offset = offset << p->regshift;
	iowrite32be(value, p->membase + offset);
}

static unsigned int mem32be_serial_in(struct uart_port *p, int offset)
{
	offset = offset << p->regshift;
	return ioread32be(p->membase + offset);
}

static unsigned int io_serial_in(struct uart_port *p, int offset)
{
	offset = offset << p->regshift;
	return inb(p->iobase + offset);
}

static void io_serial_out(struct uart_port *p, int offset, int value)
{
	offset = offset << p->regshift;
	outb(value, p->iobase + offset);
}

static int serial8250_default_handle_irq(struct uart_port *port);

static void set_io_from_upio(struct uart_port *p)
{
	struct uart_8250_port *up = up_to_u8250p(p);

	up->dl_read = default_serial_dl_read;
	up->dl_write = default_serial_dl_write;

	switch (p->iotype) {
	case UPIO_HUB6:
		p->serial_in = hub6_serial_in;
		p->serial_out = hub6_serial_out;
		break;

	case UPIO_MEM:
		p->serial_in = mem_serial_in;
		p->serial_out = mem_serial_out;
		break;

	case UPIO_MEM16:
		p->serial_in = mem16_serial_in;
		p->serial_out = mem16_serial_out;
		break;

	case UPIO_MEM32:
		p->serial_in = mem32_serial_in;
		p->serial_out = mem32_serial_out;
		break;

	case UPIO_MEM32BE:
		p->serial_in = mem32be_serial_in;
		p->serial_out = mem32be_serial_out;
		break;

#ifdef CONFIG_SERIAL_8250_RT288X
	case UPIO_AU:
		p->serial_in = au_serial_in;
		p->serial_out = au_serial_out;
		up->dl_read = au_serial_dl_read;
		up->dl_write = au_serial_dl_write;
		break;
#endif

	default:
		p->serial_in = io_serial_in;
		p->serial_out = io_serial_out;
		break;
	}
	/* Remember loaded iotype */
	up->cur_iotype = p->iotype;
	p->handle_irq = serial8250_default_handle_irq;
}

static void
serial_port_out_sync(struct uart_port *p, int offset, int value)
{
	switch (p->iotype) {
	case UPIO_MEM:
	case UPIO_MEM16:
	case UPIO_MEM32:
	case UPIO_MEM32BE:
	case UPIO_AU:
		p->serial_out(p, offset, value);
		p->serial_in(p, UART_LCR);	/* safe, no side-effects */
		break;
	default:
		p->serial_out(p, offset, value);
	}
}

/*
 * For the 16C950
 */
static void serial_icr_write(struct uart_8250_port *up, int offset, int value)
{
	serial_out(up, UART_SCR, offset);
	serial_out(up, UART_ICR, value);
}

static unsigned int serial_icr_read(struct uart_8250_port *up, int offset)
{
	unsigned int value;

	serial_icr_write(up, UART_ACR, up->acr | UART_ACR_ICRRD);
	serial_out(up, UART_SCR, offset);
	value = serial_in(up, UART_ICR);
	serial_icr_write(up, UART_ACR, up->acr);

	return value;
}

/*
 * FIFO support.
 */
static void serial8250_clear_fifos(struct uart_8250_port *p)
{
	if (p->capabilities & UART_CAP_FIFO) {
		serial_out(p, UART_FCR, UART_FCR_ENABLE_FIFO);
		serial_out(p, UART_FCR, UART_FCR_ENABLE_FIFO |
			       UART_FCR_CLEAR_RCVR | UART_FCR_CLEAR_XMIT);
		serial_out(p, UART_FCR, 0);
	}
}

static inline void serial8250_em485_rts_after_send(struct uart_8250_port *p)
{
	unsigned char mcr = serial8250_in_MCR(p);

	if (p->port.rs485.flags & SER_RS485_RTS_AFTER_SEND)
		mcr |= UART_MCR_RTS;
	else
		mcr &= ~UART_MCR_RTS;
	serial8250_out_MCR(p, mcr);
}

static enum hrtimer_restart serial8250_em485_handle_start_tx(struct hrtimer *t);
static enum hrtimer_restart serial8250_em485_handle_stop_tx(struct hrtimer *t);

void serial8250_clear_and_reinit_fifos(struct uart_8250_port *p)
{
	serial8250_clear_fifos(p);
	serial_out(p, UART_FCR, p->fcr);
}
EXPORT_SYMBOL_GPL(serial8250_clear_and_reinit_fifos);

void serial8250_rpm_get(struct uart_8250_port *p)
{
	pm_runtime_get_sync(p->port.dev);
}
EXPORT_SYMBOL_GPL(serial8250_rpm_get);

void serial8250_rpm_put(struct uart_8250_port *p)
{
	pm_runtime_mark_last_busy(p->port.dev);
	pm_runtime_put_autosuspend(p->port.dev);
}
EXPORT_SYMBOL_GPL(serial8250_rpm_put);

/**
 *	serial8250_em485_init() - put uart_8250_port into rs485 emulating
 *	@p:	uart_8250_port port instance
 *
 *	The function is used to start rs485 software emulating on the
 *	&struct uart_8250_port* @p. Namely, RTS is switched before/after
 *	transmission. The function is idempotent, so it is safe to call it
 *	multiple times.
 *
 *	The caller MUST enable interrupt on empty shift register before
 *	calling serial8250_em485_init(). This interrupt is not a part of
 *	8250 standard, but implementation defined.
 *
 *	The function is supposed to be called from .rs485_config callback
 *	or from any other callback protected with p->port.lock spinlock.
 *
 *	See also serial8250_em485_destroy()
 *
 *	Return 0 - success, -errno - otherwise
 */
int serial8250_em485_init(struct uart_8250_port *p)
{
	if (p->em485)
		return 0;

	p->em485 = kmalloc(sizeof(struct uart_8250_em485), GFP_ATOMIC);
	if (!p->em485)
		return -ENOMEM;

	hrtimer_init(&p->em485->stop_tx_timer, CLOCK_MONOTONIC,
		     HRTIMER_MODE_REL);
	hrtimer_init(&p->em485->start_tx_timer, CLOCK_MONOTONIC,
		     HRTIMER_MODE_REL);
	p->em485->stop_tx_timer.function = &serial8250_em485_handle_stop_tx;
	p->em485->start_tx_timer.function = &serial8250_em485_handle_start_tx;
	p->em485->port = p;
	p->em485->active_timer = NULL;
	serial8250_em485_rts_after_send(p);

	return 0;
}
EXPORT_SYMBOL_GPL(serial8250_em485_init);

/**
 *	serial8250_em485_destroy() - put uart_8250_port into normal state
 *	@p:	uart_8250_port port instance
 *
 *	The function is used to stop rs485 software emulating on the
 *	&struct uart_8250_port* @p. The function is idempotent, so it is safe to
 *	call it multiple times.
 *
 *	The function is supposed to be called from .rs485_config callback
 *	or from any other callback protected with p->port.lock spinlock.
 *
 *	See also serial8250_em485_init()
 */
void serial8250_em485_destroy(struct uart_8250_port *p)
{
	if (!p->em485)
		return;

	hrtimer_cancel(&p->em485->start_tx_timer);
	hrtimer_cancel(&p->em485->stop_tx_timer);

	kfree(p->em485);
	p->em485 = NULL;
}
EXPORT_SYMBOL_GPL(serial8250_em485_destroy);

/*
 * These two wrappers ensure that enable_runtime_pm_tx() can be called more than
 * once and disable_runtime_pm_tx() will still disable RPM because the fifo is
 * empty and the HW can idle again.
 */
void serial8250_rpm_get_tx(struct uart_8250_port *p)
{
	unsigned char rpm_active;

	rpm_active = xchg(&p->rpm_tx_active, 1);
	if (rpm_active)
		return;
	/*
	 * Device has to be powered on at this point. Here we just increase
	 * reference count to prevent autosuspend until the TX FIFO becomes
	 * empty. See also a comment in serial8250_tx_chars().
	 */
	pm_runtime_get_noresume(p->port.dev);
}
EXPORT_SYMBOL_GPL(serial8250_rpm_get_tx);

void serial8250_rpm_put_tx(struct uart_8250_port *p)
{
	unsigned char rpm_active;

	rpm_active = xchg(&p->rpm_tx_active, 0);
	if (!rpm_active)
		return;
	pm_runtime_mark_last_busy(p->port.dev);
	pm_runtime_put_autosuspend(p->port.dev);
}
EXPORT_SYMBOL_GPL(serial8250_rpm_put_tx);

/*
 * IER sleep support.  UARTs which have EFRs need the "extended
 * capability" bit enabled.  Note that on XR16C850s, we need to
 * reset LCR to write to IER.
 */
static void serial8250_set_sleep(struct uart_8250_port *p, int sleep)
{
	unsigned char lcr = 0, efr = 0;
	/*
	 * Exar UARTs have a SLEEP register that enables or disables
	 * each UART to enter sleep mode separately.  On the XR17V35x the
	 * register is accessible to each UART at the UART_EXAR_SLEEP
	 * offset but the UART channel may only write to the corresponding
	 * bit.
	 */
	if ((p->port.type == PORT_XR17V35X) ||
	   (p->port.type == PORT_XR17D15X)) {
		serial_out(p, UART_EXAR_SLEEP, sleep ? 0xff : 0);
		return;
	}

	if (p->capabilities & UART_CAP_SLEEP) {
		if (p->capabilities & UART_CAP_EFR) {
			lcr = serial_in(p, UART_LCR);
			efr = serial_in(p, UART_EFR);
			serial_out(p, UART_LCR, UART_LCR_CONF_MODE_B);
			serial_out(p, UART_EFR, UART_EFR_ECB);
			serial_out(p, UART_LCR, 0);
		}
		serial_out(p, UART_IER, sleep ? UART_IERX_SLEEP : 0);
		if (p->capabilities & UART_CAP_EFR) {
			serial_out(p, UART_LCR, UART_LCR_CONF_MODE_B);
			serial_out(p, UART_EFR, efr);
			serial_out(p, UART_LCR, lcr);
		}
	}
}

#ifdef CONFIG_SERIAL_8250_RSA
/*
 * Attempts to turn on the RSA FIFO.  Returns zero on failure.
 * We set the port uart clock rate if we succeed.
 */
static int __enable_rsa(struct uart_8250_port *up)
{
	unsigned char mode;
	int result;

	mode = serial_in(up, UART_RSA_MSR);
	result = mode & UART_RSA_MSR_FIFO;

	if (!result) {
		serial_out(up, UART_RSA_MSR, mode | UART_RSA_MSR_FIFO);
		mode = serial_in(up, UART_RSA_MSR);
		result = mode & UART_RSA_MSR_FIFO;
	}

	if (result)
		up->port.uartclk = SERIAL_RSA_BAUD_BASE * 16;

	return result;
}

static void enable_rsa(struct uart_8250_port *up)
{
	if (up->port.type == PORT_RSA) {
		if (up->port.uartclk != SERIAL_RSA_BAUD_BASE * 16) {
			spin_lock_irq(&up->port.lock);
			__enable_rsa(up);
			spin_unlock_irq(&up->port.lock);
		}
		if (up->port.uartclk == SERIAL_RSA_BAUD_BASE * 16)
			serial_out(up, UART_RSA_FRR, 0);
	}
}

/*
 * Attempts to turn off the RSA FIFO.  Returns zero on failure.
 * It is unknown why interrupts were disabled in here.  However,
 * the caller is expected to preserve this behaviour by grabbing
 * the spinlock before calling this function.
 */
static void disable_rsa(struct uart_8250_port *up)
{
	unsigned char mode;
	int result;

	if (up->port.type == PORT_RSA &&
	    up->port.uartclk == SERIAL_RSA_BAUD_BASE * 16) {
		spin_lock_irq(&up->port.lock);

		mode = serial_in(up, UART_RSA_MSR);
		result = !(mode & UART_RSA_MSR_FIFO);

		if (!result) {
			serial_out(up, UART_RSA_MSR, mode & ~UART_RSA_MSR_FIFO);
			mode = serial_in(up, UART_RSA_MSR);
			result = !(mode & UART_RSA_MSR_FIFO);
		}

		if (result)
			up->port.uartclk = SERIAL_RSA_BAUD_BASE_LO * 16;
		spin_unlock_irq(&up->port.lock);
	}
}
#endif /* CONFIG_SERIAL_8250_RSA */

/*
 * This is a quickie test to see how big the FIFO is.
 * It doesn't work at all the time, more's the pity.
 */
static int size_fifo(struct uart_8250_port *up)
{
	unsigned char old_fcr, old_mcr, old_lcr;
	unsigned short old_dl;
	int count;

	old_lcr = serial_in(up, UART_LCR);
	serial_out(up, UART_LCR, 0);
	old_fcr = serial_in(up, UART_FCR);
	old_mcr = serial8250_in_MCR(up);
	serial_out(up, UART_FCR, UART_FCR_ENABLE_FIFO |
		    UART_FCR_CLEAR_RCVR | UART_FCR_CLEAR_XMIT);
	serial8250_out_MCR(up, UART_MCR_LOOP);
	serial_out(up, UART_LCR, UART_LCR_CONF_MODE_A);
	old_dl = serial_dl_read(up);
	serial_dl_write(up, 0x0001);
	serial_out(up, UART_LCR, 0x03);
	for (count = 0; count < 256; count++)
		serial_out(up, UART_TX, count);
	mdelay(20);/* FIXME - schedule_timeout */
	for (count = 0; (serial_in(up, UART_LSR) & UART_LSR_DR) &&
	     (count < 256); count++)
		serial_in(up, UART_RX);
	serial_out(up, UART_FCR, old_fcr);
	serial8250_out_MCR(up, old_mcr);
	serial_out(up, UART_LCR, UART_LCR_CONF_MODE_A);
	serial_dl_write(up, old_dl);
	serial_out(up, UART_LCR, old_lcr);

	return count;
}

/*
 * Read UART ID using the divisor method - set DLL and DLM to zero
 * and the revision will be in DLL and device type in DLM.  We
 * preserve the device state across this.
 */
static unsigned int autoconfig_read_divisor_id(struct uart_8250_port *p)
{
	unsigned char old_lcr;
	unsigned int id, old_dl;

	old_lcr = serial_in(p, UART_LCR);
	serial_out(p, UART_LCR, UART_LCR_CONF_MODE_A);
	old_dl = serial_dl_read(p);
	serial_dl_write(p, 0);
	id = serial_dl_read(p);
	serial_dl_write(p, old_dl);

	serial_out(p, UART_LCR, old_lcr);

	return id;
}

/*
 * This is a helper routine to autodetect StarTech/Exar/Oxsemi UART's.
 * When this function is called we know it is at least a StarTech
 * 16650 V2, but it might be one of several StarTech UARTs, or one of
 * its clones.  (We treat the broken original StarTech 16650 V1 as a
 * 16550, and why not?  Startech doesn't seem to even acknowledge its
 * existence.)
 *
 * What evil have men's minds wrought...
 */
static void autoconfig_has_efr(struct uart_8250_port *up)
{
	unsigned int id1, id2, id3, rev;

	/*
	 * Everything with an EFR has SLEEP
	 */
	up->capabilities |= UART_CAP_EFR | UART_CAP_SLEEP;

	/*
	 * First we check to see if it's an Oxford Semiconductor UART.
	 *
	 * If we have to do this here because some non-National
	 * Semiconductor clone chips lock up if you try writing to the
	 * LSR register (which serial_icr_read does)
	 */

	/*
	 * Check for Oxford Semiconductor 16C950.
	 *
	 * EFR [4] must be set else this test fails.
	 *
	 * This shouldn't be necessary, but Mike Hudson (Exoray@isys.ca)
	 * claims that it's needed for 952 dual UART's (which are not
	 * recommended for new designs).
	 */
	up->acr = 0;
	serial_out(up, UART_LCR, UART_LCR_CONF_MODE_B);
	serial_out(up, UART_EFR, UART_EFR_ECB);
	serial_out(up, UART_LCR, 0x00);
	id1 = serial_icr_read(up, UART_ID1);
	id2 = serial_icr_read(up, UART_ID2);
	id3 = serial_icr_read(up, UART_ID3);
	rev = serial_icr_read(up, UART_REV);

	DEBUG_AUTOCONF("950id=%02x:%02x:%02x:%02x ", id1, id2, id3, rev);

	if (id1 == 0x16 && id2 == 0xC9 &&
	    (id3 == 0x50 || id3 == 0x52 || id3 == 0x54)) {
		up->port.type = PORT_16C950;

		/*
		 * Enable work around for the Oxford Semiconductor 952 rev B
		 * chip which causes it to seriously miscalculate baud rates
		 * when DLL is 0.
		 */
		if (id3 == 0x52 && rev == 0x01)
			up->bugs |= UART_BUG_QUOT;
		return;
	}

	/*
	 * We check for a XR16C850 by setting DLL and DLM to 0, and then
	 * reading back DLL and DLM.  The chip type depends on the DLM
	 * value read back:
	 *  0x10 - XR16C850 and the DLL contains the chip revision.
	 *  0x12 - XR16C2850.
	 *  0x14 - XR16C854.
	 */
	id1 = autoconfig_read_divisor_id(up);
	DEBUG_AUTOCONF("850id=%04x ", id1);

	id2 = id1 >> 8;
	if (id2 == 0x10 || id2 == 0x12 || id2 == 0x14) {
		up->port.type = PORT_16850;
		return;
	}

	/*
	 * It wasn't an XR16C850.
	 *
	 * We distinguish between the '654 and the '650 by counting
	 * how many bytes are in the FIFO.  I'm using this for now,
	 * since that's the technique that was sent to me in the
	 * serial driver update, but I'm not convinced this works.
	 * I've had problems doing this in the past.  -TYT
	 */
	if (size_fifo(up) == 64)
		up->port.type = PORT_16654;
	else
		up->port.type = PORT_16650V2;
}

/*
 * We detected a chip without a FIFO.  Only two fall into
 * this category - the original 8250 and the 16450.  The
 * 16450 has a scratch register (accessible with LCR=0)
 */
static void autoconfig_8250(struct uart_8250_port *up)
{
	unsigned char scratch, status1, status2;

	up->port.type = PORT_8250;

	scratch = serial_in(up, UART_SCR);
	serial_out(up, UART_SCR, 0xa5);
	status1 = serial_in(up, UART_SCR);
	serial_out(up, UART_SCR, 0x5a);
	status2 = serial_in(up, UART_SCR);
	serial_out(up, UART_SCR, scratch);

	if (status1 == 0xa5 && status2 == 0x5a)
		up->port.type = PORT_16450;
}

static int broken_efr(struct uart_8250_port *up)
{
	/*
	 * Exar ST16C2550 "A2" devices incorrectly detect as
	 * having an EFR, and report an ID of 0x0201.  See
	 * http://linux.derkeiler.com/Mailing-Lists/Kernel/2004-11/4812.html
	 */
	if (autoconfig_read_divisor_id(up) == 0x0201 && size_fifo(up) == 16)
		return 1;

	return 0;
}

/*
 * We know that the chip has FIFOs.  Does it have an EFR?  The
 * EFR is located in the same register position as the IIR and
 * we know the top two bits of the IIR are currently set.  The
 * EFR should contain zero.  Try to read the EFR.
 */
static void autoconfig_16550a(struct uart_8250_port *up)
{
	unsigned char status1, status2;
	unsigned int iersave;

	up->port.type = PORT_16550A;
	up->capabilities |= UART_CAP_FIFO;

	/*
	 * XR17V35x UARTs have an extra divisor register, DLD
	 * that gets enabled with when DLAB is set which will
	 * cause the device to incorrectly match and assign
	 * port type to PORT_16650.  The EFR for this UART is
	 * found at offset 0x09. Instead check the Deice ID (DVID)
	 * register for a 2, 4 or 8 port UART.
	 */
	if (up->port.flags & UPF_EXAR_EFR) {
		status1 = serial_in(up, UART_EXAR_DVID);
		if (status1 == 0x82 || status1 == 0x84 || status1 == 0x88) {
			DEBUG_AUTOCONF("Exar XR17V35x ");
			up->port.type = PORT_XR17V35X;
			up->capabilities |= UART_CAP_AFE | UART_CAP_EFR |
						UART_CAP_SLEEP;

			return;
		}

	}

	/*
	 * Check for presence of the EFR when DLAB is set.
	 * Only ST16C650V1 UARTs pass this test.
	 */
	serial_out(up, UART_LCR, UART_LCR_CONF_MODE_A);
	if (serial_in(up, UART_EFR) == 0) {
		serial_out(up, UART_EFR, 0xA8);
		if (serial_in(up, UART_EFR) != 0) {
			DEBUG_AUTOCONF("EFRv1 ");
			up->port.type = PORT_16650;
			up->capabilities |= UART_CAP_EFR | UART_CAP_SLEEP;
		} else {
			serial_out(up, UART_LCR, 0);
			serial_out(up, UART_FCR, UART_FCR_ENABLE_FIFO |
				   UART_FCR7_64BYTE);
			status1 = serial_in(up, UART_IIR) >> 5;
			serial_out(up, UART_FCR, 0);
			serial_out(up, UART_LCR, 0);

			if (status1 == 7)
				up->port.type = PORT_16550A_FSL64;
			else
				DEBUG_AUTOCONF("Motorola 8xxx DUART ");
		}
		serial_out(up, UART_EFR, 0);
		return;
	}

	/*
	 * Maybe it requires 0xbf to be written to the LCR.
	 * (other ST16C650V2 UARTs, TI16C752A, etc)
	 */
	serial_out(up, UART_LCR, UART_LCR_CONF_MODE_B);
	if (serial_in(up, UART_EFR) == 0 && !broken_efr(up)) {
		DEBUG_AUTOCONF("EFRv2 ");
		autoconfig_has_efr(up);
		return;
	}

	/*
	 * Check for a National Semiconductor SuperIO chip.
	 * Attempt to switch to bank 2, read the value of the LOOP bit
	 * from EXCR1. Switch back to bank 0, change it in MCR. Then
	 * switch back to bank 2, read it from EXCR1 again and check
	 * it's changed. If so, set baud_base in EXCR2 to 921600. -- dwmw2
	 */
	serial_out(up, UART_LCR, 0);
	status1 = serial8250_in_MCR(up);
	serial_out(up, UART_LCR, 0xE0);
	status2 = serial_in(up, 0x02); /* EXCR1 */

	if (!((status2 ^ status1) & UART_MCR_LOOP)) {
		serial_out(up, UART_LCR, 0);
		serial8250_out_MCR(up, status1 ^ UART_MCR_LOOP);
		serial_out(up, UART_LCR, 0xE0);
		status2 = serial_in(up, 0x02); /* EXCR1 */
		serial_out(up, UART_LCR, 0);
		serial8250_out_MCR(up, status1);

		if ((status2 ^ status1) & UART_MCR_LOOP) {
			unsigned short quot;

			serial_out(up, UART_LCR, 0xE0);

			quot = serial_dl_read(up);
			quot <<= 3;

			if (ns16550a_goto_highspeed(up))
				serial_dl_write(up, quot);

			serial_out(up, UART_LCR, 0);

			up->port.uartclk = 921600*16;
			up->port.type = PORT_NS16550A;
			up->capabilities |= UART_NATSEMI;
			return;
		}
	}

	/*
	 * No EFR.  Try to detect a TI16750, which only sets bit 5 of
	 * the IIR when 64 byte FIFO mode is enabled when DLAB is set.
	 * Try setting it with and without DLAB set.  Cheap clones
	 * set bit 5 without DLAB set.
	 */
	serial_out(up, UART_LCR, 0);
	serial_out(up, UART_FCR, UART_FCR_ENABLE_FIFO | UART_FCR7_64BYTE);
	status1 = serial_in(up, UART_IIR) >> 5;
	serial_out(up, UART_FCR, UART_FCR_ENABLE_FIFO);
	serial_out(up, UART_LCR, UART_LCR_CONF_MODE_A);
	serial_out(up, UART_FCR, UART_FCR_ENABLE_FIFO | UART_FCR7_64BYTE);
	status2 = serial_in(up, UART_IIR) >> 5;
	serial_out(up, UART_FCR, UART_FCR_ENABLE_FIFO);
	serial_out(up, UART_LCR, 0);

	DEBUG_AUTOCONF("iir1=%d iir2=%d ", status1, status2);

	if (status1 == 6 && status2 == 7) {
		up->port.type = PORT_16750;
		up->capabilities |= UART_CAP_AFE | UART_CAP_SLEEP;
		return;
	}

	/*
	 * Try writing and reading the UART_IER_UUE bit (b6).
	 * If it works, this is probably one of the Xscale platform's
	 * internal UARTs.
	 * We're going to explicitly set the UUE bit to 0 before
	 * trying to write and read a 1 just to make sure it's not
	 * already a 1 and maybe locked there before we even start start.
	 */
	iersave = serial_in(up, UART_IER);
	serial_out(up, UART_IER, iersave & ~UART_IER_UUE);
	if (!(serial_in(up, UART_IER) & UART_IER_UUE)) {
		/*
		 * OK it's in a known zero state, try writing and reading
		 * without disturbing the current state of the other bits.
		 */
		serial_out(up, UART_IER, iersave | UART_IER_UUE);
		if (serial_in(up, UART_IER) & UART_IER_UUE) {
			/*
			 * It's an Xscale.
			 * We'll leave the UART_IER_UUE bit set to 1 (enabled).
			 */
			DEBUG_AUTOCONF("Xscale ");
			up->port.type = PORT_XSCALE;
			up->capabilities |= UART_CAP_UUE | UART_CAP_RTOIE;
			return;
		}
	} else {
		/*
		 * If we got here we couldn't force the IER_UUE bit to 0.
		 * Log it and continue.
		 */
		DEBUG_AUTOCONF("Couldn't force IER_UUE to 0 ");
	}
	serial_out(up, UART_IER, iersave);

	/*
	 * Exar uarts have EFR in a weird location
	 */
	if (up->port.flags & UPF_EXAR_EFR) {
		DEBUG_AUTOCONF("Exar XR17D15x ");
		up->port.type = PORT_XR17D15X;
		up->capabilities |= UART_CAP_AFE | UART_CAP_EFR |
				    UART_CAP_SLEEP;

		return;
	}

	/*
	 * We distinguish between 16550A and U6 16550A by counting
	 * how many bytes are in the FIFO.
	 */
	if (up->port.type == PORT_16550A && size_fifo(up) == 64) {
		up->port.type = PORT_U6_16550A;
		up->capabilities |= UART_CAP_AFE;
	}
}

/*
 * This routine is called by rs_init() to initialize a specific serial
 * port.  It determines what type of UART chip this serial port is
 * using: 8250, 16450, 16550, 16550A.  The important question is
 * whether or not this UART is a 16550A or not, since this will
 * determine whether or not we can use its FIFO features or not.
 */
static void autoconfig(struct uart_8250_port *up)
{
	unsigned char status1, scratch, scratch2, scratch3;
	unsigned char save_lcr, save_mcr;
	struct uart_port *port = &up->port;
	unsigned long flags;
	unsigned int old_capabilities;

	if (!port->iobase && !port->mapbase && !port->membase)
		return;

	DEBUG_AUTOCONF("ttyS%d: autoconf (0x%04lx, 0x%p): ",
		       serial_index(port), port->iobase, port->membase);

	/*
	 * We really do need global IRQs disabled here - we're going to
	 * be frobbing the chips IRQ enable register to see if it exists.
	 */
	spin_lock_irqsave(&port->lock, flags);

	up->capabilities = 0;
	up->bugs = 0;

	if (!(port->flags & UPF_BUGGY_UART)) {
		/*
		 * Do a simple existence test first; if we fail this,
		 * there's no point trying anything else.
		 *
		 * 0x80 is used as a nonsense port to prevent against
		 * false positives due to ISA bus float.  The
		 * assumption is that 0x80 is a non-existent port;
		 * which should be safe since include/asm/io.h also
		 * makes this assumption.
		 *
		 * Note: this is safe as long as MCR bit 4 is clear
		 * and the device is in "PC" mode.
		 */
		scratch = serial_in(up, UART_IER);
		serial_out(up, UART_IER, 0);
#ifdef __i386__
		outb(0xff, 0x080);
#endif
		/*
		 * Mask out IER[7:4] bits for test as some UARTs (e.g. TL
		 * 16C754B) allow only to modify them if an EFR bit is set.
		 */
		scratch2 = serial_in(up, UART_IER) & 0x0f;
		serial_out(up, UART_IER, 0x0F);
#ifdef __i386__
		outb(0, 0x080);
#endif
		scratch3 = serial_in(up, UART_IER) & 0x0f;
		serial_out(up, UART_IER, scratch);
		if (scratch2 != 0 || scratch3 != 0x0F) {
			/*
			 * We failed; there's nothing here
			 */
			spin_unlock_irqrestore(&port->lock, flags);
			DEBUG_AUTOCONF("IER test failed (%02x, %02x) ",
				       scratch2, scratch3);
			goto out;
		}
	}

	save_mcr = serial8250_in_MCR(up);
	save_lcr = serial_in(up, UART_LCR);

	/*
	 * Check to see if a UART is really there.  Certain broken
	 * internal modems based on the Rockwell chipset fail this
	 * test, because they apparently don't implement the loopback
	 * test mode.  So this test is skipped on the COM 1 through
	 * COM 4 ports.  This *should* be safe, since no board
	 * manufacturer would be stupid enough to design a board
	 * that conflicts with COM 1-4 --- we hope!
	 */
	if (!(port->flags & UPF_SKIP_TEST)) {
		serial8250_out_MCR(up, UART_MCR_LOOP | 0x0A);
		status1 = serial_in(up, UART_MSR) & 0xF0;
		serial8250_out_MCR(up, save_mcr);
		if (status1 != 0x90) {
			spin_unlock_irqrestore(&port->lock, flags);
			DEBUG_AUTOCONF("LOOP test failed (%02x) ",
				       status1);
			goto out;
		}
	}

	/*
	 * We're pretty sure there's a port here.  Lets find out what
	 * type of port it is.  The IIR top two bits allows us to find
	 * out if it's 8250 or 16450, 16550, 16550A or later.  This
	 * determines what we test for next.
	 *
	 * We also initialise the EFR (if any) to zero for later.  The
	 * EFR occupies the same register location as the FCR and IIR.
	 */
	serial_out(up, UART_LCR, UART_LCR_CONF_MODE_B);
	serial_out(up, UART_EFR, 0);
	serial_out(up, UART_LCR, 0);

	serial_out(up, UART_FCR, UART_FCR_ENABLE_FIFO);
	scratch = serial_in(up, UART_IIR) >> 6;

	switch (scratch) {
	case 0:
		autoconfig_8250(up);
		break;
	case 1:
		port->type = PORT_UNKNOWN;
		break;
	case 2:
		port->type = PORT_16550;
		break;
	case 3:
		autoconfig_16550a(up);
		break;
	}

#ifdef CONFIG_SERIAL_8250_RSA
	/*
	 * Only probe for RSA ports if we got the region.
	 */
	if (port->type == PORT_16550A && up->probe & UART_PROBE_RSA &&
	    __enable_rsa(up))
		port->type = PORT_RSA;
#endif

	serial_out(up, UART_LCR, save_lcr);

	port->fifosize = uart_config[up->port.type].fifo_size;
	old_capabilities = up->capabilities;
	up->capabilities = uart_config[port->type].flags;
	up->tx_loadsz = uart_config[port->type].tx_loadsz;

	if (port->type == PORT_UNKNOWN)
		goto out_lock;

	/*
	 * Reset the UART.
	 */
#ifdef CONFIG_SERIAL_8250_RSA
	if (port->type == PORT_RSA)
		serial_out(up, UART_RSA_FRR, 0);
#endif
	serial8250_out_MCR(up, save_mcr);
	serial8250_clear_fifos(up);
	serial_in(up, UART_RX);
	if (up->capabilities & UART_CAP_UUE)
		serial_out(up, UART_IER, UART_IER_UUE);
	else
		serial_out(up, UART_IER, 0);

out_lock:
	spin_unlock_irqrestore(&port->lock, flags);

	/*
	 * Check if the device is a Fintek F81216A
	 */
	if (port->type == PORT_16550A && port->iotype == UPIO_PORT)
		fintek_8250_probe(up);

	if (up->capabilities != old_capabilities) {
		pr_warn("ttyS%d: detected caps %08x should be %08x\n",
		       serial_index(port), old_capabilities,
		       up->capabilities);
	}
out:
	DEBUG_AUTOCONF("iir=%d ", scratch);
	DEBUG_AUTOCONF("type=%s\n", uart_config[port->type].name);
}

static void autoconfig_irq(struct uart_8250_port *up)
{
	struct uart_port *port = &up->port;
	unsigned char save_mcr, save_ier;
	unsigned char save_ICP = 0;
	unsigned int ICP = 0;
	unsigned long irqs;
	int irq;

	if (port->flags & UPF_FOURPORT) {
		ICP = (port->iobase & 0xfe0) | 0x1f;
		save_ICP = inb_p(ICP);
		outb_p(0x80, ICP);
		inb_p(ICP);
	}

	if (uart_console(port))
		console_lock();

	/* forget possible initially masked and pending IRQ */
	probe_irq_off(probe_irq_on());
	save_mcr = serial8250_in_MCR(up);
	save_ier = serial_in(up, UART_IER);
	serial8250_out_MCR(up, UART_MCR_OUT1 | UART_MCR_OUT2);

	irqs = probe_irq_on();
	serial8250_out_MCR(up, 0);
	udelay(10);
	if (port->flags & UPF_FOURPORT) {
		serial8250_out_MCR(up, UART_MCR_DTR | UART_MCR_RTS);
	} else {
		serial8250_out_MCR(up,
			UART_MCR_DTR | UART_MCR_RTS | UART_MCR_OUT2);
	}
	serial_out(up, UART_IER, 0x0f);	/* enable all intrs */
	serial_in(up, UART_LSR);
	serial_in(up, UART_RX);
	serial_in(up, UART_IIR);
	serial_in(up, UART_MSR);
	serial_out(up, UART_TX, 0xFF);
	udelay(20);
	irq = probe_irq_off(irqs);

	serial8250_out_MCR(up, save_mcr);
	serial_out(up, UART_IER, save_ier);

	if (port->flags & UPF_FOURPORT)
		outb_p(save_ICP, ICP);

	if (uart_console(port))
		console_unlock();

	port->irq = (irq > 0) ? irq : 0;
}

static void serial8250_stop_rx(struct uart_port *port)
{
	struct uart_8250_port *up = up_to_u8250p(port);

	up->ier &= ~(UART_IER_RLSI | UART_IER_RDI);
	up->port.read_status_mask &= ~UART_LSR_DR;
	serial_port_out(port, UART_IER, up->ier);
}

static void __do_stop_tx_rs485(struct uart_8250_port *p)
{
	serial8250_em485_rts_after_send(p);

	/*
	 * Empty the RX FIFO, we are not interested in anything
	 * received during the half-duplex transmission.
	 * Enable previously disabled RX interrupts.
	 */
	if (!(p->port.rs485.flags & SER_RS485_RX_DURING_TX)) {
		serial8250_clear_and_reinit_fifos(p);

		p->ier |= UART_IER_RLSI | UART_IER_RDI;
		serial_port_out(&p->port, UART_IER, p->ier);
	}
}
static enum hrtimer_restart serial8250_em485_handle_stop_tx(struct hrtimer *t)
{
	struct uart_8250_em485 *em485;
	struct uart_8250_port *p;
	unsigned long flags;

	em485 = container_of(t, struct uart_8250_em485, stop_tx_timer);
	p = em485->port;

	serial8250_rpm_get(p);
	spin_lock_irqsave(&p->port.lock, flags);
	if (em485->active_timer == &em485->stop_tx_timer) {
		__do_stop_tx_rs485(p);
		em485->active_timer = NULL;
	}
	spin_unlock_irqrestore(&p->port.lock, flags);
	serial8250_rpm_put(p);
	return HRTIMER_NORESTART;
}

static void start_hrtimer_ms(struct hrtimer *hrt, unsigned long msec)
{
	long sec = msec / 1000;
	long nsec = (msec % 1000) * 1000000;
	ktime_t t = ktime_set(sec, nsec);

	hrtimer_start(hrt, t, HRTIMER_MODE_REL);
}

static void __stop_tx_rs485(struct uart_8250_port *p)
{
	struct uart_8250_em485 *em485 = p->em485;

	/*
	 * __do_stop_tx_rs485 is going to set RTS according to config
	 * AND flush RX FIFO if required.
	 */
	if (p->port.rs485.delay_rts_after_send > 0) {
		em485->active_timer = &em485->stop_tx_timer;
		start_hrtimer_ms(&em485->stop_tx_timer,
				   p->port.rs485.delay_rts_after_send);
	} else {
		__do_stop_tx_rs485(p);
	}
}

static inline void __do_stop_tx(struct uart_8250_port *p)
{
	if (p->ier & UART_IER_THRI) {
		p->ier &= ~UART_IER_THRI;
		serial_out(p, UART_IER, p->ier);
		serial8250_rpm_put_tx(p);
	}
}

static inline void __stop_tx(struct uart_8250_port *p)
{
	struct uart_8250_em485 *em485 = p->em485;

	if (em485) {
		unsigned char lsr = serial_in(p, UART_LSR);
		/*
		 * To provide required timeing and allow FIFO transfer,
		 * __stop_tx_rs485() must be called only when both FIFO and
		 * shift register are empty. It is for device driver to enable
		 * interrupt on TEMT.
		 */
		if ((lsr & BOTH_EMPTY) != BOTH_EMPTY)
			return;

		em485->active_timer = NULL;
		hrtimer_cancel(&em485->start_tx_timer);

		__stop_tx_rs485(p);
	}
	__do_stop_tx(p);
}

static void serial8250_stop_tx(struct uart_port *port)
{
	struct uart_8250_port *up = up_to_u8250p(port);

	__stop_tx(up);

	/*
	 * We really want to stop the transmitter from sending.
	 */
	if (port->type == PORT_16C950) {
		up->acr |= UART_ACR_TXDIS;
		serial_icr_write(up, UART_ACR, up->acr);
	}
}

static inline void __start_tx(struct uart_port *port)
{
	struct uart_8250_port *up = up_to_u8250p(port);

	if (up->dma && !up->dma->tx_dma(up))
		return;

	if (!(up->ier & UART_IER_THRI)) {
		up->ier |= UART_IER_THRI;
		serial_port_out(port, UART_IER, up->ier);

		if (up->bugs & UART_BUG_TXEN) {
			unsigned char lsr;

			lsr = serial_in(up, UART_LSR);
			up->lsr_saved_flags |= lsr & LSR_SAVE_FLAGS;
			if (lsr & UART_LSR_THRE)
				serial8250_tx_chars(up);
		}
	}

	/*
	 * Re-enable the transmitter if we disabled it.
	 */
	if (port->type == PORT_16C950 && up->acr & UART_ACR_TXDIS) {
		up->acr &= ~UART_ACR_TXDIS;
		serial_icr_write(up, UART_ACR, up->acr);
	}
}

static inline void start_tx_rs485(struct uart_port *port)
{
	struct uart_8250_port *up = up_to_u8250p(port);
	struct uart_8250_em485 *em485 = up->em485;
	unsigned char mcr;

	if (!(up->port.rs485.flags & SER_RS485_RX_DURING_TX))
		serial8250_stop_rx(&up->port);

	em485->active_timer = NULL;
	if (hrtimer_is_queued(&em485->stop_tx_timer))
		hrtimer_cancel(&em485->stop_tx_timer);

	mcr = serial8250_in_MCR(up);
	if (!!(up->port.rs485.flags & SER_RS485_RTS_ON_SEND) !=
	    !!(mcr & UART_MCR_RTS)) {
		if (up->port.rs485.flags & SER_RS485_RTS_ON_SEND)
			mcr |= UART_MCR_RTS;
		else
			mcr &= ~UART_MCR_RTS;
		serial8250_out_MCR(up, mcr);

		if (up->port.rs485.delay_rts_before_send > 0) {
			em485->active_timer = &em485->start_tx_timer;
			start_hrtimer_ms(&em485->start_tx_timer,
					 up->port.rs485.delay_rts_before_send);
			return;
		}
	}

	__start_tx(port);
}

static enum hrtimer_restart serial8250_em485_handle_start_tx(struct hrtimer *t)
{
	struct uart_8250_em485 *em485;
	struct uart_8250_port *p;
	unsigned long flags;

	em485 = container_of(t, struct uart_8250_em485, start_tx_timer);
	p = em485->port;

	spin_lock_irqsave(&p->port.lock, flags);
	if (em485->active_timer == &em485->start_tx_timer) {
		__start_tx(&p->port);
		em485->active_timer = NULL;
	}
	spin_unlock_irqrestore(&p->port.lock, flags);
	return HRTIMER_NORESTART;
}

static void serial8250_start_tx(struct uart_port *port)
{
	struct uart_8250_port *up = up_to_u8250p(port);
	struct uart_8250_em485 *em485 = up->em485;

	serial8250_rpm_get_tx(up);

	if (em485 &&
	    em485->active_timer == &em485->start_tx_timer)
		return;

	if (em485)
		start_tx_rs485(port);
	else
		__start_tx(port);
}

static void serial8250_throttle(struct uart_port *port)
{
	port->throttle(port);
}

static void serial8250_unthrottle(struct uart_port *port)
{
	port->unthrottle(port);
}

static void serial8250_disable_ms(struct uart_port *port)
{
	struct uart_8250_port *up = up_to_u8250p(port);

	/* no MSR capabilities */
	if (up->bugs & UART_BUG_NOMSR)
		return;

	up->ier &= ~UART_IER_MSI;
	serial_port_out(port, UART_IER, up->ier);
}

static void serial8250_enable_ms(struct uart_port *port)
{
	struct uart_8250_port *up = up_to_u8250p(port);

	/* no MSR capabilities */
	if (up->bugs & UART_BUG_NOMSR)
		return;

	up->ier |= UART_IER_MSI;

	serial_port_out(port, UART_IER, up->ier);
}

static void serial8250_read_char(struct uart_8250_port *up, unsigned char lsr)
{
	struct uart_port *port = &up->port;
	unsigned char ch;
	char flag = TTY_NORMAL;

	if (likely(lsr & UART_LSR_DR))
		ch = serial_in(up, UART_RX);
	else
		/*
		 * Intel 82571 has a Serial Over Lan device that will
		 * set UART_LSR_BI without setting UART_LSR_DR when
		 * it receives a break. To avoid reading from the
		 * receive buffer without UART_LSR_DR bit set, we
		 * just force the read character to be 0
		 */
		ch = 0;

	port->icount.rx++;

	lsr |= up->lsr_saved_flags;
	up->lsr_saved_flags = 0;

	if (unlikely(lsr & UART_LSR_BRK_ERROR_BITS)) {
		if (lsr & UART_LSR_BI) {
			lsr &= ~(UART_LSR_FE | UART_LSR_PE);
			port->icount.brk++;
			/*
			 * We do the SysRQ and SAK checking
			 * here because otherwise the break
			 * may get masked by ignore_status_mask
			 * or read_status_mask.
			 */
			if (uart_handle_break(port))
				return;
		} else if (lsr & UART_LSR_PE)
			port->icount.parity++;
		else if (lsr & UART_LSR_FE)
			port->icount.frame++;
		if (lsr & UART_LSR_OE)
			port->icount.overrun++;

		/*
		 * Mask off conditions which should be ignored.
		 */
		lsr &= port->read_status_mask;

		if (lsr & UART_LSR_BI) {
			pr_debug("%s: handling break\n", __func__);
			flag = TTY_BREAK;
		} else if (lsr & UART_LSR_PE)
			flag = TTY_PARITY;
		else if (lsr & UART_LSR_FE)
			flag = TTY_FRAME;
	}
	if (uart_handle_sysrq_char(port, ch))
		return;

	uart_insert_char(port, lsr, UART_LSR_OE, ch, flag);
}

/*
 * serial8250_rx_chars: processes according to the passed in LSR
 * value, and returns the remaining LSR bits not handled
 * by this Rx routine.
 */
unsigned char serial8250_rx_chars(struct uart_8250_port *up, unsigned char lsr)
{
	struct uart_port *port = &up->port;
	int max_count = 256;

	do {
		serial8250_read_char(up, lsr);
		if (--max_count == 0)
			break;
		lsr = serial_in(up, UART_LSR);
	} while (lsr & (UART_LSR_DR | UART_LSR_BI));

	tty_flip_buffer_push(&port->state->port);
	return lsr;
}
EXPORT_SYMBOL_GPL(serial8250_rx_chars);

void serial8250_tx_chars(struct uart_8250_port *up)
{
	struct uart_port *port = &up->port;
	struct circ_buf *xmit = &port->state->xmit;
	int count;

	if (port->x_char) {
		serial_out(up, UART_TX, port->x_char);
		port->icount.tx++;
		port->x_char = 0;
		return;
	}
	if (uart_tx_stopped(port)) {
		serial8250_stop_tx(port);
		return;
	}
	if (uart_circ_empty(xmit)) {
		__stop_tx(up);
		return;
	}

	count = up->tx_loadsz;
	do {
		serial_out(up, UART_TX, xmit->buf[xmit->tail]);
		xmit->tail = (xmit->tail + 1) & (UART_XMIT_SIZE - 1);
		port->icount.tx++;
		if (uart_circ_empty(xmit))
			break;
		if ((up->capabilities & UART_CAP_HFIFO) &&
		    (serial_in(up, UART_LSR) & BOTH_EMPTY) != BOTH_EMPTY)
			break;
		/* The BCM2835 MINI UART THRE bit is really a not-full bit. */
		if ((up->capabilities & UART_CAP_MINI) &&
		    !(serial_in(up, UART_LSR) & UART_LSR_THRE))
			break;
	} while (--count > 0);

	if (uart_circ_chars_pending(xmit) < WAKEUP_CHARS)
		uart_write_wakeup(port);

	/*
	 * With RPM enabled, we have to wait until the FIFO is empty before the
	 * HW can go idle. So we get here once again with empty FIFO and disable
	 * the interrupt and RPM in __stop_tx()
	 */
}
EXPORT_SYMBOL_GPL(serial8250_tx_chars);

/* Caller holds uart port lock */
unsigned int serial8250_modem_status(struct uart_8250_port *up)
{
	struct uart_port *port = &up->port;
	unsigned int status = serial_in(up, UART_MSR);

	status |= up->msr_saved_flags;
	up->msr_saved_flags = 0;
	if (status & UART_MSR_ANY_DELTA && up->ier & UART_IER_MSI &&
	    port->state != NULL) {
		if (status & UART_MSR_TERI)
			port->icount.rng++;
		if (status & UART_MSR_DDSR)
			port->icount.dsr++;
		if (status & UART_MSR_DDCD)
			uart_handle_dcd_change(port, status & UART_MSR_DCD);
		if (status & UART_MSR_DCTS)
			uart_handle_cts_change(port, status & UART_MSR_CTS);

		wake_up_interruptible(&port->state->port.delta_msr_wait);
	}

	return status;
}
EXPORT_SYMBOL_GPL(serial8250_modem_status);

static bool handle_rx_dma(struct uart_8250_port *up, unsigned int iir)
{
	switch (iir & 0x3f) {
	case UART_IIR_RX_TIMEOUT:
		serial8250_rx_dma_flush(up);
		/* fall-through */
	case UART_IIR_RLSI:
		return true;
	}
	return up->dma->rx_dma(up);
}

/*
 * This handles the interrupt from one port.
 */
int serial8250_handle_irq(struct uart_port *port, unsigned int iir)
{
	unsigned char status;
	unsigned long flags;
	struct uart_8250_port *up = up_to_u8250p(port);

	if (iir & UART_IIR_NO_INT)
		return 0;

	spin_lock_irqsave(&port->lock, flags);

	status = serial_port_in(port, UART_LSR);

	if (status & (UART_LSR_DR | UART_LSR_BI) &&
	    iir & UART_IIR_RDI) {
		if (!up->dma || handle_rx_dma(up, iir))
			status = serial8250_rx_chars(up, status);
	}
	serial8250_modem_status(up);
	if ((!up->dma || up->dma->tx_err) && (status & UART_LSR_THRE))
		serial8250_tx_chars(up);

	spin_unlock_irqrestore(&port->lock, flags);
	return 1;
}
EXPORT_SYMBOL_GPL(serial8250_handle_irq);

static int serial8250_default_handle_irq(struct uart_port *port)
{
	unsigned int iir;

	/*
	 * The IRQ might be shared with other peripherals so we must first
	 * check that are we RPM suspended or not. If we are we assume that
	 * the IRQ was not for us (we shouldn't be RPM suspended when the
	 * interrupt is enabled).
	 */
	if (pm_runtime_suspended(port->dev))
		return 0;

	iir = serial_port_in(port, UART_IIR);
	return serial8250_handle_irq(port, iir);
}

/*
 * Newer 16550 compatible parts such as the SC16C650 & Altera 16550 Soft IP
 * have a programmable TX threshold that triggers the THRE interrupt in
 * the IIR register. In this case, the THRE interrupt indicates the FIFO
 * has space available. Load it up with tx_loadsz bytes.
 */
static int serial8250_tx_threshold_handle_irq(struct uart_port *port)
{
	unsigned long flags;
	unsigned int iir = serial_port_in(port, UART_IIR);

	/* TX Threshold IRQ triggered so load up FIFO */
	if ((iir & UART_IIR_ID) == UART_IIR_THRI) {
		struct uart_8250_port *up = up_to_u8250p(port);

		spin_lock_irqsave(&port->lock, flags);
		serial8250_tx_chars(up);
		spin_unlock_irqrestore(&port->lock, flags);
	}

	iir = serial_port_in(port, UART_IIR);
	return serial8250_handle_irq(port, iir);
}

static unsigned int serial8250_tx_empty(struct uart_port *port)
{
	struct uart_8250_port *up = up_to_u8250p(port);
	unsigned long flags;
	unsigned int lsr;

	spin_lock_irqsave(&port->lock, flags);
	lsr = serial_port_in(port, UART_LSR);
	up->lsr_saved_flags |= lsr & LSR_SAVE_FLAGS;
	spin_unlock_irqrestore(&port->lock, flags);

	return (lsr & BOTH_EMPTY) == BOTH_EMPTY ? TIOCSER_TEMT : 0;
}

unsigned int serial8250_do_get_mctrl(struct uart_port *port)
{
	struct uart_8250_port *up = up_to_u8250p(port);
	unsigned int status;
	unsigned int ret;

	status = serial8250_modem_status(up);

	ret = 0;
	if (status & UART_MSR_DCD)
		ret |= TIOCM_CAR;
	if (status & UART_MSR_RI)
		ret |= TIOCM_RNG;
	if (status & UART_MSR_DSR)
		ret |= TIOCM_DSR;
	if (status & UART_MSR_CTS)
		ret |= TIOCM_CTS;
	return ret;
}
EXPORT_SYMBOL_GPL(serial8250_do_get_mctrl);

static unsigned int serial8250_get_mctrl(struct uart_port *port)
{
	if (port->get_mctrl)
		return port->get_mctrl(port);
	return serial8250_do_get_mctrl(port);
}

void serial8250_do_set_mctrl(struct uart_port *port, unsigned int mctrl)
{
	struct uart_8250_port *up = up_to_u8250p(port);
	unsigned char mcr = 0;

	if (mctrl & TIOCM_RTS)
		mcr |= UART_MCR_RTS;
	if (mctrl & TIOCM_DTR)
		mcr |= UART_MCR_DTR;
	if (mctrl & TIOCM_OUT1)
		mcr |= UART_MCR_OUT1;
	if (mctrl & TIOCM_OUT2)
		mcr |= UART_MCR_OUT2;
	if (mctrl & TIOCM_LOOP)
		mcr |= UART_MCR_LOOP;

	mcr = (mcr & up->mcr_mask) | up->mcr_force | up->mcr;

	serial8250_out_MCR(up, mcr);
}
EXPORT_SYMBOL_GPL(serial8250_do_set_mctrl);

static void serial8250_set_mctrl(struct uart_port *port, unsigned int mctrl)
{
	if (port->set_mctrl)
		port->set_mctrl(port, mctrl);
	else
		serial8250_do_set_mctrl(port, mctrl);
}

static void serial8250_break_ctl(struct uart_port *port, int break_state)
{
	struct uart_8250_port *up = up_to_u8250p(port);
	unsigned long flags;

	spin_lock_irqsave(&port->lock, flags);
	if (break_state == -1)
		up->lcr |= UART_LCR_SBC;
	else
		up->lcr &= ~UART_LCR_SBC;
	serial_port_out(port, UART_LCR, up->lcr);
	spin_unlock_irqrestore(&port->lock, flags);
}

/*
 *	Wait for transmitter & holding register to empty
 */
static void wait_for_xmitr(struct uart_8250_port *up, int bits)
{
	unsigned int status, tmout = 10000;

	/* Wait up to 10ms for the character(s) to be sent. */
	for (;;) {
		status = serial_in(up, UART_LSR);

		up->lsr_saved_flags |= status & LSR_SAVE_FLAGS;

		if ((status & bits) == bits)
			break;
		if (--tmout == 0)
			break;
		udelay(1);
		touch_nmi_watchdog();
	}

	/* Wait up to 1s for flow control if necessary */
	if (up->port.flags & UPF_CONS_FLOW) {
		for (tmout = 1000000; tmout; tmout--) {
			unsigned int msr = serial_in(up, UART_MSR);
			up->msr_saved_flags |= msr & MSR_SAVE_FLAGS;
			if (msr & UART_MSR_CTS)
				break;
			udelay(1);
			touch_nmi_watchdog();
		}
	}
}

#ifdef CONFIG_CONSOLE_POLL
/*
 * Console polling routines for writing and reading from the uart while
 * in an interrupt or debug context.
 */

static int serial8250_get_poll_char(struct uart_port *port)
{
	struct uart_8250_port *up = up_to_u8250p(port);
	unsigned char lsr;

	lsr = serial_port_in(port, UART_LSR);
	if (!(lsr & UART_LSR_DR))
		return NO_POLL_CHAR;

	return serial_port_in(port, UART_RX);
}


static void serial8250_put_poll_char(struct uart_port *port,
			 unsigned char c)
{
	unsigned int ier;
	struct uart_8250_port *up = up_to_u8250p(port);

	/*
	 *	First save the IER then disable the interrupts
	 */
	ier = serial_port_in(port, UART_IER);
	if (up->capabilities & UART_CAP_UUE)
		serial_port_out(port, UART_IER, UART_IER_UUE);
	else
		serial_port_out(port, UART_IER, 0);

	wait_for_xmitr(up, BOTH_EMPTY);
	/*
	 *	Send the character out.
	 */
	serial_port_out(port, UART_TX, c);

	/*
	 *	Finally, wait for transmitter to become empty
	 *	and restore the IER
	 */
	wait_for_xmitr(up, BOTH_EMPTY);
	serial_port_out(port, UART_IER, ier);
}

#endif /* CONFIG_CONSOLE_POLL */

int serial8250_do_startup(struct uart_port *port)
{
	struct uart_8250_port *up = up_to_u8250p(port);
	unsigned long flags;
	unsigned char lsr, iir;
	int retval;

	if (!port->fifosize)
		port->fifosize = uart_config[port->type].fifo_size;
	if (!up->tx_loadsz)
		up->tx_loadsz = uart_config[port->type].tx_loadsz;
	if (!up->capabilities)
		up->capabilities = uart_config[port->type].flags;
	up->mcr = 0;

	if (port->iotype != up->cur_iotype)
		set_io_from_upio(port);

	if (port->type == PORT_16C950) {
		/* Wake up and initialize UART */
		up->acr = 0;
		serial_port_out(port, UART_LCR, UART_LCR_CONF_MODE_B);
		serial_port_out(port, UART_EFR, UART_EFR_ECB);
		serial_port_out(port, UART_IER, 0);
		serial_port_out(port, UART_LCR, 0);
		serial_icr_write(up, UART_CSR, 0); /* Reset the UART */
		serial_port_out(port, UART_LCR, UART_LCR_CONF_MODE_B);
		serial_port_out(port, UART_EFR, UART_EFR_ECB);
		serial_port_out(port, UART_LCR, 0);
	}

	if (port->type == PORT_DA830) {
		/* Reset the port */
		serial_port_out(port, UART_IER, 0);
		serial_port_out(port, UART_DA830_PWREMU_MGMT, 0);
		mdelay(10);

		/* Enable Tx, Rx and free run mode */
		serial_port_out(port, UART_DA830_PWREMU_MGMT,
				UART_DA830_PWREMU_MGMT_UTRST |
				UART_DA830_PWREMU_MGMT_URRST |
				UART_DA830_PWREMU_MGMT_FREE);
	}

	if (port->type == PORT_NPCM) {
		/*
		 * Nuvoton calls the scratch register 'UART_TOR' (timeout
		 * register). Enable it, and set TIOC (timeout interrupt
		 * comparator) to be 0x20 for correct operation.
		 */
		serial_port_out(port, UART_NPCM_TOR, UART_NPCM_TOIE | 0x20);
	}

#ifdef CONFIG_SERIAL_8250_RSA
	/*
	 * If this is an RSA port, see if we can kick it up to the
	 * higher speed clock.
	 */
	enable_rsa(up);
#endif

	if (port->type == PORT_XR17V35X) {
		/*
		 * First enable access to IER [7:5], ISR [5:4], FCR [5:4],
		 * MCR [7:5] and MSR [7:0]
		 */
		serial_port_out(port, UART_XR_EFR, UART_EFR_ECB);

		/*
		 * Make sure all interrups are masked until initialization is
		 * complete and the FIFOs are cleared
		 */
		serial_port_out(port, UART_IER, 0);
	}

	/*
	 * Clear the FIFO buffers and disable them.
	 * (they will be reenabled in set_termios())
	 */
	serial8250_clear_fifos(up);

	/*
	 * Clear the interrupt registers.
	 */
	serial_port_in(port, UART_LSR);
	serial_port_in(port, UART_RX);
	serial_port_in(port, UART_IIR);
	serial_port_in(port, UART_MSR);
	if ((port->type == PORT_XR17V35X) || (port->type == PORT_XR17D15X))
		serial_port_in(port, UART_EXAR_INT0);

	/*
	 * At this point, there's no way the LSR could still be 0xff;
	 * if it is, then bail out, because there's likely no UART
	 * here.
	 */
	if (!(port->flags & UPF_BUGGY_UART) &&
	    (serial_port_in(port, UART_LSR) == 0xff)) {
		printk_ratelimited(KERN_INFO "ttyS%d: LSR safety check engaged!\n",
				   serial_index(port));
		return -ENODEV;
	}

	/*
	 * For a XR16C850, we need to set the trigger levels
	 */
	if (port->type == PORT_16850) {
		unsigned char fctr;

		serial_out(up, UART_LCR, UART_LCR_CONF_MODE_B);

		fctr = serial_in(up, UART_FCTR) & ~(UART_FCTR_RX|UART_FCTR_TX);
		serial_port_out(port, UART_FCTR,
				fctr | UART_FCTR_TRGD | UART_FCTR_RX);
		serial_port_out(port, UART_TRG, UART_TRG_96);
		serial_port_out(port, UART_FCTR,
				fctr | UART_FCTR_TRGD | UART_FCTR_TX);
		serial_port_out(port, UART_TRG, UART_TRG_96);

		serial_port_out(port, UART_LCR, 0);
	}

	/*
	 * For the Altera 16550 variants, set TX threshold trigger level.
	 */
	if (((port->type == PORT_ALTR_16550_F32) ||
	     (port->type == PORT_ALTR_16550_F64) ||
	     (port->type == PORT_ALTR_16550_F128)) && (port->fifosize > 1)) {
		/* Bounds checking of TX threshold (valid 0 to fifosize-2) */
		if ((up->tx_loadsz < 2) || (up->tx_loadsz > port->fifosize)) {
			pr_err("ttyS%d TX FIFO Threshold errors, skipping\n",
			       serial_index(port));
		} else {
			serial_port_out(port, UART_ALTR_AFR,
					UART_ALTR_EN_TXFIFO_LW);
			serial_port_out(port, UART_ALTR_TX_LOW,
					port->fifosize - up->tx_loadsz);
			port->handle_irq = serial8250_tx_threshold_handle_irq;
		}
	}

	if (port->irq && !(up->port.flags & UPF_NO_THRE_TEST)) {
		unsigned char iir1;
		/*
		 * Test for UARTs that do not reassert THRE when the
		 * transmitter is idle and the interrupt has already
		 * been cleared.  Real 16550s should always reassert
		 * this interrupt whenever the transmitter is idle and
		 * the interrupt is enabled.  Delays are necessary to
		 * allow register changes to become visible.
		 */
		spin_lock_irqsave(&port->lock, flags);
		if (up->port.irqflags & IRQF_SHARED)
			disable_irq_nosync(port->irq);

		wait_for_xmitr(up, UART_LSR_THRE);
		serial_port_out_sync(port, UART_IER, UART_IER_THRI);
		udelay(1); /* allow THRE to set */
		iir1 = serial_port_in(port, UART_IIR);
		serial_port_out(port, UART_IER, 0);
		serial_port_out_sync(port, UART_IER, UART_IER_THRI);
		udelay(1); /* allow a working UART time to re-assert THRE */
		iir = serial_port_in(port, UART_IIR);
		serial_port_out(port, UART_IER, 0);

		if (port->irqflags & IRQF_SHARED)
			enable_irq(port->irq);
		spin_unlock_irqrestore(&port->lock, flags);

		/*
		 * If the interrupt is not reasserted, or we otherwise
		 * don't trust the iir, setup a timer to kick the UART
		 * on a regular basis.
		 */
		if ((!(iir1 & UART_IIR_NO_INT) && (iir & UART_IIR_NO_INT)) ||
		    up->port.flags & UPF_BUG_THRE) {
			up->bugs |= UART_BUG_THRE;
		}
	}

	retval = up->ops->setup_irq(up);
	if (retval)
		return retval;

	/*
	 * Now, initialize the UART
	 */
	serial_port_out(port, UART_LCR, UART_LCR_WLEN8);

	spin_lock_irqsave(&port->lock, flags);
	if (up->port.flags & UPF_FOURPORT) {
		if (!up->port.irq)
			up->port.mctrl |= TIOCM_OUT1;
	} else
		/*
		 * Most PC uarts need OUT2 raised to enable interrupts.
		 */
		if (port->irq)
			up->port.mctrl |= TIOCM_OUT2;

	serial8250_set_mctrl(port, port->mctrl);

	/*
	 * Serial over Lan (SoL) hack:
	 * Intel 8257x Gigabit ethernet chips have a 16550 emulation, to be
	 * used for Serial Over Lan.  Those chips take a longer time than a
	 * normal serial device to signalize that a transmission data was
	 * queued. Due to that, the above test generally fails. One solution
	 * would be to delay the reading of iir. However, this is not
	 * reliable, since the timeout is variable. So, let's just don't
	 * test if we receive TX irq.  This way, we'll never enable
	 * UART_BUG_TXEN.
	 */
	if (up->port.quirks & UPQ_NO_TXEN_TEST)
		goto dont_test_tx_en;

	/*
	 * Do a quick test to see if we receive an interrupt when we enable
	 * the TX irq.
	 */
	serial_port_out(port, UART_IER, UART_IER_THRI);
	lsr = serial_port_in(port, UART_LSR);
	iir = serial_port_in(port, UART_IIR);
	serial_port_out(port, UART_IER, 0);

	if (lsr & UART_LSR_TEMT && iir & UART_IIR_NO_INT) {
		if (!(up->bugs & UART_BUG_TXEN)) {
			up->bugs |= UART_BUG_TXEN;
			pr_debug("ttyS%d - enabling bad tx status workarounds\n",
				 serial_index(port));
		}
	} else {
		up->bugs &= ~UART_BUG_TXEN;
	}

dont_test_tx_en:
	spin_unlock_irqrestore(&port->lock, flags);

	/*
	 * Clear the interrupt registers again for luck, and clear the
	 * saved flags to avoid getting false values from polling
	 * routines or the previous session.
	 */
	serial_port_in(port, UART_LSR);
	serial_port_in(port, UART_RX);
	serial_port_in(port, UART_IIR);
	serial_port_in(port, UART_MSR);
	if ((port->type == PORT_XR17V35X) || (port->type == PORT_XR17D15X))
		serial_port_in(port, UART_EXAR_INT0);
	up->lsr_saved_flags = 0;
	up->msr_saved_flags = 0;

	/*
	 * Request DMA channels for both RX and TX.
	 */
	if (up->dma) {
		retval = uart_console(port) ? -ENXIO : serial8250_request_dma(up);
		if (retval) {
			pr_warn_ratelimited("ttyS%d - failed to request DMA\n",
					    serial_index(port));
			up->dma = NULL;
		}
	}

	/*
	 * Set the IER shadow for rx interrupts but defer actual interrupt
	 * enable until after the FIFOs are enabled; otherwise, an already-
	 * active sender can swamp the interrupt handler with "too much work".
	 */
	up->ier = UART_IER_RLSI | UART_IER_RDI;

	if (port->flags & UPF_FOURPORT) {
		unsigned int icp;
		/*
		 * Enable interrupts on the AST Fourport board
		 */
		icp = (port->iobase & 0xfe0) | 0x01f;
		outb_p(0x80, icp);
		inb_p(icp);
	}
	return 0;
}
EXPORT_SYMBOL_GPL(serial8250_do_startup);

static int serial8250_startup(struct uart_port *port)
{
	if (port->startup)
		return port->startup(port);
	return serial8250_do_startup(port);
}

void serial8250_do_shutdown(struct uart_port *port)
{
	struct uart_8250_port *up = up_to_u8250p(port);
	unsigned long flags;

	/*
	 * Disable interrupts from this port
	 */
	spin_lock_irqsave(&port->lock, flags);
	up->ier = 0;
	serial_port_out(port, UART_IER, 0);
	spin_unlock_irqrestore(&port->lock, flags);

	synchronize_irq(port->irq);

	if (up->dma)
		serial8250_release_dma(up);

	spin_lock_irqsave(&port->lock, flags);
	if (port->flags & UPF_FOURPORT) {
		/* reset interrupts on the AST Fourport board */
		inb((port->iobase & 0xfe0) | 0x1f);
		port->mctrl |= TIOCM_OUT1;
	} else
		port->mctrl &= ~TIOCM_OUT2;

	serial8250_set_mctrl(port, port->mctrl);
	spin_unlock_irqrestore(&port->lock, flags);

	/*
	 * Disable break condition and FIFOs
	 */
	serial_port_out(port, UART_LCR,
			serial_port_in(port, UART_LCR) & ~UART_LCR_SBC);
	serial8250_clear_fifos(up);

#ifdef CONFIG_SERIAL_8250_RSA
	/*
	 * Reset the RSA board back to 115kbps compat mode.
	 */
	disable_rsa(up);
#endif

	/*
	 * Read data port to reset things, and then unlink from
	 * the IRQ chain.
	 */
	serial_port_in(port, UART_RX);

	up->ops->release_irq(up);
}
EXPORT_SYMBOL_GPL(serial8250_do_shutdown);

static void serial8250_shutdown(struct uart_port *port)
{
	if (port->shutdown)
		port->shutdown(port);
	else
		serial8250_do_shutdown(port);
}

/*
 * XR17V35x UARTs have an extra fractional divisor register (DLD)
 * Calculate divisor with extra 4-bit fractional portion
 */
static unsigned int xr17v35x_get_divisor(struct uart_8250_port *up,
					 unsigned int baud,
					 unsigned int *frac)
{
	struct uart_port *port = &up->port;
	unsigned int quot_16;

	quot_16 = DIV_ROUND_CLOSEST(port->uartclk, baud);
	*frac = quot_16 & 0x0f;

	return quot_16 >> 4;
}

/* Nuvoton NPCM UARTs have a custom divisor calculation */
static unsigned int npcm_get_divisor(struct uart_8250_port *up,
		unsigned int baud)
{
	struct uart_port *port = &up->port;

	return DIV_ROUND_CLOSEST(port->uartclk, 16 * baud + 2) - 2;
}

static unsigned int serial8250_get_divisor(struct uart_8250_port *up,
					   unsigned int baud,
					   unsigned int *frac)
{
	struct uart_port *port = &up->port;
	unsigned int quot;

	/*
	 * Handle magic divisors for baud rates above baud_base on
	 * SMSC SuperIO chips.
	 *
	 */
	if ((port->flags & UPF_MAGIC_MULTIPLIER) &&
	    baud == (port->uartclk/4))
		quot = 0x8001;
	else if ((port->flags & UPF_MAGIC_MULTIPLIER) &&
		 baud == (port->uartclk/8))
		quot = 0x8002;
	else if (up->port.type == PORT_XR17V35X)
		quot = xr17v35x_get_divisor(up, baud, frac);
	else if (up->port.type == PORT_NPCM)
		quot = npcm_get_divisor(up, baud);
	else
		quot = uart_get_divisor(port, baud);

	/*
	 * Oxford Semi 952 rev B workaround
	 */
	if (up->bugs & UART_BUG_QUOT && (quot & 0xff) == 0)
		quot++;

	return quot;
}

static unsigned char serial8250_compute_lcr(struct uart_8250_port *up,
					    tcflag_t c_cflag)
{
	unsigned char cval;

	switch (c_cflag & CSIZE) {
	case CS5:
		cval = UART_LCR_WLEN5;
		break;
	case CS6:
		cval = UART_LCR_WLEN6;
		break;
	case CS7:
		cval = UART_LCR_WLEN7;
		break;
	default:
	case CS8:
		cval = UART_LCR_WLEN8;
		break;
	}

	if (c_cflag & CSTOPB)
		cval |= UART_LCR_STOP;
	if (c_cflag & PARENB) {
		cval |= UART_LCR_PARITY;
		if (up->bugs & UART_BUG_PARITY)
			up->fifo_bug = true;
	}
	if (!(c_cflag & PARODD))
		cval |= UART_LCR_EPAR;
#ifdef CMSPAR
	if (c_cflag & CMSPAR)
		cval |= UART_LCR_SPAR;
#endif

	return cval;
}

static void serial8250_set_divisor(struct uart_port *port, unsigned int baud,
			    unsigned int quot, unsigned int quot_frac)
{
	struct uart_8250_port *up = up_to_u8250p(port);

	/* Workaround to enable 115200 baud on OMAP1510 internal ports */
	if (is_omap1510_8250(up)) {
		if (baud == 115200) {
			quot = 1;
			serial_port_out(port, UART_OMAP_OSC_12M_SEL, 1);
		} else
			serial_port_out(port, UART_OMAP_OSC_12M_SEL, 0);
	}

	/*
	 * For NatSemi, switch to bank 2 not bank 1, to avoid resetting EXCR2,
	 * otherwise just set DLAB
	 */
	if (up->capabilities & UART_NATSEMI)
		serial_port_out(port, UART_LCR, 0xe0);
	else
		serial_port_out(port, UART_LCR, up->lcr | UART_LCR_DLAB);

	serial_dl_write(up, quot);

	/* XR17V35x UARTs have an extra fractional divisor register (DLD) */
	if (up->port.type == PORT_XR17V35X) {
		/* Preserve bits not related to baudrate; DLD[7:4]. */
		quot_frac |= serial_port_in(port, 0x2) & 0xf0;
		serial_port_out(port, 0x2, quot_frac);
	}
}

static unsigned int serial8250_get_baud_rate(struct uart_port *port,
					     struct ktermios *termios,
					     struct ktermios *old)
{
	/*
	 * Ask the core to calculate the divisor for us.
	 * Allow 1% tolerance at the upper limit so uart clks marginally
	 * slower than nominal still match standard baud rates without
	 * causing transmission errors.
	 */
	return uart_get_baud_rate(port, termios, old,
				  port->uartclk / 16 / 0xffff,
				  port->uartclk);
}

void serial8250_do_restore_context(struct uart_port *port)
{
	struct uart_8250_port *up = up_to_u8250p(port);

	/* Write extended features at first */
	if (up->capabilities & UART_CAP_EFR) {
		serial_port_out(port, UART_LCR, UART_LCR_CONF_MODE_B);
		if (port->flags & UPF_EXAR_EFR)
			serial_port_out(port, UART_XR_EFR, up->efr);
		else
			serial_port_out(port, UART_EFR, up->efr);
	}

	serial8250_set_divisor(port, up->baud, up->quot, up->frac);

	/*
	 * LCR DLAB must be set to enable 64-byte FIFO mode. If the FCR
	 * is written without DLAB set, this mode will be disabled.
	 */
	if (port->type == PORT_16750)
		serial_port_out(port, UART_FCR, up->fcr);

	serial_port_out(port, UART_LCR, up->lcr);	/* reset DLAB */
	if (port->type != PORT_16750) {
		/* emulated UARTs (Lucent Venus 167x) need two steps */
		if (up->fcr & UART_FCR_ENABLE_FIFO)
			serial_port_out(port, UART_FCR, UART_FCR_ENABLE_FIFO);
		serial_port_out(port, UART_FCR, up->fcr);	/* set fcr */
	}
	serial8250_set_mctrl(port, port->mctrl);

	/* Enable interrupts at last */
	serial_port_out(port, UART_IER, up->ier);
}
EXPORT_SYMBOL_GPL(serial8250_do_restore_context);

void
serial8250_do_set_termios(struct uart_port *port, struct ktermios *termios,
			  struct ktermios *old)
{
	struct uart_8250_port *up = up_to_u8250p(port);
	unsigned char cval;
	unsigned long flags;
	unsigned int baud, quot, frac = 0;

	if (up->capabilities & UART_CAP_MINI) {
		termios->c_cflag &= ~(CSTOPB | PARENB | PARODD | CMSPAR);
		if ((termios->c_cflag & CSIZE) == CS5 ||
		    (termios->c_cflag & CSIZE) == CS6)
			termios->c_cflag = (termios->c_cflag & ~CSIZE) | CS7;
	}
	cval = serial8250_compute_lcr(up, termios->c_cflag);

	baud = serial8250_get_baud_rate(port, termios, old);
	quot = serial8250_get_divisor(up, baud, &frac);

	/*
	 * Ok, we're now changing the port state.  Do it with
	 * interrupts disabled.
	 */
	spin_lock_irqsave(&port->lock, flags);

	up->lcr = cval;					/* Save computed LCR */
	up->baud = baud;				/* Save baud rate */
	up->quot = quot;				/* Save quot */
	up->frac = frac;				/* Save fraction */

	if (up->capabilities & UART_CAP_FIFO && port->fifosize > 1) {
		/* NOTE: If fifo_bug is not set, a user can set RX_trigger. */
		if ((baud < 2400 && !up->dma) || up->fifo_bug) {
			up->fcr &= ~UART_FCR_TRIGGER_MASK;
			up->fcr |= UART_FCR_TRIGGER_1;
		}
	}

	/*
	 * MCR-based auto flow control.  When AFE is enabled, RTS will be
	 * deasserted when the receive FIFO contains more characters than
	 * the trigger, or the MCR RTS bit is cleared.
	 */
	if (up->capabilities & UART_CAP_AFE) {
		up->mcr &= ~UART_MCR_AFE;
		if (termios->c_cflag & CRTSCTS)
			up->mcr |= UART_MCR_AFE;
	}

	/*
	 * Update the per-port timeout.
	 */
	uart_update_timeout(port, termios->c_cflag, baud);

	port->read_status_mask = UART_LSR_OE | UART_LSR_THRE | UART_LSR_DR;
	if (termios->c_iflag & INPCK)
		port->read_status_mask |= UART_LSR_FE | UART_LSR_PE;
	if (termios->c_iflag & (IGNBRK | BRKINT | PARMRK))
		port->read_status_mask |= UART_LSR_BI;

	/*
	 * Characteres to ignore
	 */
	port->ignore_status_mask = 0;
	if (termios->c_iflag & IGNPAR)
		port->ignore_status_mask |= UART_LSR_PE | UART_LSR_FE;
	if (termios->c_iflag & IGNBRK) {
		port->ignore_status_mask |= UART_LSR_BI;
		/*
		 * If we're ignoring parity and break indicators,
		 * ignore overruns too (for real raw support).
		 */
		if (termios->c_iflag & IGNPAR)
			port->ignore_status_mask |= UART_LSR_OE;
	}

	/*
	 * ignore all characters if CREAD is not set
	 */
	if ((termios->c_cflag & CREAD) == 0)
		port->ignore_status_mask |= UART_LSR_DR;

	/*
	 * CTS flow control flag and modem status interrupts
	 */
	up->ier &= ~UART_IER_MSI;
	if (!(up->bugs & UART_BUG_NOMSR) &&
			UART_ENABLE_MS(&up->port, termios->c_cflag))
		up->ier |= UART_IER_MSI;
	if (up->capabilities & UART_CAP_UUE)
		up->ier |= UART_IER_UUE;
	if (up->capabilities & UART_CAP_RTOIE)
		up->ier |= UART_IER_RTOIE;

	if (up->capabilities & UART_CAP_EFR) {
		unsigned char efr = 0;
		/*
		 * TI16C752/Startech hardware flow control.  FIXME:
		 * - TI16C752 requires control thresholds to be set.
		 * - UART_MCR_RTS is ineffective if auto-RTS mode is enabled.
		 */
		if (termios->c_cflag & CRTSCTS)
			efr |= UART_EFR_CTS;

		up->efr = efr;
	}

	/* Write saved values to the registers */
	serial8250_do_restore_context(port);

	spin_unlock_irqrestore(&port->lock, flags);

	/* Don't rewrite B0 */
	if (tty_termios_baud_rate(termios))
		tty_termios_encode_baud_rate(termios, baud, baud);
}
EXPORT_SYMBOL(serial8250_do_set_termios);

static void
serial8250_set_termios(struct uart_port *port, struct ktermios *termios,
		       struct ktermios *old)
{
	if (port->set_termios)
		port->set_termios(port, termios, old);
	else
		serial8250_do_set_termios(port, termios, old);
}

void serial8250_do_set_ldisc(struct uart_port *port, struct ktermios *termios)
{
	if (termios->c_line == N_PPS) {
		port->flags |= UPF_HARDPPS_CD;
		spin_lock_irq(&port->lock);
		serial8250_enable_ms(port);
		spin_unlock_irq(&port->lock);
	} else {
		port->flags &= ~UPF_HARDPPS_CD;
		if (!UART_ENABLE_MS(port, termios->c_cflag)) {
			spin_lock_irq(&port->lock);
			serial8250_disable_ms(port);
			spin_unlock_irq(&port->lock);
		}
	}
}
EXPORT_SYMBOL_GPL(serial8250_do_set_ldisc);

static void
serial8250_set_ldisc(struct uart_port *port, struct ktermios *termios)
{
	if (port->set_ldisc)
		port->set_ldisc(port, termios);
	else
		serial8250_do_set_ldisc(port, termios);
}

void serial8250_do_pm(struct uart_port *port, unsigned int state,
		      unsigned int oldstate)
{
	struct uart_8250_port *p = up_to_u8250p(port);

	serial8250_set_sleep(p, state != 0);
}
EXPORT_SYMBOL(serial8250_do_pm);

static unsigned int serial8250_port_size(struct uart_8250_port *pt)
{
	if (pt->port.mapsize)
		return pt->port.mapsize;
	if (pt->port.iotype == UPIO_AU) {
		if (pt->port.type == PORT_RT2880)
			return 0x100;
		return 0x1000;
	}
	if (is_omap1_8250(pt))
		return 0x16 << pt->port.regshift;

	return 8 << pt->port.regshift;
}

/*
 * Resource handling.
 */
static int serial8250_request_std_resource(struct uart_8250_port *up)
{
	unsigned int size = serial8250_port_size(up);
	struct uart_port *port = &up->port;
	int ret = 0;

	switch (port->iotype) {
	case UPIO_AU:
	case UPIO_TSI:
	case UPIO_MEM32:
	case UPIO_MEM32BE:
	case UPIO_MEM16:
	case UPIO_MEM:
		if (!port->mapbase)
			break;

		if (!request_mem_region(port->mapbase, size, "serial")) {
			ret = -EBUSY;
			break;
		}

		if (port->flags & UPF_IOREMAP) {
			port->membase = ioremap_nocache(port->mapbase, size);
			if (!port->membase) {
				release_mem_region(port->mapbase, size);
				ret = -ENOMEM;
			}
		}
		break;

	case UPIO_HUB6:
	case UPIO_PORT:
		if (!request_region(port->iobase, size, "serial"))
			ret = -EBUSY;
		break;
	}
	return ret;
}

static void serial8250_release_std_resource(struct uart_8250_port *up)
{
	unsigned int size = serial8250_port_size(up);
	struct uart_port *port = &up->port;

	switch (port->iotype) {
	case UPIO_AU:
	case UPIO_TSI:
	case UPIO_MEM32:
	case UPIO_MEM32BE:
	case UPIO_MEM16:
	case UPIO_MEM:
		if (!port->mapbase)
			break;

		if (port->flags & UPF_IOREMAP) {
			iounmap(port->membase);
			port->membase = NULL;
		}

		release_mem_region(port->mapbase, size);
		break;

	case UPIO_HUB6:
	case UPIO_PORT:
		release_region(port->iobase, size);
		break;
	}
}

static void serial8250_release_port(struct uart_port *port)
{
	struct uart_8250_port *up = up_to_u8250p(port);

	serial8250_release_std_resource(up);
}

static int serial8250_request_port(struct uart_port *port)
{
	struct uart_8250_port *up = up_to_u8250p(port);

	return serial8250_request_std_resource(up);
}

static int fcr_get_rxtrig_bytes(struct uart_8250_port *up)
{
	const struct serial8250_config *conf_type = &uart_config[up->port.type];
	unsigned char bytes;

	bytes = conf_type->rxtrig_bytes[UART_FCR_R_TRIG_BITS(up->fcr)];

	return bytes ? bytes : -EOPNOTSUPP;
}

static int bytes_to_fcr_rxtrig(struct uart_8250_port *up, unsigned char bytes)
{
	const struct serial8250_config *conf_type = &uart_config[up->port.type];
	int i;

	if (!conf_type->rxtrig_bytes[UART_FCR_R_TRIG_BITS(UART_FCR_R_TRIG_00)])
		return -EOPNOTSUPP;

	for (i = 1; i < UART_FCR_R_TRIG_MAX_STATE; i++) {
		if (bytes < conf_type->rxtrig_bytes[i])
			/* Use the nearest lower value */
			return (--i) << UART_FCR_R_TRIG_SHIFT;
	}

	return UART_FCR_R_TRIG_11;
}

static int do_get_rxtrig(struct tty_port *port)
{
	struct uart_state *state = container_of(port, struct uart_state, port);
	struct uart_port *uport = state->uart_port;
	struct uart_8250_port *up = up_to_u8250p(uport);

	if (!(up->capabilities & UART_CAP_FIFO) || uport->fifosize <= 1)
		return -EINVAL;

	return fcr_get_rxtrig_bytes(up);
}

static int do_serial8250_get_rxtrig(struct tty_port *port)
{
	int rxtrig_bytes;

	mutex_lock(&port->mutex);
	rxtrig_bytes = do_get_rxtrig(port);
	mutex_unlock(&port->mutex);

	return rxtrig_bytes;
}

static ssize_t serial8250_get_attr_rx_trig_bytes(struct device *dev,
	struct device_attribute *attr, char *buf)
{
	struct tty_port *port = dev_get_drvdata(dev);
	int rxtrig_bytes;

	rxtrig_bytes = do_serial8250_get_rxtrig(port);
	if (rxtrig_bytes < 0)
		return rxtrig_bytes;

	return snprintf(buf, PAGE_SIZE, "%d\n", rxtrig_bytes);
}

static int do_set_rxtrig(struct tty_port *port, unsigned char bytes)
{
	struct uart_state *state = container_of(port, struct uart_state, port);
	struct uart_port *uport = state->uart_port;
	struct uart_8250_port *up = up_to_u8250p(uport);
	int rxtrig;

	if (!(up->capabilities & UART_CAP_FIFO) || uport->fifosize <= 1 ||
	    up->fifo_bug)
		return -EINVAL;

	rxtrig = bytes_to_fcr_rxtrig(up, bytes);
	if (rxtrig < 0)
		return rxtrig;

	serial8250_clear_fifos(up);
	up->fcr &= ~UART_FCR_TRIGGER_MASK;
	up->fcr |= (unsigned char)rxtrig;
	serial_out(up, UART_FCR, up->fcr);
	return 0;
}

static int do_serial8250_set_rxtrig(struct tty_port *port, unsigned char bytes)
{
	int ret;

	mutex_lock(&port->mutex);
	ret = do_set_rxtrig(port, bytes);
	mutex_unlock(&port->mutex);

	return ret;
}

static ssize_t serial8250_set_attr_rx_trig_bytes(struct device *dev,
	struct device_attribute *attr, const char *buf, size_t count)
{
	struct tty_port *port = dev_get_drvdata(dev);
	unsigned char bytes;
	int ret;

	if (!count)
		return -EINVAL;

	ret = kstrtou8(buf, 10, &bytes);
	if (ret < 0)
		return ret;

	ret = do_serial8250_set_rxtrig(port, bytes);
	if (ret < 0)
		return ret;

	return count;
}

static DEVICE_ATTR(rx_trig_bytes, S_IRUSR | S_IWUSR | S_IRGRP,
		   serial8250_get_attr_rx_trig_bytes,
		   serial8250_set_attr_rx_trig_bytes);

static struct attribute *serial8250_dev_attrs[] = {
	&dev_attr_rx_trig_bytes.attr,
	NULL,
	};

static struct attribute_group serial8250_dev_attr_group = {
	.attrs = serial8250_dev_attrs,
	};

static void register_dev_spec_attr_grp(struct uart_8250_port *up)
{
	const struct serial8250_config *conf_type = &uart_config[up->port.type];

	if (conf_type->rxtrig_bytes[0])
		up->port.attr_group = &serial8250_dev_attr_group;
}

static void serial8250_config_port(struct uart_port *port, int flags)
{
	struct uart_8250_port *up = up_to_u8250p(port);
	int ret;

	/*
	 * Find the region that we can probe for.  This in turn
	 * tells us whether we can probe for the type of port.
	 */
	ret = serial8250_request_std_resource(up);
	if (ret < 0)
		return;

	if (port->iotype != up->cur_iotype)
		set_io_from_upio(port);

	if (flags & UART_CONFIG_TYPE)
		autoconfig(up);

	/* if access method is AU, it is a 16550 with a quirk */
	if (port->type == PORT_16550A && port->iotype == UPIO_AU)
		up->bugs |= UART_BUG_NOMSR;

	/* HW bugs may trigger IRQ while IIR == NO_INT */
	if (port->type == PORT_TEGRA)
		up->bugs |= UART_BUG_NOMSR;

	if (port->type != PORT_UNKNOWN && flags & UART_CONFIG_IRQ)
		autoconfig_irq(up);

	if (port->type == PORT_UNKNOWN)
		serial8250_release_std_resource(up);

	register_dev_spec_attr_grp(up);
	up->fcr = uart_config[up->port.type].fcr;
}

static int
serial8250_verify_port(struct uart_port *port, struct serial_struct *ser)
{
	if (ser->irq >= nr_irqs || ser->irq < 0 ||
	    ser->baud_base < 9600 || ser->type < PORT_UNKNOWN ||
	    ser->type >= ARRAY_SIZE(uart_config) || ser->type == PORT_CIRRUS ||
	    ser->type == PORT_STARTECH)
		return -EINVAL;
	return 0;
}

static const char *serial8250_type(struct uart_port *port)
{
	int type = port->type;

	if (type >= ARRAY_SIZE(uart_config))
		type = 0;
	return uart_config[type].name;
}

static const struct uart_ops serial8250_pops = {
	.tx_empty	= serial8250_tx_empty,
	.set_mctrl	= serial8250_set_mctrl,
	.get_mctrl	= serial8250_get_mctrl,
	.stop_tx	= serial8250_stop_tx,
	.start_tx	= serial8250_start_tx,
	.throttle	= serial8250_throttle,
	.unthrottle	= serial8250_unthrottle,
	.stop_rx	= serial8250_stop_rx,
	.enable_ms	= serial8250_enable_ms,
	.break_ctl	= serial8250_break_ctl,
	.startup	= serial8250_startup,
	.shutdown	= serial8250_shutdown,
	.set_termios	= serial8250_set_termios,
	.set_ldisc	= serial8250_set_ldisc,
	.type		= serial8250_type,
	.release_port	= serial8250_release_port,
	.request_port	= serial8250_request_port,
	.config_port	= serial8250_config_port,
	.verify_port	= serial8250_verify_port,
#ifdef CONFIG_CONSOLE_POLL
	.poll_get_char = serial8250_get_poll_char,
	.poll_put_char = serial8250_put_poll_char,
#endif
};

void serial8250_init_port(struct uart_8250_port *up)
{
	struct uart_port *port = &up->port;

	spin_lock_init(&port->lock);
	port->ops = &serial8250_pops;

	up->cur_iotype = 0xFF;
}
EXPORT_SYMBOL_GPL(serial8250_init_port);

void serial8250_set_defaults(struct uart_8250_port *up)
{
	struct uart_port *port = &up->port;

	if (up->port.flags & UPF_FIXED_TYPE) {
		unsigned int type = up->port.type;

		if (!up->port.fifosize)
			up->port.fifosize = uart_config[type].fifo_size;
		if (!up->tx_loadsz)
			up->tx_loadsz = uart_config[type].tx_loadsz;
		if (!up->capabilities)
			up->capabilities = uart_config[type].flags;
	}

	set_io_from_upio(port);

	/* default dma handlers */
	if (up->dma) {
		if (!up->dma->tx_dma)
			up->dma->tx_dma = serial8250_tx_dma;
		if (!up->dma->rx_dma)
			up->dma->rx_dma = serial8250_rx_dma;
	}
}
EXPORT_SYMBOL_GPL(serial8250_set_defaults);

#ifdef CONFIG_SERIAL_8250_CONSOLE

static void serial8250_console_putchar(struct uart_port *port, int ch)
{
	struct uart_8250_port *up = up_to_u8250p(port);

	wait_for_xmitr(up, UART_LSR_THRE);
	serial_port_out(port, UART_TX, ch);
}

/*
 *	Restore serial console when h/w power-off detected
 */
static void serial8250_console_restore(struct uart_8250_port *up)
{
	struct uart_port *port = &up->port;
	struct ktermios termios;
	unsigned int baud, quot, frac = 0;

	termios.c_cflag = port->cons->cflag;
	if (port->state->port.tty && termios.c_cflag == 0)
		termios.c_cflag = port->state->port.tty->termios.c_cflag;

	baud = serial8250_get_baud_rate(port, &termios, NULL);
	quot = serial8250_get_divisor(up, baud, &frac);

	serial8250_set_divisor(port, baud, quot, frac);
	serial_port_out(port, UART_LCR, up->lcr);
	serial8250_out_MCR(up, UART_MCR_DTR | UART_MCR_RTS);
}

/*
 *	Print a string to the serial port trying not to disturb
 *	any possible real use of the port...
 *
 *	The console_lock must be held when we get here.
 *
 *	Doing runtime PM is a really bad idea for the kernel console.
 *	Thus we assume that the function called when device is powered on.
 */
void serial8250_console_write(struct uart_8250_port *up, const char *s,
			      unsigned int count)
{
	struct uart_port *port = &up->port;
	unsigned long flags;
	unsigned int ier;
	int locked = 1;

	touch_nmi_watchdog();

<<<<<<< HEAD
	if (port->sysrq)
=======
	serial8250_rpm_get(up);

	if (port->sysrq || oops_in_progress)
>>>>>>> 5e3f37e4
		locked = 0;
	else if (in_kdb_printk())
		locked = spin_trylock_irqsave(&port->lock, flags);
	else
		spin_lock_irqsave(&port->lock, flags);

	/*
	 *	First save the IER then disable the interrupts
	 */
	ier = serial_port_in(port, UART_IER);

	if (up->capabilities & UART_CAP_UUE)
		serial_port_out(port, UART_IER, UART_IER_UUE);
	else
		serial_port_out(port, UART_IER, 0);

	/* check scratch reg to see if port powered off during system sleep */
	if (up->canary && (up->canary != serial_port_in(port, UART_SCR))) {
		serial8250_console_restore(up);
		up->canary = 0;
	}

	uart_console_write(port, s, count, serial8250_console_putchar);

	/*
	 *	Finally, wait for transmitter to become empty
	 *	and restore the IER
	 */
	wait_for_xmitr(up, BOTH_EMPTY);
	serial_port_out(port, UART_IER, ier);

	/*
	 *	The receive handling will happen properly because the
	 *	receive ready bit will still be set; it is not cleared
	 *	on read.  However, modem control will not, we must
	 *	call it if we have saved something in the saved flags
	 *	while processing with interrupts off.
	 */
	if (up->msr_saved_flags)
		serial8250_modem_status(up);

	if (locked)
		spin_unlock_irqrestore(&port->lock, flags);
}

static unsigned int probe_baud(struct uart_port *port)
{
	unsigned char lcr, dll, dlm;
	unsigned int quot;

	lcr = serial_port_in(port, UART_LCR);
	serial_port_out(port, UART_LCR, lcr | UART_LCR_DLAB);
	dll = serial_port_in(port, UART_DLL);
	dlm = serial_port_in(port, UART_DLM);
	serial_port_out(port, UART_LCR, lcr);

	quot = (dlm << 8) | dll;
	return (port->uartclk / 16) / quot;
}

int serial8250_console_setup(struct uart_port *port, char *options, bool probe)
{
	int baud = 9600;
	int bits = 8;
	int parity = 'n';
	int flow = 'n';
	int ret;

	if (!port->iobase && !port->membase)
		return -ENODEV;

	if (options)
		uart_parse_options(options, &baud, &parity, &bits, &flow);
	else if (probe)
		baud = probe_baud(port);

	ret = uart_set_options(port, port->cons, baud, parity, bits, flow);

	if (port->dev)
		pm_runtime_get_noresume(port->dev);

	return ret;
}

void serial8250_console_exit(struct uart_port *port)
{
	if (port->dev)
		pm_runtime_put_noidle(port->dev);
}

#endif /* CONFIG_SERIAL_8250_CONSOLE */

MODULE_LICENSE("GPL");<|MERGE_RESOLUTION|>--- conflicted
+++ resolved
@@ -3190,15 +3190,9 @@
 
 	touch_nmi_watchdog();
 
-<<<<<<< HEAD
 	if (port->sysrq)
-=======
-	serial8250_rpm_get(up);
-
-	if (port->sysrq || oops_in_progress)
->>>>>>> 5e3f37e4
 		locked = 0;
-	else if (in_kdb_printk())
+	else if (oops_in_progress)
 		locked = spin_trylock_irqsave(&port->lock, flags);
 	else
 		spin_lock_irqsave(&port->lock, flags);
