/*
 * Originally from efivars.c
 *
 * Copyright (C) 2001,2003,2004 Dell <Matt_Domsch@dell.com>
 * Copyright (C) 2004 Intel Corporation <matthew.e.tolentino@intel.com>
 *
 *  This program is free software; you can redistribute it and/or modify
 *  it under the terms of the GNU General Public License as published by
 *  the Free Software Foundation; either version 2 of the License, or
 *  (at your option) any later version.
 *
 *  This program is distributed in the hope that it will be useful,
 *  but WITHOUT ANY WARRANTY; without even the implied warranty of
 *  MERCHANTABILITY or FITNESS FOR A PARTICULAR PURPOSE.  See the
 *  GNU General Public License for more details.
 *
 *  You should have received a copy of the GNU General Public License
 *  along with this program; if not, write to the Free Software
 *  Foundation, Inc., 59 Temple Place, Suite 330, Boston, MA  02111-1307  USA
 */

#include <linux/capability.h>
#include <linux/types.h>
#include <linux/errno.h>
#include <linux/init.h>
#include <linux/mm.h>
#include <linux/module.h>
#include <linux/string.h>
#include <linux/smp.h>
#include <linux/efi.h>
#include <linux/sysfs.h>
#include <linux/device.h>
#include <linux/slab.h>
#include <linux/ctype.h>
#include <linux/ucs2_string.h>

/* Private pointer to registered efivars */
static struct efivars *__efivars;

/*
 * efivars_lock protects three things:
 * 1) efivarfs_list and efivars_sysfs_list
 * 2) ->ops calls
 * 3) (un)registration of __efivars
 */
static DEFINE_SEMAPHORE(efivars_lock);

static bool efivar_wq_enabled = true;
DECLARE_WORK(efivar_work, NULL);
EXPORT_SYMBOL_GPL(efivar_work);

static bool
validate_device_path(efi_char16_t *var_name, int match, u8 *buffer,
		     unsigned long len)
{
	struct efi_generic_dev_path *node;
	int offset = 0;

	node = (struct efi_generic_dev_path *)buffer;

	if (len < sizeof(*node))
		return false;

	while (offset <= len - sizeof(*node) &&
	       node->length >= sizeof(*node) &&
		node->length <= len - offset) {
		offset += node->length;

		if ((node->type == EFI_DEV_END_PATH ||
		     node->type == EFI_DEV_END_PATH2) &&
		    node->sub_type == EFI_DEV_END_ENTIRE)
			return true;

		node = (struct efi_generic_dev_path *)(buffer + offset);
	}

	/*
	 * If we're here then either node->length pointed past the end
	 * of the buffer or we reached the end of the buffer without
	 * finding a device path end node.
	 */
	return false;
}

static bool
validate_boot_order(efi_char16_t *var_name, int match, u8 *buffer,
		    unsigned long len)
{
	/* An array of 16-bit integers */
	if ((len % 2) != 0)
		return false;

	return true;
}

static bool
validate_load_option(efi_char16_t *var_name, int match, u8 *buffer,
		     unsigned long len)
{
	u16 filepathlength;
	int i, desclength = 0, namelen;

	namelen = ucs2_strnlen(var_name, EFI_VAR_NAME_LEN);

	/* Either "Boot" or "Driver" followed by four digits of hex */
	for (i = match; i < match+4; i++) {
		if (var_name[i] > 127 ||
		    hex_to_bin(var_name[i] & 0xff) < 0)
			return true;
	}

	/* Reject it if there's 4 digits of hex and then further content */
	if (namelen > match + 4)
		return false;

	/* A valid entry must be at least 8 bytes */
	if (len < 8)
		return false;

	filepathlength = buffer[4] | buffer[5] << 8;

	/*
	 * There's no stored length for the description, so it has to be
	 * found by hand
	 */
	desclength = ucs2_strsize((efi_char16_t *)(buffer + 6), len - 6) + 2;

	/* Each boot entry must have a descriptor */
	if (!desclength)
		return false;

	/*
	 * If the sum of the length of the description, the claimed filepath
	 * length and the original header are greater than the length of the
	 * variable, it's malformed
	 */
	if ((desclength + filepathlength + 6) > len)
		return false;

	/*
	 * And, finally, check the filepath
	 */
	return validate_device_path(var_name, match, buffer + desclength + 6,
				    filepathlength);
}

static bool
validate_uint16(efi_char16_t *var_name, int match, u8 *buffer,
		unsigned long len)
{
	/* A single 16-bit integer */
	if (len != 2)
		return false;

	return true;
}

static bool
validate_ascii_string(efi_char16_t *var_name, int match, u8 *buffer,
		      unsigned long len)
{
	int i;

	for (i = 0; i < len; i++) {
		if (buffer[i] > 127)
			return false;

		if (buffer[i] == 0)
			return true;
	}

	return false;
}

struct variable_validate {
	efi_guid_t vendor;
	char *name;
	bool (*validate)(efi_char16_t *var_name, int match, u8 *data,
			 unsigned long len);
};

/*
 * This is the list of variables we need to validate, as well as the
 * whitelist for what we think is safe not to default to immutable.
 *
 * If it has a validate() method that's not NULL, it'll go into the
 * validation routine.  If not, it is assumed valid, but still used for
 * whitelisting.
 *
 * Note that it's sorted by {vendor,name}, but globbed names must come after
 * any other name with the same prefix.
 */
static const struct variable_validate variable_validate[] = {
	{ EFI_GLOBAL_VARIABLE_GUID, "BootNext", validate_uint16 },
	{ EFI_GLOBAL_VARIABLE_GUID, "BootOrder", validate_boot_order },
	{ EFI_GLOBAL_VARIABLE_GUID, "Boot*", validate_load_option },
	{ EFI_GLOBAL_VARIABLE_GUID, "DriverOrder", validate_boot_order },
	{ EFI_GLOBAL_VARIABLE_GUID, "Driver*", validate_load_option },
	{ EFI_GLOBAL_VARIABLE_GUID, "ConIn", validate_device_path },
	{ EFI_GLOBAL_VARIABLE_GUID, "ConInDev", validate_device_path },
	{ EFI_GLOBAL_VARIABLE_GUID, "ConOut", validate_device_path },
	{ EFI_GLOBAL_VARIABLE_GUID, "ConOutDev", validate_device_path },
	{ EFI_GLOBAL_VARIABLE_GUID, "ErrOut", validate_device_path },
	{ EFI_GLOBAL_VARIABLE_GUID, "ErrOutDev", validate_device_path },
	{ EFI_GLOBAL_VARIABLE_GUID, "Lang", validate_ascii_string },
	{ EFI_GLOBAL_VARIABLE_GUID, "OsIndications", NULL },
	{ EFI_GLOBAL_VARIABLE_GUID, "PlatformLang", validate_ascii_string },
	{ EFI_GLOBAL_VARIABLE_GUID, "Timeout", validate_uint16 },
	{ LINUX_EFI_CRASH_GUID, "*", NULL },
	{ NULL_GUID, "", NULL },
};

/*
 * Check if @var_name matches the pattern given in @match_name.
 *
 * @var_name: an array of @len non-NUL characters.
 * @match_name: a NUL-terminated pattern string, optionally ending in "*". A
 *              final "*" character matches any trailing characters @var_name,
 *              including the case when there are none left in @var_name.
 * @match: on output, the number of non-wildcard characters in @match_name
 *         that @var_name matches, regardless of the return value.
 * @return: whether @var_name fully matches @match_name.
 */
static bool
variable_matches(const char *var_name, size_t len, const char *match_name,
		 int *match)
{
	for (*match = 0; ; (*match)++) {
		char c = match_name[*match];

		switch (c) {
		case '*':
			/* Wildcard in @match_name means we've matched. */
			return true;

		case '\0':
			/* @match_name has ended. Has @var_name too? */
			return (*match == len);

		default:
			/*
			 * We've reached a non-wildcard char in @match_name.
			 * Continue only if there's an identical character in
			 * @var_name.
			 */
			if (*match < len && c == var_name[*match])
				continue;
			return false;
		}
	}
}

bool
efivar_validate(efi_guid_t vendor, efi_char16_t *var_name, u8 *data,
		unsigned long data_size)
{
	int i;
	unsigned long utf8_size;
	u8 *utf8_name;

	utf8_size = ucs2_utf8size(var_name);
	utf8_name = kmalloc(utf8_size + 1, GFP_KERNEL);
	if (!utf8_name)
		return false;

	ucs2_as_utf8(utf8_name, var_name, utf8_size);
	utf8_name[utf8_size] = '\0';

	for (i = 0; variable_validate[i].name[0] != '\0'; i++) {
		const char *name = variable_validate[i].name;
		int match = 0;

		if (efi_guidcmp(vendor, variable_validate[i].vendor))
			continue;

		if (variable_matches(utf8_name, utf8_size+1, name, &match)) {
			if (variable_validate[i].validate == NULL)
				break;
			kfree(utf8_name);
			return variable_validate[i].validate(var_name, match,
							     data, data_size);
		}
	}
	kfree(utf8_name);
	return true;
}
EXPORT_SYMBOL_GPL(efivar_validate);

bool
efivar_variable_is_removable(efi_guid_t vendor, const char *var_name,
			     size_t len)
{
	int i;
	bool found = false;
	int match = 0;

	/*
	 * Check if our variable is in the validated variables list
	 */
	for (i = 0; variable_validate[i].name[0] != '\0'; i++) {
		if (efi_guidcmp(variable_validate[i].vendor, vendor))
			continue;

		if (variable_matches(var_name, len,
				     variable_validate[i].name, &match)) {
			found = true;
			break;
		}
	}

	/*
	 * If it's in our list, it is removable.
	 */
	return found;
}
EXPORT_SYMBOL_GPL(efivar_variable_is_removable);

static efi_status_t
check_var_size(u32 attributes, unsigned long size)
{
	const struct efivar_operations *fops;

	if (!__efivars)
		return EFI_UNSUPPORTED;

	fops = __efivars->ops;

	if (!fops->query_variable_store)
		return EFI_UNSUPPORTED;

	return fops->query_variable_store(attributes, size, false);
}

static efi_status_t
check_var_size_nonblocking(u32 attributes, unsigned long size)
{
	const struct efivar_operations *fops;

	if (!__efivars)
		return EFI_UNSUPPORTED;

	fops = __efivars->ops;

	if (!fops->query_variable_store)
		return EFI_UNSUPPORTED;

	return fops->query_variable_store(attributes, size, true);
}

static bool variable_is_present(efi_char16_t *variable_name, efi_guid_t *vendor,
				struct list_head *head)
{
	struct efivar_entry *entry, *n;
	unsigned long strsize1, strsize2;
	bool found = false;

	strsize1 = ucs2_strsize(variable_name, 1024);
	list_for_each_entry_safe(entry, n, head, list) {
		strsize2 = ucs2_strsize(entry->var.VariableName, 1024);
		if (strsize1 == strsize2 &&
			!memcmp(variable_name, &(entry->var.VariableName),
				strsize2) &&
			!efi_guidcmp(entry->var.VendorGuid,
				*vendor)) {
			found = true;
			break;
		}
	}
	return found;
}

/*
 * Returns the size of variable_name, in bytes, including the
 * terminating NULL character, or variable_name_size if no NULL
 * character is found among the first variable_name_size bytes.
 */
static unsigned long var_name_strnsize(efi_char16_t *variable_name,
				       unsigned long variable_name_size)
{
	unsigned long len;
	efi_char16_t c;

	/*
	 * The variable name is, by definition, a NULL-terminated
	 * string, so make absolutely sure that variable_name_size is
	 * the value we expect it to be. If not, return the real size.
	 */
	for (len = 2; len <= variable_name_size; len += sizeof(c)) {
		c = variable_name[(len / sizeof(c)) - 1];
		if (!c)
			break;
	}

	return min(len, variable_name_size);
}

/*
 * Print a warning when duplicate EFI variables are encountered and
 * disable the sysfs workqueue since the firmware is buggy.
 */
static void dup_variable_bug(efi_char16_t *str16, efi_guid_t *vendor_guid,
			     unsigned long len16)
{
	size_t i, len8 = len16 / sizeof(efi_char16_t);
	char *str8;

	/*
	 * Disable the workqueue since the algorithm it uses for
	 * detecting new variables won't work with this buggy
	 * implementation of GetNextVariableName().
	 */
	efivar_wq_enabled = false;

	str8 = kzalloc(len8, GFP_KERNEL);
	if (!str8)
		return;

	for (i = 0; i < len8; i++)
		str8[i] = str16[i];

	printk(KERN_WARNING "efivars: duplicate variable: %s-%pUl\n",
	       str8, vendor_guid);
	kfree(str8);
}

/**
 * efivar_init - build the initial list of EFI variables
 * @func: callback function to invoke for every variable
 * @data: function-specific data to pass to @func
 * @atomic: do we need to execute the @func-loop atomically?
 * @duplicates: error if we encounter duplicates on @head?
 * @head: initialised head of variable list
 *
 * Get every EFI variable from the firmware and invoke @func. @func
 * should call efivar_entry_add() to build the list of variables.
 *
 * Returns 0 on success, or a kernel error code on failure.
 */
int efivar_init(int (*func)(efi_char16_t *, efi_guid_t, unsigned long, void *),
		void *data, bool duplicates, struct list_head *head)
{
	const struct efivar_operations *ops;
	unsigned long variable_name_size = 1024;
	efi_char16_t *variable_name;
	efi_status_t status;
	efi_guid_t vendor_guid;
	int err = 0;

	if (!__efivars)
		return -EFAULT;

	ops = __efivars->ops;

	variable_name = kzalloc(variable_name_size, GFP_KERNEL);
	if (!variable_name) {
		printk(KERN_ERR "efivars: Memory allocation failed.\n");
		return -ENOMEM;
	}

	if (down_interruptible(&efivars_lock)) {
		err = -EINTR;
		goto free;
	}

	/*
	 * Per EFI spec, the maximum storage allocated for both
	 * the variable name and variable data is 1024 bytes.
	 */

	do {
		variable_name_size = 1024;

		status = ops->get_next_variable(&variable_name_size,
						variable_name,
						&vendor_guid);
		switch (status) {
		case EFI_SUCCESS:
			if (duplicates)
				up(&efivars_lock);

			variable_name_size = var_name_strnsize(variable_name,
							       variable_name_size);

			/*
			 * Some firmware implementations return the
			 * same variable name on multiple calls to
			 * get_next_variable(). Terminate the loop
			 * immediately as there is no guarantee that
			 * we'll ever see a different variable name,
			 * and may end up looping here forever.
			 */
			if (duplicates &&
			    variable_is_present(variable_name, &vendor_guid,
						head)) {
				dup_variable_bug(variable_name, &vendor_guid,
						 variable_name_size);
				status = EFI_NOT_FOUND;
			} else {
				err = func(variable_name, vendor_guid,
					   variable_name_size, data);
				if (err)
					status = EFI_NOT_FOUND;
			}

			if (duplicates) {
				if (down_interruptible(&efivars_lock)) {
					err = -EINTR;
					goto free;
				}
			}

			break;
		case EFI_NOT_FOUND:
			break;
		default:
			printk(KERN_WARNING "efivars: get_next_variable: status=%lx\n",
				status);
			status = EFI_NOT_FOUND;
			break;
		}

	} while (status != EFI_NOT_FOUND);

	up(&efivars_lock);
free:
	kfree(variable_name);

	return err;
}
EXPORT_SYMBOL_GPL(efivar_init);

/**
 * efivar_entry_add - add entry to variable list
 * @entry: entry to add to list
 * @head: list head
 *
 * Returns 0 on success, or a kernel error code on failure.
 */
int efivar_entry_add(struct efivar_entry *entry, struct list_head *head)
{
	if (down_interruptible(&efivars_lock))
		return -EINTR;
	list_add(&entry->list, head);
	up(&efivars_lock);

	return 0;
}
EXPORT_SYMBOL_GPL(efivar_entry_add);

/**
 * efivar_entry_remove - remove entry from variable list
 * @entry: entry to remove from list
 *
 * Returns 0 on success, or a kernel error code on failure.
 */
int efivar_entry_remove(struct efivar_entry *entry)
{
	if (down_interruptible(&efivars_lock))
		return -EINTR;
	list_del(&entry->list);
	up(&efivars_lock);

	return 0;
}
EXPORT_SYMBOL_GPL(efivar_entry_remove);

/*
 * efivar_entry_list_del_unlock - remove entry from variable list
 * @entry: entry to remove
 *
 * Remove @entry from the variable list and release the list lock.
 *
 * NOTE: slightly weird locking semantics here - we expect to be
 * called with the efivars lock already held, and we release it before
 * returning. This is because this function is usually called after
 * set_variable() while the lock is still held.
 */
static void efivar_entry_list_del_unlock(struct efivar_entry *entry)
{
	lockdep_assert_held(&efivars_lock.lock);

	list_del(&entry->list);
	up(&efivars_lock);
}

/**
 * __efivar_entry_delete - delete an EFI variable
 * @entry: entry containing EFI variable to delete
 *
 * Delete the variable from the firmware but leave @entry on the
 * variable list.
 *
 * This function differs from efivar_entry_delete() because it does
 * not remove @entry from the variable list. Also, it is safe to be
 * called from within a efivar_entry_iter_begin() and
 * efivar_entry_iter_end() region, unlike efivar_entry_delete().
 *
 * Returns 0 on success, or a converted EFI status code if
 * set_variable() fails.
 */
int __efivar_entry_delete(struct efivar_entry *entry)
{
	efi_status_t status;

<<<<<<< HEAD
	lockdep_assert_held(&efivars_lock.lock);

	status = ops->set_variable(entry->var.VariableName,
				   &entry->var.VendorGuid,
				   0, 0, NULL);
=======
	if (!__efivars)
		return -EINVAL;

	status = __efivars->ops->set_variable(entry->var.VariableName,
					      &entry->var.VendorGuid,
					      0, 0, NULL);
>>>>>>> 6ece8e40

	return efi_status_to_err(status);
}
EXPORT_SYMBOL_GPL(__efivar_entry_delete);

/**
 * efivar_entry_delete - delete variable and remove entry from list
 * @entry: entry containing variable to delete
 *
 * Delete the variable from the firmware and remove @entry from the
 * variable list. It is the caller's responsibility to free @entry
 * once we return.
 *
 * Returns 0 on success, -EINTR if we can't grab the semaphore,
 * converted EFI status code if set_variable() fails.
 */
int efivar_entry_delete(struct efivar_entry *entry)
{
	const struct efivar_operations *ops;
	efi_status_t status;

	if (down_interruptible(&efivars_lock))
		return -EINTR;

	if (!__efivars) {
		up(&efivars_lock);
		return -EINVAL;
	}
	ops = __efivars->ops;
	status = ops->set_variable(entry->var.VariableName,
				   &entry->var.VendorGuid,
				   0, 0, NULL);
	if (!(status == EFI_SUCCESS || status == EFI_NOT_FOUND)) {
		up(&efivars_lock);
		return efi_status_to_err(status);
	}

	efivar_entry_list_del_unlock(entry);
	return 0;
}
EXPORT_SYMBOL_GPL(efivar_entry_delete);

/**
 * efivar_entry_set - call set_variable()
 * @entry: entry containing the EFI variable to write
 * @attributes: variable attributes
 * @size: size of @data buffer
 * @data: buffer containing variable data
 * @head: head of variable list
 *
 * Calls set_variable() for an EFI variable. If creating a new EFI
 * variable, this function is usually followed by efivar_entry_add().
 *
 * Before writing the variable, the remaining EFI variable storage
 * space is checked to ensure there is enough room available.
 *
 * If @head is not NULL a lookup is performed to determine whether
 * the entry is already on the list.
 *
 * Returns 0 on success, -EINTR if we can't grab the semaphore,
 * -EEXIST if a lookup is performed and the entry already exists on
 * the list, or a converted EFI status code if set_variable() fails.
 */
int efivar_entry_set(struct efivar_entry *entry, u32 attributes,
		     unsigned long size, void *data, struct list_head *head)
{
	const struct efivar_operations *ops;
	efi_status_t status;
	efi_char16_t *name = entry->var.VariableName;
	efi_guid_t vendor = entry->var.VendorGuid;

	if (down_interruptible(&efivars_lock))
		return -EINTR;

	if (!__efivars) {
		up(&efivars_lock);
		return -EINVAL;
	}
	ops = __efivars->ops;
	if (head && efivar_entry_find(name, vendor, head, false)) {
		up(&efivars_lock);
		return -EEXIST;
	}

	status = check_var_size(attributes, size + ucs2_strsize(name, 1024));
	if (status == EFI_SUCCESS || status == EFI_UNSUPPORTED)
		status = ops->set_variable(name, &vendor,
					   attributes, size, data);

	up(&efivars_lock);

	return efi_status_to_err(status);

}
EXPORT_SYMBOL_GPL(efivar_entry_set);

/*
 * efivar_entry_set_nonblocking - call set_variable_nonblocking()
 *
 * This function is guaranteed to not block and is suitable for calling
 * from crash/panic handlers.
 *
 * Crucially, this function will not block if it cannot acquire
 * efivars_lock. Instead, it returns -EBUSY.
 */
static int
efivar_entry_set_nonblocking(efi_char16_t *name, efi_guid_t vendor,
			     u32 attributes, unsigned long size, void *data)
{
	const struct efivar_operations *ops;
	efi_status_t status;

	if (down_trylock(&efivars_lock))
		return -EBUSY;

	if (!__efivars) {
		up(&efivars_lock);
		return -EINVAL;
	}

	status = check_var_size_nonblocking(attributes,
					    size + ucs2_strsize(name, 1024));
	if (status != EFI_SUCCESS) {
		up(&efivars_lock);
		return -ENOSPC;
	}

	ops = __efivars->ops;
	status = ops->set_variable_nonblocking(name, &vendor, attributes,
					       size, data);

	up(&efivars_lock);
	return efi_status_to_err(status);
}

/**
 * efivar_entry_set_safe - call set_variable() if enough space in firmware
 * @name: buffer containing the variable name
 * @vendor: variable vendor guid
 * @attributes: variable attributes
 * @block: can we block in this context?
 * @size: size of @data buffer
 * @data: buffer containing variable data
 *
 * Ensures there is enough free storage in the firmware for this variable, and
 * if so, calls set_variable(). If creating a new EFI variable, this function
 * is usually followed by efivar_entry_add().
 *
 * Returns 0 on success, -ENOSPC if the firmware does not have enough
 * space for set_variable() to succeed, or a converted EFI status code
 * if set_variable() fails.
 */
int efivar_entry_set_safe(efi_char16_t *name, efi_guid_t vendor, u32 attributes,
			  bool block, unsigned long size, void *data)
{
	const struct efivar_operations *ops;
	efi_status_t status;

	if (!__efivars)
		return -EINVAL;

	ops = __efivars->ops;
	if (!ops->query_variable_store)
		return -ENOSYS;

	/*
	 * If the EFI variable backend provides a non-blocking
	 * ->set_variable() operation and we're in a context where we
	 * cannot block, then we need to use it to avoid live-locks,
	 * since the implication is that the regular ->set_variable()
	 * will block.
	 *
	 * If no ->set_variable_nonblocking() is provided then
	 * ->set_variable() is assumed to be non-blocking.
	 */
	if (!block && ops->set_variable_nonblocking)
		return efivar_entry_set_nonblocking(name, vendor, attributes,
						    size, data);

	if (!block) {
		if (down_trylock(&efivars_lock))
			return -EBUSY;
	} else {
		if (down_interruptible(&efivars_lock))
			return -EINTR;
	}

	status = check_var_size(attributes, size + ucs2_strsize(name, 1024));
	if (status != EFI_SUCCESS) {
		up(&efivars_lock);
		return -ENOSPC;
	}

	status = ops->set_variable(name, &vendor, attributes, size, data);

	up(&efivars_lock);

	return efi_status_to_err(status);
}
EXPORT_SYMBOL_GPL(efivar_entry_set_safe);

/**
 * efivar_entry_find - search for an entry
 * @name: the EFI variable name
 * @guid: the EFI variable vendor's guid
 * @head: head of the variable list
 * @remove: should we remove the entry from the list?
 *
 * Search for an entry on the variable list that has the EFI variable
 * name @name and vendor guid @guid. If an entry is found on the list
 * and @remove is true, the entry is removed from the list.
 *
 * The caller MUST call efivar_entry_iter_begin() and
 * efivar_entry_iter_end() before and after the invocation of this
 * function, respectively.
 *
 * Returns the entry if found on the list, %NULL otherwise.
 */
struct efivar_entry *efivar_entry_find(efi_char16_t *name, efi_guid_t guid,
				       struct list_head *head, bool remove)
{
	struct efivar_entry *entry, *n;
	int strsize1, strsize2;
	bool found = false;

	lockdep_assert_held(&efivars_lock.lock);

	list_for_each_entry_safe(entry, n, head, list) {
		strsize1 = ucs2_strsize(name, 1024);
		strsize2 = ucs2_strsize(entry->var.VariableName, 1024);
		if (strsize1 == strsize2 &&
		    !memcmp(name, &(entry->var.VariableName), strsize1) &&
		    !efi_guidcmp(guid, entry->var.VendorGuid)) {
			found = true;
			break;
		}
	}

	if (!found)
		return NULL;

	if (remove) {
		if (entry->scanning) {
			/*
			 * The entry will be deleted
			 * after scanning is completed.
			 */
			entry->deleting = true;
		} else
			list_del(&entry->list);
	}

	return entry;
}
EXPORT_SYMBOL_GPL(efivar_entry_find);

/**
 * efivar_entry_size - obtain the size of a variable
 * @entry: entry for this variable
 * @size: location to store the variable's size
 */
int efivar_entry_size(struct efivar_entry *entry, unsigned long *size)
{
	const struct efivar_operations *ops;
	efi_status_t status;

	*size = 0;

	if (down_interruptible(&efivars_lock))
		return -EINTR;
	if (!__efivars) {
		up(&efivars_lock);
		return -EINVAL;
	}
	ops = __efivars->ops;
	status = ops->get_variable(entry->var.VariableName,
				   &entry->var.VendorGuid, NULL, size, NULL);
	up(&efivars_lock);

	if (status != EFI_BUFFER_TOO_SMALL)
		return efi_status_to_err(status);

	return 0;
}
EXPORT_SYMBOL_GPL(efivar_entry_size);

/**
 * __efivar_entry_get - call get_variable()
 * @entry: read data for this variable
 * @attributes: variable attributes
 * @size: size of @data buffer
 * @data: buffer to store variable data
 *
 * The caller MUST call efivar_entry_iter_begin() and
 * efivar_entry_iter_end() before and after the invocation of this
 * function, respectively.
 */
int __efivar_entry_get(struct efivar_entry *entry, u32 *attributes,
		       unsigned long *size, void *data)
{
	efi_status_t status;

<<<<<<< HEAD
	lockdep_assert_held(&efivars_lock.lock);

	status = ops->get_variable(entry->var.VariableName,
				   &entry->var.VendorGuid,
				   attributes, size, data);
=======
	if (!__efivars)
		return -EINVAL;

	status = __efivars->ops->get_variable(entry->var.VariableName,
					      &entry->var.VendorGuid,
					      attributes, size, data);
>>>>>>> 6ece8e40

	return efi_status_to_err(status);
}
EXPORT_SYMBOL_GPL(__efivar_entry_get);

/**
 * efivar_entry_get - call get_variable()
 * @entry: read data for this variable
 * @attributes: variable attributes
 * @size: size of @data buffer
 * @data: buffer to store variable data
 */
int efivar_entry_get(struct efivar_entry *entry, u32 *attributes,
		     unsigned long *size, void *data)
{
	efi_status_t status;

	if (down_interruptible(&efivars_lock))
		return -EINTR;

	if (!__efivars) {
		up(&efivars_lock);
		return -EINVAL;
	}

	status = __efivars->ops->get_variable(entry->var.VariableName,
					      &entry->var.VendorGuid,
					      attributes, size, data);
	up(&efivars_lock);

	return efi_status_to_err(status);
}
EXPORT_SYMBOL_GPL(efivar_entry_get);

/**
 * efivar_entry_set_get_size - call set_variable() and get new size (atomic)
 * @entry: entry containing variable to set and get
 * @attributes: attributes of variable to be written
 * @size: size of data buffer
 * @data: buffer containing data to write
 * @set: did the set_variable() call succeed?
 *
 * This is a pretty special (complex) function. See efivarfs_file_write().
 *
 * Atomically call set_variable() for @entry and if the call is
 * successful, return the new size of the variable from get_variable()
 * in @size. The success of set_variable() is indicated by @set.
 *
 * Returns 0 on success, -EINVAL if the variable data is invalid,
 * -ENOSPC if the firmware does not have enough available space, or a
 * converted EFI status code if either of set_variable() or
 * get_variable() fail.
 *
 * If the EFI variable does not exist when calling set_variable()
 * (EFI_NOT_FOUND), @entry is removed from the variable list.
 */
int efivar_entry_set_get_size(struct efivar_entry *entry, u32 attributes,
			      unsigned long *size, void *data, bool *set)
{
	const struct efivar_operations *ops;
	efi_char16_t *name = entry->var.VariableName;
	efi_guid_t *vendor = &entry->var.VendorGuid;
	efi_status_t status;
	int err;

	*set = false;

	if (efivar_validate(*vendor, name, data, *size) == false)
		return -EINVAL;

	/*
	 * The lock here protects the get_variable call, the conditional
	 * set_variable call, and removal of the variable from the efivars
	 * list (in the case of an authenticated delete).
	 */
	if (down_interruptible(&efivars_lock))
		return -EINTR;

	if (!__efivars) {
		err = -EINVAL;
		goto out;
	}

	/*
	 * Ensure that the available space hasn't shrunk below the safe level
	 */
	status = check_var_size(attributes, *size + ucs2_strsize(name, 1024));
	if (status != EFI_SUCCESS) {
		if (status != EFI_UNSUPPORTED) {
			err = efi_status_to_err(status);
			goto out;
		}

		if (*size > 65536) {
			err = -ENOSPC;
			goto out;
		}
	}

	ops = __efivars->ops;

	status = ops->set_variable(name, vendor, attributes, *size, data);
	if (status != EFI_SUCCESS) {
		err = efi_status_to_err(status);
		goto out;
	}

	*set = true;

	/*
	 * Writing to the variable may have caused a change in size (which
	 * could either be an append or an overwrite), or the variable to be
	 * deleted. Perform a GetVariable() so we can tell what actually
	 * happened.
	 */
	*size = 0;
	status = ops->get_variable(entry->var.VariableName,
				   &entry->var.VendorGuid,
				   NULL, size, NULL);

	if (status == EFI_NOT_FOUND)
		efivar_entry_list_del_unlock(entry);
	else
		up(&efivars_lock);

	if (status && status != EFI_BUFFER_TOO_SMALL)
		return efi_status_to_err(status);

	return 0;

out:
	up(&efivars_lock);
	return err;

}
EXPORT_SYMBOL_GPL(efivar_entry_set_get_size);

/**
 * efivar_entry_iter_begin - begin iterating the variable list
 *
 * Lock the variable list to prevent entry insertion and removal until
 * efivar_entry_iter_end() is called. This function is usually used in
 * conjunction with __efivar_entry_iter() or efivar_entry_iter().
 */
int efivar_entry_iter_begin(void)
{
	return down_interruptible(&efivars_lock);
}
EXPORT_SYMBOL_GPL(efivar_entry_iter_begin);

/**
 * efivar_entry_iter_end - finish iterating the variable list
 *
 * Unlock the variable list and allow modifications to the list again.
 */
void efivar_entry_iter_end(void)
{
	up(&efivars_lock);
}
EXPORT_SYMBOL_GPL(efivar_entry_iter_end);

/**
 * __efivar_entry_iter - iterate over variable list
 * @func: callback function
 * @head: head of the variable list
 * @data: function-specific data to pass to callback
 * @prev: entry to begin iterating from
 *
 * Iterate over the list of EFI variables and call @func with every
 * entry on the list. It is safe for @func to remove entries in the
 * list via efivar_entry_delete().
 *
 * You MUST call efivar_enter_iter_begin() before this function, and
 * efivar_entry_iter_end() afterwards.
 *
 * It is possible to begin iteration from an arbitrary entry within
 * the list by passing @prev. @prev is updated on return to point to
 * the last entry passed to @func. To begin iterating from the
 * beginning of the list @prev must be %NULL.
 *
 * The restrictions for @func are the same as documented for
 * efivar_entry_iter().
 */
int __efivar_entry_iter(int (*func)(struct efivar_entry *, void *),
			struct list_head *head, void *data,
			struct efivar_entry **prev)
{
	struct efivar_entry *entry, *n;
	int err = 0;

	if (!prev || !*prev) {
		list_for_each_entry_safe(entry, n, head, list) {
			err = func(entry, data);
			if (err)
				break;
		}

		if (prev)
			*prev = entry;

		return err;
	}


	list_for_each_entry_safe_continue((*prev), n, head, list) {
		err = func(*prev, data);
		if (err)
			break;
	}

	return err;
}
EXPORT_SYMBOL_GPL(__efivar_entry_iter);

/**
 * efivar_entry_iter - iterate over variable list
 * @func: callback function
 * @head: head of variable list
 * @data: function-specific data to pass to callback
 *
 * Iterate over the list of EFI variables and call @func with every
 * entry on the list. It is safe for @func to remove entries in the
 * list via efivar_entry_delete() while iterating.
 *
 * Some notes for the callback function:
 *  - a non-zero return value indicates an error and terminates the loop
 *  - @func is called from atomic context
 */
int efivar_entry_iter(int (*func)(struct efivar_entry *, void *),
		      struct list_head *head, void *data)
{
	int err = 0;

	err = efivar_entry_iter_begin();
	if (err)
		return err;
	err = __efivar_entry_iter(func, head, data, NULL);
	efivar_entry_iter_end();

	return err;
}
EXPORT_SYMBOL_GPL(efivar_entry_iter);

/**
 * efivars_kobject - get the kobject for the registered efivars
 *
 * If efivars_register() has not been called we return NULL,
 * otherwise return the kobject used at registration time.
 */
struct kobject *efivars_kobject(void)
{
	if (!__efivars)
		return NULL;

	return __efivars->kobject;
}
EXPORT_SYMBOL_GPL(efivars_kobject);

/**
 * efivar_run_worker - schedule the efivar worker thread
 */
void efivar_run_worker(void)
{
	if (efivar_wq_enabled)
		schedule_work(&efivar_work);
}
EXPORT_SYMBOL_GPL(efivar_run_worker);

/**
 * efivars_register - register an efivars
 * @efivars: efivars to register
 * @ops: efivars operations
 * @kobject: @efivars-specific kobject
 *
 * Only a single efivars can be registered at any time.
 */
int efivars_register(struct efivars *efivars,
		     const struct efivar_operations *ops,
		     struct kobject *kobject)
{
	if (down_interruptible(&efivars_lock))
		return -EINTR;

	efivars->ops = ops;
	efivars->kobject = kobject;

	__efivars = efivars;

	pr_info("Registered efivars operations\n");

	up(&efivars_lock);

	return 0;
}
EXPORT_SYMBOL_GPL(efivars_register);

/**
 * efivars_unregister - unregister an efivars
 * @efivars: efivars to unregister
 *
 * The caller must have already removed every entry from the list,
 * failure to do so is an error.
 */
int efivars_unregister(struct efivars *efivars)
{
	int rv;

	if (down_interruptible(&efivars_lock))
		return -EINTR;

	if (!__efivars) {
		printk(KERN_ERR "efivars not registered\n");
		rv = -EINVAL;
		goto out;
	}

	if (__efivars != efivars) {
		rv = -EINVAL;
		goto out;
	}

	pr_info("Unregistered efivars operations\n");
	__efivars = NULL;

	rv = 0;
out:
	up(&efivars_lock);
	return rv;
}
EXPORT_SYMBOL_GPL(efivars_unregister);<|MERGE_RESOLUTION|>--- conflicted
+++ resolved
@@ -602,20 +602,12 @@
 {
 	efi_status_t status;
 
-<<<<<<< HEAD
-	lockdep_assert_held(&efivars_lock.lock);
-
-	status = ops->set_variable(entry->var.VariableName,
-				   &entry->var.VendorGuid,
-				   0, 0, NULL);
-=======
 	if (!__efivars)
 		return -EINVAL;
 
 	status = __efivars->ops->set_variable(entry->var.VariableName,
 					      &entry->var.VendorGuid,
 					      0, 0, NULL);
->>>>>>> 6ece8e40
 
 	return efi_status_to_err(status);
 }
@@ -918,20 +910,12 @@
 {
 	efi_status_t status;
 
-<<<<<<< HEAD
-	lockdep_assert_held(&efivars_lock.lock);
-
-	status = ops->get_variable(entry->var.VariableName,
-				   &entry->var.VendorGuid,
-				   attributes, size, data);
-=======
 	if (!__efivars)
 		return -EINVAL;
 
 	status = __efivars->ops->get_variable(entry->var.VariableName,
 					      &entry->var.VendorGuid,
 					      attributes, size, data);
->>>>>>> 6ece8e40
 
 	return efi_status_to_err(status);
 }
