/*
 * Copyright (C) 2013-2017 ARM Limited, All Rights Reserved.
 * Author: Marc Zyngier <marc.zyngier@arm.com>
 *
 * This program is free software; you can redistribute it and/or modify
 * it under the terms of the GNU General Public License version 2 as
 * published by the Free Software Foundation.
 *
 * This program is distributed in the hope that it will be useful,
 * but WITHOUT ANY WARRANTY; without even the implied warranty of
 * MERCHANTABILITY or FITNESS FOR A PARTICULAR PURPOSE.  See the
 * GNU General Public License for more details.
 *
 * You should have received a copy of the GNU General Public License
 * along with this program.  If not, see <http://www.gnu.org/licenses/>.
 */

#include <linux/acpi.h>
#include <linux/acpi_iort.h>
#include <linux/bitmap.h>
#include <linux/cpu.h>
#include <linux/delay.h>
#include <linux/dma-iommu.h>
#include <linux/interrupt.h>
#include <linux/irqdomain.h>
#include <linux/list.h>
#include <linux/list_sort.h>
#include <linux/log2.h>
#include <linux/mm.h>
#include <linux/msi.h>
#include <linux/of.h>
#include <linux/of_address.h>
#include <linux/of_irq.h>
#include <linux/of_pci.h>
#include <linux/of_platform.h>
#include <linux/percpu.h>
#include <linux/slab.h>
#include <linux/syscore_ops.h>

#include <linux/irqchip.h>
#include <linux/irqchip/arm-gic-v3.h>
#include <linux/irqchip/arm-gic-v4.h>

#include <asm/cputype.h>
#include <asm/exception.h>

#include "irq-gic-common.h"

#define ITS_FLAGS_CMDQ_NEEDS_FLUSHING		(1ULL << 0)
#define ITS_FLAGS_WORKAROUND_CAVIUM_22375	(1ULL << 1)
#define ITS_FLAGS_WORKAROUND_CAVIUM_23144	(1ULL << 2)
#define ITS_FLAGS_SAVE_SUSPEND_STATE		(1ULL << 3)

#define RDIST_FLAGS_PROPBASE_NEEDS_FLUSHING	(1 << 0)

static u32 lpi_id_bits;

/*
 * We allocate memory for PROPBASE to cover 2 ^ lpi_id_bits LPIs to
 * deal with (one configuration byte per interrupt). PENDBASE has to
 * be 64kB aligned (one bit per LPI, plus 8192 bits for SPI/PPI/SGI).
 */
#define LPI_NRBITS		lpi_id_bits
#define LPI_PROPBASE_SZ		ALIGN(BIT(LPI_NRBITS), SZ_64K)
#define LPI_PENDBASE_SZ		ALIGN(BIT(LPI_NRBITS) / 8, SZ_64K)

#define LPI_PROP_DEFAULT_PRIO	0xa0

/*
 * Collection structure - just an ID, and a redistributor address to
 * ping. We use one per CPU as a bag of interrupts assigned to this
 * CPU.
 */
struct its_collection {
	u64			target_address;
	u16			col_id;
};

/*
 * The ITS_BASER structure - contains memory information, cached
 * value of BASER register configuration and ITS page size.
 */
struct its_baser {
	void		*base;
	u64		val;
	u32		order;
	u32		psz;
};

struct its_device;

/*
 * The ITS structure - contains most of the infrastructure, with the
 * top-level MSI domain, the command queue, the collections, and the
 * list of devices writing to it.
 *
 * dev_alloc_lock has to be taken for device allocations, while the
 * spinlock must be taken to parse data structures such as the device
 * list.
 */
struct its_node {
	raw_spinlock_t		lock;
	struct mutex		dev_alloc_lock;
	struct list_head	entry;
	void __iomem		*base;
	phys_addr_t		phys_base;
	struct its_cmd_block	*cmd_base;
	struct its_cmd_block	*cmd_write;
	struct its_baser	tables[GITS_BASER_NR_REGS];
	struct its_collection	*collections;
	struct fwnode_handle	*fwnode_handle;
	u64			(*get_msi_base)(struct its_device *its_dev);
	u64			cbaser_save;
	u32			ctlr_save;
	struct list_head	its_device_list;
	u64			flags;
	unsigned long		list_nr;
	u32			ite_size;
	u32			device_ids;
	int			numa_node;
	unsigned int		msi_domain_flags;
	u32			pre_its_base; /* for Socionext Synquacer */
	bool			is_v4;
	int			vlpi_redist_offset;
};

#define ITS_ITT_ALIGN		SZ_256

/* The maximum number of VPEID bits supported by VLPI commands */
#define ITS_MAX_VPEID_BITS	(16)
#define ITS_MAX_VPEID		(1 << (ITS_MAX_VPEID_BITS))

/* Convert page order to size in bytes */
#define PAGE_ORDER_TO_SIZE(o)	(PAGE_SIZE << (o))

struct event_lpi_map {
	unsigned long		*lpi_map;
	u16			*col_map;
	irq_hw_number_t		lpi_base;
	int			nr_lpis;
	struct mutex		vlpi_lock;
	struct its_vm		*vm;
	struct its_vlpi_map	*vlpi_maps;
	int			nr_vlpis;
};

/*
 * The ITS view of a device - belongs to an ITS, owns an interrupt
 * translation table, and a list of interrupts.  If it some of its
 * LPIs are injected into a guest (GICv4), the event_map.vm field
 * indicates which one.
 */
struct its_device {
	struct list_head	entry;
	struct its_node		*its;
	struct event_lpi_map	event_map;
	void			*itt;
	u32			nr_ites;
	u32			device_id;
	bool			shared;
};

static struct {
	raw_spinlock_t		lock;
	struct its_device	*dev;
	struct its_vpe		**vpes;
	int			next_victim;
} vpe_proxy;

static LIST_HEAD(its_nodes);
static DEFINE_RAW_SPINLOCK(its_lock);
static struct rdists *gic_rdists;
static struct irq_domain *its_parent;

static unsigned long its_list_map;
static u16 vmovp_seq_num;
static DEFINE_RAW_SPINLOCK(vmovp_lock);

static DEFINE_IDA(its_vpeid_ida);

#define gic_data_rdist()		(raw_cpu_ptr(gic_rdists->rdist))
#define gic_data_rdist_cpu(cpu)		(per_cpu_ptr(gic_rdists->rdist, cpu))
#define gic_data_rdist_rd_base()	(gic_data_rdist()->rd_base)
#define gic_data_rdist_vlpi_base()	(gic_data_rdist_rd_base() + SZ_128K)

static struct its_collection *dev_event_to_col(struct its_device *its_dev,
					       u32 event)
{
	struct its_node *its = its_dev->its;

	return its->collections + its_dev->event_map.col_map[event];
}

static struct its_collection *valid_col(struct its_collection *col)
{
	if (WARN_ON_ONCE(col->target_address & GENMASK_ULL(0, 15)))
		return NULL;

	return col;
}

static struct its_vpe *valid_vpe(struct its_node *its, struct its_vpe *vpe)
{
	if (valid_col(its->collections + vpe->col_idx))
		return vpe;

	return NULL;
}

/*
 * ITS command descriptors - parameters to be encoded in a command
 * block.
 */
struct its_cmd_desc {
	union {
		struct {
			struct its_device *dev;
			u32 event_id;
		} its_inv_cmd;

		struct {
			struct its_device *dev;
			u32 event_id;
		} its_clear_cmd;

		struct {
			struct its_device *dev;
			u32 event_id;
		} its_int_cmd;

		struct {
			struct its_device *dev;
			int valid;
		} its_mapd_cmd;

		struct {
			struct its_collection *col;
			int valid;
		} its_mapc_cmd;

		struct {
			struct its_device *dev;
			u32 phys_id;
			u32 event_id;
		} its_mapti_cmd;

		struct {
			struct its_device *dev;
			struct its_collection *col;
			u32 event_id;
		} its_movi_cmd;

		struct {
			struct its_device *dev;
			u32 event_id;
		} its_discard_cmd;

		struct {
			struct its_collection *col;
		} its_invall_cmd;

		struct {
			struct its_vpe *vpe;
		} its_vinvall_cmd;

		struct {
			struct its_vpe *vpe;
			struct its_collection *col;
			bool valid;
		} its_vmapp_cmd;

		struct {
			struct its_vpe *vpe;
			struct its_device *dev;
			u32 virt_id;
			u32 event_id;
			bool db_enabled;
		} its_vmapti_cmd;

		struct {
			struct its_vpe *vpe;
			struct its_device *dev;
			u32 event_id;
			bool db_enabled;
		} its_vmovi_cmd;

		struct {
			struct its_vpe *vpe;
			struct its_collection *col;
			u16 seq_num;
			u16 its_list;
		} its_vmovp_cmd;
	};
};

/*
 * The ITS command block, which is what the ITS actually parses.
 */
struct its_cmd_block {
	u64	raw_cmd[4];
};

#define ITS_CMD_QUEUE_SZ		SZ_64K
#define ITS_CMD_QUEUE_NR_ENTRIES	(ITS_CMD_QUEUE_SZ / sizeof(struct its_cmd_block))

typedef struct its_collection *(*its_cmd_builder_t)(struct its_node *,
						    struct its_cmd_block *,
						    struct its_cmd_desc *);

typedef struct its_vpe *(*its_cmd_vbuilder_t)(struct its_node *,
					      struct its_cmd_block *,
					      struct its_cmd_desc *);

static void its_mask_encode(u64 *raw_cmd, u64 val, int h, int l)
{
	u64 mask = GENMASK_ULL(h, l);
	*raw_cmd &= ~mask;
	*raw_cmd |= (val << l) & mask;
}

static void its_encode_cmd(struct its_cmd_block *cmd, u8 cmd_nr)
{
	its_mask_encode(&cmd->raw_cmd[0], cmd_nr, 7, 0);
}

static void its_encode_devid(struct its_cmd_block *cmd, u32 devid)
{
	its_mask_encode(&cmd->raw_cmd[0], devid, 63, 32);
}

static void its_encode_event_id(struct its_cmd_block *cmd, u32 id)
{
	its_mask_encode(&cmd->raw_cmd[1], id, 31, 0);
}

static void its_encode_phys_id(struct its_cmd_block *cmd, u32 phys_id)
{
	its_mask_encode(&cmd->raw_cmd[1], phys_id, 63, 32);
}

static void its_encode_size(struct its_cmd_block *cmd, u8 size)
{
	its_mask_encode(&cmd->raw_cmd[1], size, 4, 0);
}

static void its_encode_itt(struct its_cmd_block *cmd, u64 itt_addr)
{
	its_mask_encode(&cmd->raw_cmd[2], itt_addr >> 8, 51, 8);
}

static void its_encode_valid(struct its_cmd_block *cmd, int valid)
{
	its_mask_encode(&cmd->raw_cmd[2], !!valid, 63, 63);
}

static void its_encode_target(struct its_cmd_block *cmd, u64 target_addr)
{
	its_mask_encode(&cmd->raw_cmd[2], target_addr >> 16, 51, 16);
}

static void its_encode_collection(struct its_cmd_block *cmd, u16 col)
{
	its_mask_encode(&cmd->raw_cmd[2], col, 15, 0);
}

static void its_encode_vpeid(struct its_cmd_block *cmd, u16 vpeid)
{
	its_mask_encode(&cmd->raw_cmd[1], vpeid, 47, 32);
}

static void its_encode_virt_id(struct its_cmd_block *cmd, u32 virt_id)
{
	its_mask_encode(&cmd->raw_cmd[2], virt_id, 31, 0);
}

static void its_encode_db_phys_id(struct its_cmd_block *cmd, u32 db_phys_id)
{
	its_mask_encode(&cmd->raw_cmd[2], db_phys_id, 63, 32);
}

static void its_encode_db_valid(struct its_cmd_block *cmd, bool db_valid)
{
	its_mask_encode(&cmd->raw_cmd[2], db_valid, 0, 0);
}

static void its_encode_seq_num(struct its_cmd_block *cmd, u16 seq_num)
{
	its_mask_encode(&cmd->raw_cmd[0], seq_num, 47, 32);
}

static void its_encode_its_list(struct its_cmd_block *cmd, u16 its_list)
{
	its_mask_encode(&cmd->raw_cmd[1], its_list, 15, 0);
}

static void its_encode_vpt_addr(struct its_cmd_block *cmd, u64 vpt_pa)
{
	its_mask_encode(&cmd->raw_cmd[3], vpt_pa >> 16, 51, 16);
}

static void its_encode_vpt_size(struct its_cmd_block *cmd, u8 vpt_size)
{
	its_mask_encode(&cmd->raw_cmd[3], vpt_size, 4, 0);
}

static inline void its_fixup_cmd(struct its_cmd_block *cmd)
{
	/* Let's fixup BE commands */
	cmd->raw_cmd[0] = cpu_to_le64(cmd->raw_cmd[0]);
	cmd->raw_cmd[1] = cpu_to_le64(cmd->raw_cmd[1]);
	cmd->raw_cmd[2] = cpu_to_le64(cmd->raw_cmd[2]);
	cmd->raw_cmd[3] = cpu_to_le64(cmd->raw_cmd[3]);
}

static struct its_collection *its_build_mapd_cmd(struct its_node *its,
						 struct its_cmd_block *cmd,
						 struct its_cmd_desc *desc)
{
	unsigned long itt_addr;
	u8 size = ilog2(desc->its_mapd_cmd.dev->nr_ites);

	itt_addr = virt_to_phys(desc->its_mapd_cmd.dev->itt);
	itt_addr = ALIGN(itt_addr, ITS_ITT_ALIGN);

	its_encode_cmd(cmd, GITS_CMD_MAPD);
	its_encode_devid(cmd, desc->its_mapd_cmd.dev->device_id);
	its_encode_size(cmd, size - 1);
	its_encode_itt(cmd, itt_addr);
	its_encode_valid(cmd, desc->its_mapd_cmd.valid);

	its_fixup_cmd(cmd);

	return NULL;
}

static struct its_collection *its_build_mapc_cmd(struct its_node *its,
						 struct its_cmd_block *cmd,
						 struct its_cmd_desc *desc)
{
	its_encode_cmd(cmd, GITS_CMD_MAPC);
	its_encode_collection(cmd, desc->its_mapc_cmd.col->col_id);
	its_encode_target(cmd, desc->its_mapc_cmd.col->target_address);
	its_encode_valid(cmd, desc->its_mapc_cmd.valid);

	its_fixup_cmd(cmd);

	return desc->its_mapc_cmd.col;
}

static struct its_collection *its_build_mapti_cmd(struct its_node *its,
						  struct its_cmd_block *cmd,
						  struct its_cmd_desc *desc)
{
	struct its_collection *col;

	col = dev_event_to_col(desc->its_mapti_cmd.dev,
			       desc->its_mapti_cmd.event_id);

	its_encode_cmd(cmd, GITS_CMD_MAPTI);
	its_encode_devid(cmd, desc->its_mapti_cmd.dev->device_id);
	its_encode_event_id(cmd, desc->its_mapti_cmd.event_id);
	its_encode_phys_id(cmd, desc->its_mapti_cmd.phys_id);
	its_encode_collection(cmd, col->col_id);

	its_fixup_cmd(cmd);

	return valid_col(col);
}

static struct its_collection *its_build_movi_cmd(struct its_node *its,
						 struct its_cmd_block *cmd,
						 struct its_cmd_desc *desc)
{
	struct its_collection *col;

	col = dev_event_to_col(desc->its_movi_cmd.dev,
			       desc->its_movi_cmd.event_id);

	its_encode_cmd(cmd, GITS_CMD_MOVI);
	its_encode_devid(cmd, desc->its_movi_cmd.dev->device_id);
	its_encode_event_id(cmd, desc->its_movi_cmd.event_id);
	its_encode_collection(cmd, desc->its_movi_cmd.col->col_id);

	its_fixup_cmd(cmd);

	return valid_col(col);
}

static struct its_collection *its_build_discard_cmd(struct its_node *its,
						    struct its_cmd_block *cmd,
						    struct its_cmd_desc *desc)
{
	struct its_collection *col;

	col = dev_event_to_col(desc->its_discard_cmd.dev,
			       desc->its_discard_cmd.event_id);

	its_encode_cmd(cmd, GITS_CMD_DISCARD);
	its_encode_devid(cmd, desc->its_discard_cmd.dev->device_id);
	its_encode_event_id(cmd, desc->its_discard_cmd.event_id);

	its_fixup_cmd(cmd);

	return valid_col(col);
}

static struct its_collection *its_build_inv_cmd(struct its_node *its,
						struct its_cmd_block *cmd,
						struct its_cmd_desc *desc)
{
	struct its_collection *col;

	col = dev_event_to_col(desc->its_inv_cmd.dev,
			       desc->its_inv_cmd.event_id);

	its_encode_cmd(cmd, GITS_CMD_INV);
	its_encode_devid(cmd, desc->its_inv_cmd.dev->device_id);
	its_encode_event_id(cmd, desc->its_inv_cmd.event_id);

	its_fixup_cmd(cmd);

	return valid_col(col);
}

static struct its_collection *its_build_int_cmd(struct its_node *its,
						struct its_cmd_block *cmd,
						struct its_cmd_desc *desc)
{
	struct its_collection *col;

	col = dev_event_to_col(desc->its_int_cmd.dev,
			       desc->its_int_cmd.event_id);

	its_encode_cmd(cmd, GITS_CMD_INT);
	its_encode_devid(cmd, desc->its_int_cmd.dev->device_id);
	its_encode_event_id(cmd, desc->its_int_cmd.event_id);

	its_fixup_cmd(cmd);

	return valid_col(col);
}

static struct its_collection *its_build_clear_cmd(struct its_node *its,
						  struct its_cmd_block *cmd,
						  struct its_cmd_desc *desc)
{
	struct its_collection *col;

	col = dev_event_to_col(desc->its_clear_cmd.dev,
			       desc->its_clear_cmd.event_id);

	its_encode_cmd(cmd, GITS_CMD_CLEAR);
	its_encode_devid(cmd, desc->its_clear_cmd.dev->device_id);
	its_encode_event_id(cmd, desc->its_clear_cmd.event_id);

	its_fixup_cmd(cmd);

	return valid_col(col);
}

static struct its_collection *its_build_invall_cmd(struct its_node *its,
						   struct its_cmd_block *cmd,
						   struct its_cmd_desc *desc)
{
	its_encode_cmd(cmd, GITS_CMD_INVALL);
	its_encode_collection(cmd, desc->its_mapc_cmd.col->col_id);

	its_fixup_cmd(cmd);

	return NULL;
}

static struct its_vpe *its_build_vinvall_cmd(struct its_node *its,
					     struct its_cmd_block *cmd,
					     struct its_cmd_desc *desc)
{
	its_encode_cmd(cmd, GITS_CMD_VINVALL);
	its_encode_vpeid(cmd, desc->its_vinvall_cmd.vpe->vpe_id);

	its_fixup_cmd(cmd);

	return valid_vpe(its, desc->its_vinvall_cmd.vpe);
}

static struct its_vpe *its_build_vmapp_cmd(struct its_node *its,
					   struct its_cmd_block *cmd,
					   struct its_cmd_desc *desc)
{
	unsigned long vpt_addr;
	u64 target;

	vpt_addr = virt_to_phys(page_address(desc->its_vmapp_cmd.vpe->vpt_page));
	target = desc->its_vmapp_cmd.col->target_address + its->vlpi_redist_offset;

	its_encode_cmd(cmd, GITS_CMD_VMAPP);
	its_encode_vpeid(cmd, desc->its_vmapp_cmd.vpe->vpe_id);
	its_encode_valid(cmd, desc->its_vmapp_cmd.valid);
	its_encode_target(cmd, target);
	its_encode_vpt_addr(cmd, vpt_addr);
	its_encode_vpt_size(cmd, LPI_NRBITS - 1);

	its_fixup_cmd(cmd);

	return valid_vpe(its, desc->its_vmapp_cmd.vpe);
}

static struct its_vpe *its_build_vmapti_cmd(struct its_node *its,
					    struct its_cmd_block *cmd,
					    struct its_cmd_desc *desc)
{
	u32 db;

	if (desc->its_vmapti_cmd.db_enabled)
		db = desc->its_vmapti_cmd.vpe->vpe_db_lpi;
	else
		db = 1023;

	its_encode_cmd(cmd, GITS_CMD_VMAPTI);
	its_encode_devid(cmd, desc->its_vmapti_cmd.dev->device_id);
	its_encode_vpeid(cmd, desc->its_vmapti_cmd.vpe->vpe_id);
	its_encode_event_id(cmd, desc->its_vmapti_cmd.event_id);
	its_encode_db_phys_id(cmd, db);
	its_encode_virt_id(cmd, desc->its_vmapti_cmd.virt_id);

	its_fixup_cmd(cmd);

	return valid_vpe(its, desc->its_vmapti_cmd.vpe);
}

static struct its_vpe *its_build_vmovi_cmd(struct its_node *its,
					   struct its_cmd_block *cmd,
					   struct its_cmd_desc *desc)
{
	u32 db;

	if (desc->its_vmovi_cmd.db_enabled)
		db = desc->its_vmovi_cmd.vpe->vpe_db_lpi;
	else
		db = 1023;

	its_encode_cmd(cmd, GITS_CMD_VMOVI);
	its_encode_devid(cmd, desc->its_vmovi_cmd.dev->device_id);
	its_encode_vpeid(cmd, desc->its_vmovi_cmd.vpe->vpe_id);
	its_encode_event_id(cmd, desc->its_vmovi_cmd.event_id);
	its_encode_db_phys_id(cmd, db);
	its_encode_db_valid(cmd, true);

	its_fixup_cmd(cmd);

	return valid_vpe(its, desc->its_vmovi_cmd.vpe);
}

static struct its_vpe *its_build_vmovp_cmd(struct its_node *its,
					   struct its_cmd_block *cmd,
					   struct its_cmd_desc *desc)
{
	u64 target;

	target = desc->its_vmovp_cmd.col->target_address + its->vlpi_redist_offset;
	its_encode_cmd(cmd, GITS_CMD_VMOVP);
	its_encode_seq_num(cmd, desc->its_vmovp_cmd.seq_num);
	its_encode_its_list(cmd, desc->its_vmovp_cmd.its_list);
	its_encode_vpeid(cmd, desc->its_vmovp_cmd.vpe->vpe_id);
	its_encode_target(cmd, target);

	its_fixup_cmd(cmd);

	return valid_vpe(its, desc->its_vmovp_cmd.vpe);
}

static u64 its_cmd_ptr_to_offset(struct its_node *its,
				 struct its_cmd_block *ptr)
{
	return (ptr - its->cmd_base) * sizeof(*ptr);
}

static int its_queue_full(struct its_node *its)
{
	int widx;
	int ridx;

	widx = its->cmd_write - its->cmd_base;
	ridx = readl_relaxed(its->base + GITS_CREADR) / sizeof(struct its_cmd_block);

	/* This is incredibly unlikely to happen, unless the ITS locks up. */
	if (((widx + 1) % ITS_CMD_QUEUE_NR_ENTRIES) == ridx)
		return 1;

	return 0;
}

static struct its_cmd_block *its_allocate_entry(struct its_node *its)
{
	struct its_cmd_block *cmd;
	u32 count = 1000000;	/* 1s! */

	while (its_queue_full(its)) {
		count--;
		if (!count) {
			pr_err_ratelimited("ITS queue not draining\n");
			return NULL;
		}
		cpu_relax();
		udelay(1);
	}

	cmd = its->cmd_write++;

	/* Handle queue wrapping */
	if (its->cmd_write == (its->cmd_base + ITS_CMD_QUEUE_NR_ENTRIES))
		its->cmd_write = its->cmd_base;

	/* Clear command  */
	cmd->raw_cmd[0] = 0;
	cmd->raw_cmd[1] = 0;
	cmd->raw_cmd[2] = 0;
	cmd->raw_cmd[3] = 0;

	return cmd;
}

static struct its_cmd_block *its_post_commands(struct its_node *its)
{
	u64 wr = its_cmd_ptr_to_offset(its, its->cmd_write);

	writel_relaxed(wr, its->base + GITS_CWRITER);

	return its->cmd_write;
}

static void its_flush_cmd(struct its_node *its, struct its_cmd_block *cmd)
{
	/*
	 * Make sure the commands written to memory are observable by
	 * the ITS.
	 */
	if (its->flags & ITS_FLAGS_CMDQ_NEEDS_FLUSHING)
		gic_flush_dcache_to_poc(cmd, sizeof(*cmd));
	else
		dsb(ishst);
}

static int its_wait_for_range_completion(struct its_node *its,
					 struct its_cmd_block *from,
					 struct its_cmd_block *to)
{
	u64 rd_idx, from_idx, to_idx;
	u32 count = 1000000;	/* 1s! */

	from_idx = its_cmd_ptr_to_offset(its, from);
	to_idx = its_cmd_ptr_to_offset(its, to);

	while (1) {
		rd_idx = readl_relaxed(its->base + GITS_CREADR);

		/* Direct case */
		if (from_idx < to_idx && rd_idx >= to_idx)
			break;

		/* Wrapped case */
		if (from_idx >= to_idx && rd_idx >= to_idx && rd_idx < from_idx)
			break;

		count--;
		if (!count) {
			pr_err_ratelimited("ITS queue timeout (%llu %llu %llu)\n",
					   from_idx, to_idx, rd_idx);
			return -1;
		}
		cpu_relax();
		udelay(1);
	}

	return 0;
}

/* Warning, macro hell follows */
#define BUILD_SINGLE_CMD_FUNC(name, buildtype, synctype, buildfn)	\
void name(struct its_node *its,						\
	  buildtype builder,						\
	  struct its_cmd_desc *desc)					\
{									\
	struct its_cmd_block *cmd, *sync_cmd, *next_cmd;		\
	synctype *sync_obj;						\
	unsigned long flags;						\
									\
	raw_spin_lock_irqsave(&its->lock, flags);			\
									\
	cmd = its_allocate_entry(its);					\
	if (!cmd) {		/* We're soooooo screewed... */		\
		raw_spin_unlock_irqrestore(&its->lock, flags);		\
		return;							\
	}								\
	sync_obj = builder(its, cmd, desc);				\
	its_flush_cmd(its, cmd);					\
									\
	if (sync_obj) {							\
		sync_cmd = its_allocate_entry(its);			\
		if (!sync_cmd)						\
			goto post;					\
									\
		buildfn(its, sync_cmd, sync_obj);			\
		its_flush_cmd(its, sync_cmd);				\
	}								\
									\
post:									\
	next_cmd = its_post_commands(its);				\
	raw_spin_unlock_irqrestore(&its->lock, flags);			\
									\
	if (its_wait_for_range_completion(its, cmd, next_cmd))		\
		pr_err_ratelimited("ITS cmd %ps failed\n", builder);	\
}

static void its_build_sync_cmd(struct its_node *its,
			       struct its_cmd_block *sync_cmd,
			       struct its_collection *sync_col)
{
	its_encode_cmd(sync_cmd, GITS_CMD_SYNC);
	its_encode_target(sync_cmd, sync_col->target_address);

	its_fixup_cmd(sync_cmd);
}

static BUILD_SINGLE_CMD_FUNC(its_send_single_command, its_cmd_builder_t,
			     struct its_collection, its_build_sync_cmd)

static void its_build_vsync_cmd(struct its_node *its,
				struct its_cmd_block *sync_cmd,
				struct its_vpe *sync_vpe)
{
	its_encode_cmd(sync_cmd, GITS_CMD_VSYNC);
	its_encode_vpeid(sync_cmd, sync_vpe->vpe_id);

	its_fixup_cmd(sync_cmd);
}

static BUILD_SINGLE_CMD_FUNC(its_send_single_vcommand, its_cmd_vbuilder_t,
			     struct its_vpe, its_build_vsync_cmd)

static void its_send_int(struct its_device *dev, u32 event_id)
{
	struct its_cmd_desc desc;

	desc.its_int_cmd.dev = dev;
	desc.its_int_cmd.event_id = event_id;

	its_send_single_command(dev->its, its_build_int_cmd, &desc);
}

static void its_send_clear(struct its_device *dev, u32 event_id)
{
	struct its_cmd_desc desc;

	desc.its_clear_cmd.dev = dev;
	desc.its_clear_cmd.event_id = event_id;

	its_send_single_command(dev->its, its_build_clear_cmd, &desc);
}

static void its_send_inv(struct its_device *dev, u32 event_id)
{
	struct its_cmd_desc desc;

	desc.its_inv_cmd.dev = dev;
	desc.its_inv_cmd.event_id = event_id;

	its_send_single_command(dev->its, its_build_inv_cmd, &desc);
}

static void its_send_mapd(struct its_device *dev, int valid)
{
	struct its_cmd_desc desc;

	desc.its_mapd_cmd.dev = dev;
	desc.its_mapd_cmd.valid = !!valid;

	its_send_single_command(dev->its, its_build_mapd_cmd, &desc);
}

static void its_send_mapc(struct its_node *its, struct its_collection *col,
			  int valid)
{
	struct its_cmd_desc desc;

	desc.its_mapc_cmd.col = col;
	desc.its_mapc_cmd.valid = !!valid;

	its_send_single_command(its, its_build_mapc_cmd, &desc);
}

static void its_send_mapti(struct its_device *dev, u32 irq_id, u32 id)
{
	struct its_cmd_desc desc;

	desc.its_mapti_cmd.dev = dev;
	desc.its_mapti_cmd.phys_id = irq_id;
	desc.its_mapti_cmd.event_id = id;

	its_send_single_command(dev->its, its_build_mapti_cmd, &desc);
}

static void its_send_movi(struct its_device *dev,
			  struct its_collection *col, u32 id)
{
	struct its_cmd_desc desc;

	desc.its_movi_cmd.dev = dev;
	desc.its_movi_cmd.col = col;
	desc.its_movi_cmd.event_id = id;

	its_send_single_command(dev->its, its_build_movi_cmd, &desc);
}

static void its_send_discard(struct its_device *dev, u32 id)
{
	struct its_cmd_desc desc;

	desc.its_discard_cmd.dev = dev;
	desc.its_discard_cmd.event_id = id;

	its_send_single_command(dev->its, its_build_discard_cmd, &desc);
}

static void its_send_invall(struct its_node *its, struct its_collection *col)
{
	struct its_cmd_desc desc;

	desc.its_invall_cmd.col = col;

	its_send_single_command(its, its_build_invall_cmd, &desc);
}

static void its_send_vmapti(struct its_device *dev, u32 id)
{
	struct its_vlpi_map *map = &dev->event_map.vlpi_maps[id];
	struct its_cmd_desc desc;

	desc.its_vmapti_cmd.vpe = map->vpe;
	desc.its_vmapti_cmd.dev = dev;
	desc.its_vmapti_cmd.virt_id = map->vintid;
	desc.its_vmapti_cmd.event_id = id;
	desc.its_vmapti_cmd.db_enabled = map->db_enabled;

	its_send_single_vcommand(dev->its, its_build_vmapti_cmd, &desc);
}

static void its_send_vmovi(struct its_device *dev, u32 id)
{
	struct its_vlpi_map *map = &dev->event_map.vlpi_maps[id];
	struct its_cmd_desc desc;

	desc.its_vmovi_cmd.vpe = map->vpe;
	desc.its_vmovi_cmd.dev = dev;
	desc.its_vmovi_cmd.event_id = id;
	desc.its_vmovi_cmd.db_enabled = map->db_enabled;

	its_send_single_vcommand(dev->its, its_build_vmovi_cmd, &desc);
}

static void its_send_vmapp(struct its_node *its,
			   struct its_vpe *vpe, bool valid)
{
	struct its_cmd_desc desc;

	desc.its_vmapp_cmd.vpe = vpe;
	desc.its_vmapp_cmd.valid = valid;
	desc.its_vmapp_cmd.col = &its->collections[vpe->col_idx];

	its_send_single_vcommand(its, its_build_vmapp_cmd, &desc);
}

static void its_send_vmovp(struct its_vpe *vpe)
{
	struct its_cmd_desc desc;
	struct its_node *its;
	unsigned long flags;
	int col_id = vpe->col_idx;

	desc.its_vmovp_cmd.vpe = vpe;
	desc.its_vmovp_cmd.its_list = (u16)its_list_map;

	if (!its_list_map) {
		its = list_first_entry(&its_nodes, struct its_node, entry);
		desc.its_vmovp_cmd.seq_num = 0;
		desc.its_vmovp_cmd.col = &its->collections[col_id];
		its_send_single_vcommand(its, its_build_vmovp_cmd, &desc);
		return;
	}

	/*
	 * Yet another marvel of the architecture. If using the
	 * its_list "feature", we need to make sure that all ITSs
	 * receive all VMOVP commands in the same order. The only way
	 * to guarantee this is to make vmovp a serialization point.
	 *
	 * Wall <-- Head.
	 */
	raw_spin_lock_irqsave(&vmovp_lock, flags);

	desc.its_vmovp_cmd.seq_num = vmovp_seq_num++;

	/* Emit VMOVPs */
	list_for_each_entry(its, &its_nodes, entry) {
		if (!its->is_v4)
			continue;

		if (!vpe->its_vm->vlpi_count[its->list_nr])
			continue;

		desc.its_vmovp_cmd.col = &its->collections[col_id];
		its_send_single_vcommand(its, its_build_vmovp_cmd, &desc);
	}

	raw_spin_unlock_irqrestore(&vmovp_lock, flags);
}

static void its_send_vinvall(struct its_node *its, struct its_vpe *vpe)
{
	struct its_cmd_desc desc;

	desc.its_vinvall_cmd.vpe = vpe;
	its_send_single_vcommand(its, its_build_vinvall_cmd, &desc);
}

/*
 * irqchip functions - assumes MSI, mostly.
 */

static inline u32 its_get_event_id(struct irq_data *d)
{
	struct its_device *its_dev = irq_data_get_irq_chip_data(d);
	return d->hwirq - its_dev->event_map.lpi_base;
}

static void lpi_write_config(struct irq_data *d, u8 clr, u8 set)
{
	irq_hw_number_t hwirq;
	struct page *prop_page;
	u8 *cfg;

	if (irqd_is_forwarded_to_vcpu(d)) {
		struct its_device *its_dev = irq_data_get_irq_chip_data(d);
		u32 event = its_get_event_id(d);
		struct its_vlpi_map *map;

		prop_page = its_dev->event_map.vm->vprop_page;
		map = &its_dev->event_map.vlpi_maps[event];
		hwirq = map->vintid;

		/* Remember the updated property */
		map->properties &= ~clr;
		map->properties |= set | LPI_PROP_GROUP1;
	} else {
		prop_page = gic_rdists->prop_page;
		hwirq = d->hwirq;
	}

	cfg = page_address(prop_page) + hwirq - 8192;
	*cfg &= ~clr;
	*cfg |= set | LPI_PROP_GROUP1;

	/*
	 * Make the above write visible to the redistributors.
	 * And yes, we're flushing exactly: One. Single. Byte.
	 * Humpf...
	 */
	if (gic_rdists->flags & RDIST_FLAGS_PROPBASE_NEEDS_FLUSHING)
		gic_flush_dcache_to_poc(cfg, sizeof(*cfg));
	else
		dsb(ishst);
}

static void lpi_update_config(struct irq_data *d, u8 clr, u8 set)
{
	struct its_device *its_dev = irq_data_get_irq_chip_data(d);

	lpi_write_config(d, clr, set);
	its_send_inv(its_dev, its_get_event_id(d));
}

static void its_vlpi_set_doorbell(struct irq_data *d, bool enable)
{
	struct its_device *its_dev = irq_data_get_irq_chip_data(d);
	u32 event = its_get_event_id(d);

	if (its_dev->event_map.vlpi_maps[event].db_enabled == enable)
		return;

	its_dev->event_map.vlpi_maps[event].db_enabled = enable;

	/*
	 * More fun with the architecture:
	 *
	 * Ideally, we'd issue a VMAPTI to set the doorbell to its LPI
	 * value or to 1023, depending on the enable bit. But that
	 * would be issueing a mapping for an /existing/ DevID+EventID
	 * pair, which is UNPREDICTABLE. Instead, let's issue a VMOVI
	 * to the /same/ vPE, using this opportunity to adjust the
	 * doorbell. Mouahahahaha. We loves it, Precious.
	 */
	its_send_vmovi(its_dev, event);
}

static void its_mask_irq(struct irq_data *d)
{
	if (irqd_is_forwarded_to_vcpu(d))
		its_vlpi_set_doorbell(d, false);

	lpi_update_config(d, LPI_PROP_ENABLED, 0);
}

static void its_unmask_irq(struct irq_data *d)
{
	if (irqd_is_forwarded_to_vcpu(d))
		its_vlpi_set_doorbell(d, true);

	lpi_update_config(d, 0, LPI_PROP_ENABLED);
}

static int its_set_affinity(struct irq_data *d, const struct cpumask *mask_val,
			    bool force)
{
	unsigned int cpu;
	const struct cpumask *cpu_mask = cpu_online_mask;
	struct its_device *its_dev = irq_data_get_irq_chip_data(d);
	struct its_collection *target_col;
	u32 id = its_get_event_id(d);

	/* A forwarded interrupt should use irq_set_vcpu_affinity */
	if (irqd_is_forwarded_to_vcpu(d))
		return -EINVAL;

       /* lpi cannot be routed to a redistributor that is on a foreign node */
	if (its_dev->its->flags & ITS_FLAGS_WORKAROUND_CAVIUM_23144) {
		if (its_dev->its->numa_node >= 0) {
			cpu_mask = cpumask_of_node(its_dev->its->numa_node);
			if (!cpumask_intersects(mask_val, cpu_mask))
				return -EINVAL;
		}
	}

	cpu = cpumask_any_and(mask_val, cpu_mask);

	if (cpu >= nr_cpu_ids)
		return -EINVAL;

	/* don't set the affinity when the target cpu is same as current one */
	if (cpu != its_dev->event_map.col_map[id]) {
		target_col = &its_dev->its->collections[cpu];
		its_send_movi(its_dev, target_col, id);
		its_dev->event_map.col_map[id] = cpu;
		irq_data_update_effective_affinity(d, cpumask_of(cpu));
	}

	return IRQ_SET_MASK_OK_DONE;
}

static u64 its_irq_get_msi_base(struct its_device *its_dev)
{
	struct its_node *its = its_dev->its;

	return its->phys_base + GITS_TRANSLATER;
}

static void its_irq_compose_msi_msg(struct irq_data *d, struct msi_msg *msg)
{
	struct its_device *its_dev = irq_data_get_irq_chip_data(d);
	struct its_node *its;
	u64 addr;

	its = its_dev->its;
	addr = its->get_msi_base(its_dev);

	msg->address_lo		= lower_32_bits(addr);
	msg->address_hi		= upper_32_bits(addr);
	msg->data		= its_get_event_id(d);

	iommu_dma_map_msi_msg(d->irq, msg);
}

static int its_irq_set_irqchip_state(struct irq_data *d,
				     enum irqchip_irq_state which,
				     bool state)
{
	struct its_device *its_dev = irq_data_get_irq_chip_data(d);
	u32 event = its_get_event_id(d);

	if (which != IRQCHIP_STATE_PENDING)
		return -EINVAL;

	if (state)
		its_send_int(its_dev, event);
	else
		its_send_clear(its_dev, event);

	return 0;
}

static void its_map_vm(struct its_node *its, struct its_vm *vm)
{
	unsigned long flags;

	/* Not using the ITS list? Everything is always mapped. */
	if (!its_list_map)
		return;

	raw_spin_lock_irqsave(&vmovp_lock, flags);

	/*
	 * If the VM wasn't mapped yet, iterate over the vpes and get
	 * them mapped now.
	 */
	vm->vlpi_count[its->list_nr]++;

	if (vm->vlpi_count[its->list_nr] == 1) {
		int i;

		for (i = 0; i < vm->nr_vpes; i++) {
			struct its_vpe *vpe = vm->vpes[i];
			struct irq_data *d = irq_get_irq_data(vpe->irq);

			/* Map the VPE to the first possible CPU */
			vpe->col_idx = cpumask_first(cpu_online_mask);
			its_send_vmapp(its, vpe, true);
			its_send_vinvall(its, vpe);
			irq_data_update_effective_affinity(d, cpumask_of(vpe->col_idx));
		}
	}

	raw_spin_unlock_irqrestore(&vmovp_lock, flags);
}

static void its_unmap_vm(struct its_node *its, struct its_vm *vm)
{
	unsigned long flags;

	/* Not using the ITS list? Everything is always mapped. */
	if (!its_list_map)
		return;

	raw_spin_lock_irqsave(&vmovp_lock, flags);

	if (!--vm->vlpi_count[its->list_nr]) {
		int i;

		for (i = 0; i < vm->nr_vpes; i++)
			its_send_vmapp(its, vm->vpes[i], false);
	}

	raw_spin_unlock_irqrestore(&vmovp_lock, flags);
}

static int its_vlpi_map(struct irq_data *d, struct its_cmd_info *info)
{
	struct its_device *its_dev = irq_data_get_irq_chip_data(d);
	u32 event = its_get_event_id(d);
	int ret = 0;

	if (!info->map)
		return -EINVAL;

	mutex_lock(&its_dev->event_map.vlpi_lock);

	if (!its_dev->event_map.vm) {
		struct its_vlpi_map *maps;

		maps = kcalloc(its_dev->event_map.nr_lpis, sizeof(*maps),
			       GFP_KERNEL);
		if (!maps) {
			ret = -ENOMEM;
			goto out;
		}

		its_dev->event_map.vm = info->map->vm;
		its_dev->event_map.vlpi_maps = maps;
	} else if (its_dev->event_map.vm != info->map->vm) {
		ret = -EINVAL;
		goto out;
	}

	/* Get our private copy of the mapping information */
	its_dev->event_map.vlpi_maps[event] = *info->map;

	if (irqd_is_forwarded_to_vcpu(d)) {
		/* Already mapped, move it around */
		its_send_vmovi(its_dev, event);
	} else {
		/* Ensure all the VPEs are mapped on this ITS */
		its_map_vm(its_dev->its, info->map->vm);

		/*
		 * Flag the interrupt as forwarded so that we can
		 * start poking the virtual property table.
		 */
		irqd_set_forwarded_to_vcpu(d);

		/* Write out the property to the prop table */
		lpi_write_config(d, 0xff, info->map->properties);

		/* Drop the physical mapping */
		its_send_discard(its_dev, event);

		/* and install the virtual one */
		its_send_vmapti(its_dev, event);

		/* Increment the number of VLPIs */
		its_dev->event_map.nr_vlpis++;
	}

out:
	mutex_unlock(&its_dev->event_map.vlpi_lock);
	return ret;
}

static int its_vlpi_get(struct irq_data *d, struct its_cmd_info *info)
{
	struct its_device *its_dev = irq_data_get_irq_chip_data(d);
	u32 event = its_get_event_id(d);
	int ret = 0;

	mutex_lock(&its_dev->event_map.vlpi_lock);

	if (!its_dev->event_map.vm ||
	    !its_dev->event_map.vlpi_maps[event].vm) {
		ret = -EINVAL;
		goto out;
	}

	/* Copy our mapping information to the incoming request */
	*info->map = its_dev->event_map.vlpi_maps[event];

out:
	mutex_unlock(&its_dev->event_map.vlpi_lock);
	return ret;
}

static int its_vlpi_unmap(struct irq_data *d)
{
	struct its_device *its_dev = irq_data_get_irq_chip_data(d);
	u32 event = its_get_event_id(d);
	int ret = 0;

	mutex_lock(&its_dev->event_map.vlpi_lock);

	if (!its_dev->event_map.vm || !irqd_is_forwarded_to_vcpu(d)) {
		ret = -EINVAL;
		goto out;
	}

	/* Drop the virtual mapping */
	its_send_discard(its_dev, event);

	/* and restore the physical one */
	irqd_clr_forwarded_to_vcpu(d);
	its_send_mapti(its_dev, d->hwirq, event);
	lpi_update_config(d, 0xff, (LPI_PROP_DEFAULT_PRIO |
				    LPI_PROP_ENABLED |
				    LPI_PROP_GROUP1));

	/* Potentially unmap the VM from this ITS */
	its_unmap_vm(its_dev->its, its_dev->event_map.vm);

	/*
	 * Drop the refcount and make the device available again if
	 * this was the last VLPI.
	 */
	if (!--its_dev->event_map.nr_vlpis) {
		its_dev->event_map.vm = NULL;
		kfree(its_dev->event_map.vlpi_maps);
	}

out:
	mutex_unlock(&its_dev->event_map.vlpi_lock);
	return ret;
}

static int its_vlpi_prop_update(struct irq_data *d, struct its_cmd_info *info)
{
	struct its_device *its_dev = irq_data_get_irq_chip_data(d);

	if (!its_dev->event_map.vm || !irqd_is_forwarded_to_vcpu(d))
		return -EINVAL;

	if (info->cmd_type == PROP_UPDATE_AND_INV_VLPI)
		lpi_update_config(d, 0xff, info->config);
	else
		lpi_write_config(d, 0xff, info->config);
	its_vlpi_set_doorbell(d, !!(info->config & LPI_PROP_ENABLED));

	return 0;
}

static int its_irq_set_vcpu_affinity(struct irq_data *d, void *vcpu_info)
{
	struct its_device *its_dev = irq_data_get_irq_chip_data(d);
	struct its_cmd_info *info = vcpu_info;

	/* Need a v4 ITS */
	if (!its_dev->its->is_v4)
		return -EINVAL;

	/* Unmap request? */
	if (!info)
		return its_vlpi_unmap(d);

	switch (info->cmd_type) {
	case MAP_VLPI:
		return its_vlpi_map(d, info);

	case GET_VLPI:
		return its_vlpi_get(d, info);

	case PROP_UPDATE_VLPI:
	case PROP_UPDATE_AND_INV_VLPI:
		return its_vlpi_prop_update(d, info);

	default:
		return -EINVAL;
	}
}

static struct irq_chip its_irq_chip = {
	.name			= "ITS",
	.irq_mask		= its_mask_irq,
	.irq_unmask		= its_unmask_irq,
	.irq_eoi		= irq_chip_eoi_parent,
	.irq_set_affinity	= its_set_affinity,
	.irq_compose_msi_msg	= its_irq_compose_msi_msg,
	.irq_set_irqchip_state	= its_irq_set_irqchip_state,
	.irq_set_vcpu_affinity	= its_irq_set_vcpu_affinity,
};


/*
 * How we allocate LPIs:
 *
 * lpi_range_list contains ranges of LPIs that are to available to
 * allocate from. To allocate LPIs, just pick the first range that
 * fits the required allocation, and reduce it by the required
 * amount. Once empty, remove the range from the list.
 *
 * To free a range of LPIs, add a free range to the list, sort it and
 * merge the result if the new range happens to be adjacent to an
 * already free block.
 *
 * The consequence of the above is that allocation is cost is low, but
 * freeing is expensive. We assumes that freeing rarely occurs.
 */
#define ITS_MAX_LPI_NRBITS	16 /* 64K LPIs */

static DEFINE_MUTEX(lpi_range_lock);
static LIST_HEAD(lpi_range_list);

struct lpi_range {
	struct list_head	entry;
	u32			base_id;
	u32			span;
};

static struct lpi_range *mk_lpi_range(u32 base, u32 span)
{
	struct lpi_range *range;

	range = kzalloc(sizeof(*range), GFP_KERNEL);
	if (range) {
		INIT_LIST_HEAD(&range->entry);
		range->base_id = base;
		range->span = span;
	}

	return range;
}

static int lpi_range_cmp(void *priv, struct list_head *a, struct list_head *b)
{
	struct lpi_range *ra, *rb;

	ra = container_of(a, struct lpi_range, entry);
	rb = container_of(b, struct lpi_range, entry);

	return rb->base_id - ra->base_id;
}

static void merge_lpi_ranges(void)
{
	struct lpi_range *range, *tmp;

	list_for_each_entry_safe(range, tmp, &lpi_range_list, entry) {
		if (!list_is_last(&range->entry, &lpi_range_list) &&
		    (tmp->base_id == (range->base_id + range->span))) {
			tmp->base_id = range->base_id;
			tmp->span += range->span;
			list_del(&range->entry);
			kfree(range);
		}
	}
}

static int alloc_lpi_range(u32 nr_lpis, u32 *base)
{
	struct lpi_range *range, *tmp;
	int err = -ENOSPC;

	mutex_lock(&lpi_range_lock);

	list_for_each_entry_safe(range, tmp, &lpi_range_list, entry) {
		if (range->span >= nr_lpis) {
			*base = range->base_id;
			range->base_id += nr_lpis;
			range->span -= nr_lpis;

			if (range->span == 0) {
				list_del(&range->entry);
				kfree(range);
			}

			err = 0;
			break;
		}
	}

	mutex_unlock(&lpi_range_lock);

	pr_debug("ITS: alloc %u:%u\n", *base, nr_lpis);
	return err;
}

static int free_lpi_range(u32 base, u32 nr_lpis)
{
	struct lpi_range *new;
	int err = 0;

	mutex_lock(&lpi_range_lock);

	new = mk_lpi_range(base, nr_lpis);
	if (!new) {
		err = -ENOMEM;
		goto out;
	}

	list_add(&new->entry, &lpi_range_list);
	list_sort(NULL, &lpi_range_list, lpi_range_cmp);
	merge_lpi_ranges();
out:
	mutex_unlock(&lpi_range_lock);
	return err;
}

static int __init its_lpi_init(u32 id_bits)
{
	u32 lpis = (1UL << id_bits) - 8192;
	u32 numlpis;
	int err;

	numlpis = 1UL << GICD_TYPER_NUM_LPIS(gic_rdists->gicd_typer);

	if (numlpis > 2 && !WARN_ON(numlpis > lpis)) {
		lpis = numlpis;
		pr_info("ITS: Using hypervisor restricted LPI range [%u]\n",
			lpis);
	}

	/*
	 * Initializing the allocator is just the same as freeing the
	 * full range of LPIs.
	 */
	err = free_lpi_range(8192, lpis);
	pr_debug("ITS: Allocator initialized for %u LPIs\n", lpis);
	return err;
}

static unsigned long *its_lpi_alloc(int nr_irqs, u32 *base, int *nr_ids)
{
	unsigned long *bitmap = NULL;
	int err = 0;

	do {
		err = alloc_lpi_range(nr_irqs, base);
		if (!err)
			break;

		nr_irqs /= 2;
	} while (nr_irqs > 0);

	if (!nr_irqs)
		err = -ENOSPC;

	if (err)
		goto out;

	bitmap = kcalloc(BITS_TO_LONGS(nr_irqs), sizeof (long), GFP_ATOMIC);
	if (!bitmap)
		goto out;

	*nr_ids = nr_irqs;

out:
	if (!bitmap)
		*base = *nr_ids = 0;

	return bitmap;
}

static void its_lpi_free(unsigned long *bitmap, u32 base, u32 nr_ids)
{
	WARN_ON(free_lpi_range(base, nr_ids));
	kfree(bitmap);
}

static struct page *its_allocate_prop_table(gfp_t gfp_flags)
{
	struct page *prop_page;

	prop_page = alloc_pages(gfp_flags, get_order(LPI_PROPBASE_SZ));
	if (!prop_page)
		return NULL;

	/* Priority 0xa0, Group-1, disabled */
	memset(page_address(prop_page),
	       LPI_PROP_DEFAULT_PRIO | LPI_PROP_GROUP1,
	       LPI_PROPBASE_SZ);

	/* Make sure the GIC will observe the written configuration */
	gic_flush_dcache_to_poc(page_address(prop_page), LPI_PROPBASE_SZ);

	return prop_page;
}

static void its_free_prop_table(struct page *prop_page)
{
	free_pages((unsigned long)page_address(prop_page),
		   get_order(LPI_PROPBASE_SZ));
}

static int __init its_alloc_lpi_prop_table(void)
{
	phys_addr_t paddr;

	lpi_id_bits = min_t(u32, GICD_TYPER_ID_BITS(gic_rdists->gicd_typer),
				ITS_MAX_LPI_NRBITS);
	gic_rdists->prop_page = its_allocate_prop_table(GFP_NOWAIT);
	if (!gic_rdists->prop_page) {
		pr_err("Failed to allocate PROPBASE\n");
		return -ENOMEM;
	}

	paddr = page_to_phys(gic_rdists->prop_page);
	pr_info("GIC: using LPI property table @%pa\n", &paddr);

	return its_lpi_init(lpi_id_bits);
}

static const char *its_base_type_string[] = {
	[GITS_BASER_TYPE_DEVICE]	= "Devices",
	[GITS_BASER_TYPE_VCPU]		= "Virtual CPUs",
	[GITS_BASER_TYPE_RESERVED3]	= "Reserved (3)",
	[GITS_BASER_TYPE_COLLECTION]	= "Interrupt Collections",
	[GITS_BASER_TYPE_RESERVED5] 	= "Reserved (5)",
	[GITS_BASER_TYPE_RESERVED6] 	= "Reserved (6)",
	[GITS_BASER_TYPE_RESERVED7] 	= "Reserved (7)",
};

static u64 its_read_baser(struct its_node *its, struct its_baser *baser)
{
	u32 idx = baser - its->tables;

	return gits_read_baser(its->base + GITS_BASER + (idx << 3));
}

static void its_write_baser(struct its_node *its, struct its_baser *baser,
			    u64 val)
{
	u32 idx = baser - its->tables;

	gits_write_baser(val, its->base + GITS_BASER + (idx << 3));
	baser->val = its_read_baser(its, baser);
}

static int its_setup_baser(struct its_node *its, struct its_baser *baser,
			   u64 cache, u64 shr, u32 psz, u32 order,
			   bool indirect)
{
	u64 val = its_read_baser(its, baser);
	u64 esz = GITS_BASER_ENTRY_SIZE(val);
	u64 type = GITS_BASER_TYPE(val);
	u64 baser_phys, tmp;
	u32 alloc_pages;
	void *base;

retry_alloc_baser:
	alloc_pages = (PAGE_ORDER_TO_SIZE(order) / psz);
	if (alloc_pages > GITS_BASER_PAGES_MAX) {
		pr_warn("ITS@%pa: %s too large, reduce ITS pages %u->%u\n",
			&its->phys_base, its_base_type_string[type],
			alloc_pages, GITS_BASER_PAGES_MAX);
		alloc_pages = GITS_BASER_PAGES_MAX;
		order = get_order(GITS_BASER_PAGES_MAX * psz);
	}

	base = (void *)__get_free_pages(GFP_KERNEL | __GFP_ZERO, order);
	if (!base)
		return -ENOMEM;

	baser_phys = virt_to_phys(base);

	/* Check if the physical address of the memory is above 48bits */
	if (IS_ENABLED(CONFIG_ARM64_64K_PAGES) && (baser_phys >> 48)) {

		/* 52bit PA is supported only when PageSize=64K */
		if (psz != SZ_64K) {
			pr_err("ITS: no 52bit PA support when psz=%d\n", psz);
			free_pages((unsigned long)base, order);
			return -ENXIO;
		}

		/* Convert 52bit PA to 48bit field */
		baser_phys = GITS_BASER_PHYS_52_to_48(baser_phys);
	}

retry_baser:
	val = (baser_phys					 |
		(type << GITS_BASER_TYPE_SHIFT)			 |
		((esz - 1) << GITS_BASER_ENTRY_SIZE_SHIFT)	 |
		((alloc_pages - 1) << GITS_BASER_PAGES_SHIFT)	 |
		cache						 |
		shr						 |
		GITS_BASER_VALID);

	val |=	indirect ? GITS_BASER_INDIRECT : 0x0;

	switch (psz) {
	case SZ_4K:
		val |= GITS_BASER_PAGE_SIZE_4K;
		break;
	case SZ_16K:
		val |= GITS_BASER_PAGE_SIZE_16K;
		break;
	case SZ_64K:
		val |= GITS_BASER_PAGE_SIZE_64K;
		break;
	}

	its_write_baser(its, baser, val);
	tmp = baser->val;

	if ((val ^ tmp) & GITS_BASER_SHAREABILITY_MASK) {
		/*
		 * Shareability didn't stick. Just use
		 * whatever the read reported, which is likely
		 * to be the only thing this redistributor
		 * supports. If that's zero, make it
		 * non-cacheable as well.
		 */
		shr = tmp & GITS_BASER_SHAREABILITY_MASK;
		if (!shr) {
			cache = GITS_BASER_nC;
			gic_flush_dcache_to_poc(base, PAGE_ORDER_TO_SIZE(order));
		}
		goto retry_baser;
	}

	if ((val ^ tmp) & GITS_BASER_PAGE_SIZE_MASK) {
		/*
		 * Page size didn't stick. Let's try a smaller
		 * size and retry. If we reach 4K, then
		 * something is horribly wrong...
		 */
		free_pages((unsigned long)base, order);
		baser->base = NULL;

		switch (psz) {
		case SZ_16K:
			psz = SZ_4K;
			goto retry_alloc_baser;
		case SZ_64K:
			psz = SZ_16K;
			goto retry_alloc_baser;
		}
	}

	if (val != tmp) {
		pr_err("ITS@%pa: %s doesn't stick: %llx %llx\n",
		       &its->phys_base, its_base_type_string[type],
		       val, tmp);
		free_pages((unsigned long)base, order);
		return -ENXIO;
	}

	baser->order = order;
	baser->base = base;
	baser->psz = psz;
	tmp = indirect ? GITS_LVL1_ENTRY_SIZE : esz;

	pr_info("ITS@%pa: allocated %d %s @%lx (%s, esz %d, psz %dK, shr %d)\n",
		&its->phys_base, (int)(PAGE_ORDER_TO_SIZE(order) / (int)tmp),
		its_base_type_string[type],
		(unsigned long)virt_to_phys(base),
		indirect ? "indirect" : "flat", (int)esz,
		psz / SZ_1K, (int)shr >> GITS_BASER_SHAREABILITY_SHIFT);

	return 0;
}

static bool its_parse_indirect_baser(struct its_node *its,
				     struct its_baser *baser,
				     u32 psz, u32 *order, u32 ids)
{
	u64 tmp = its_read_baser(its, baser);
	u64 type = GITS_BASER_TYPE(tmp);
	u64 esz = GITS_BASER_ENTRY_SIZE(tmp);
	u64 val = GITS_BASER_InnerShareable | GITS_BASER_RaWaWb;
	u32 new_order = *order;
	bool indirect = false;

	/* No need to enable Indirection if memory requirement < (psz*2)bytes */
	if ((esz << ids) > (psz * 2)) {
		/*
		 * Find out whether hw supports a single or two-level table by
		 * table by reading bit at offset '62' after writing '1' to it.
		 */
		its_write_baser(its, baser, val | GITS_BASER_INDIRECT);
		indirect = !!(baser->val & GITS_BASER_INDIRECT);

		if (indirect) {
			/*
			 * The size of the lvl2 table is equal to ITS page size
			 * which is 'psz'. For computing lvl1 table size,
			 * subtract ID bits that sparse lvl2 table from 'ids'
			 * which is reported by ITS hardware times lvl1 table
			 * entry size.
			 */
			ids -= ilog2(psz / (int)esz);
			esz = GITS_LVL1_ENTRY_SIZE;
		}
	}

	/*
	 * Allocate as many entries as required to fit the
	 * range of device IDs that the ITS can grok... The ID
	 * space being incredibly sparse, this results in a
	 * massive waste of memory if two-level device table
	 * feature is not supported by hardware.
	 */
	new_order = max_t(u32, get_order(esz << ids), new_order);
	if (new_order >= MAX_ORDER) {
		new_order = MAX_ORDER - 1;
		ids = ilog2(PAGE_ORDER_TO_SIZE(new_order) / (int)esz);
		pr_warn("ITS@%pa: %s Table too large, reduce ids %u->%u\n",
			&its->phys_base, its_base_type_string[type],
			its->device_ids, ids);
	}

	*order = new_order;

	return indirect;
}

static void its_free_tables(struct its_node *its)
{
	int i;

	for (i = 0; i < GITS_BASER_NR_REGS; i++) {
		if (its->tables[i].base) {
			free_pages((unsigned long)its->tables[i].base,
				   its->tables[i].order);
			its->tables[i].base = NULL;
		}
	}
}

static int its_alloc_tables(struct its_node *its)
{
	u64 shr = GITS_BASER_InnerShareable;
	u64 cache = GITS_BASER_RaWaWb;
	u32 psz = SZ_64K;
	int err, i;

	if (its->flags & ITS_FLAGS_WORKAROUND_CAVIUM_22375)
		/* erratum 24313: ignore memory access type */
		cache = GITS_BASER_nCnB;

	for (i = 0; i < GITS_BASER_NR_REGS; i++) {
		struct its_baser *baser = its->tables + i;
		u64 val = its_read_baser(its, baser);
		u64 type = GITS_BASER_TYPE(val);
		u32 order = get_order(psz);
		bool indirect = false;

		switch (type) {
		case GITS_BASER_TYPE_NONE:
			continue;

		case GITS_BASER_TYPE_DEVICE:
			indirect = its_parse_indirect_baser(its, baser,
							    psz, &order,
							    its->device_ids);
			break;

		case GITS_BASER_TYPE_VCPU:
			indirect = its_parse_indirect_baser(its, baser,
							    psz, &order,
							    ITS_MAX_VPEID_BITS);
			break;
		}

		err = its_setup_baser(its, baser, cache, shr, psz, order, indirect);
		if (err < 0) {
			its_free_tables(its);
			return err;
		}

		/* Update settings which will be used for next BASERn */
		psz = baser->psz;
		cache = baser->val & GITS_BASER_CACHEABILITY_MASK;
		shr = baser->val & GITS_BASER_SHAREABILITY_MASK;
	}

	return 0;
}

static int its_alloc_collections(struct its_node *its)
{
	int i;

	its->collections = kcalloc(nr_cpu_ids, sizeof(*its->collections),
				   GFP_KERNEL);
	if (!its->collections)
		return -ENOMEM;

	for (i = 0; i < nr_cpu_ids; i++)
		its->collections[i].target_address = ~0ULL;

	return 0;
}

static struct page *its_allocate_pending_table(gfp_t gfp_flags)
{
	struct page *pend_page;
	/*
	 * The pending pages have to be at least 64kB aligned,
	 * hence the 'max(LPI_PENDBASE_SZ, SZ_64K)' below.
	 */
	pend_page = alloc_pages(gfp_flags | __GFP_ZERO,
				get_order(max_t(u32, LPI_PENDBASE_SZ, SZ_64K)));
	if (!pend_page)
		return NULL;

	/* Make sure the GIC will observe the zero-ed page */
	gic_flush_dcache_to_poc(page_address(pend_page), LPI_PENDBASE_SZ);

	return pend_page;
}

static void its_free_pending_table(struct page *pt)
{
	free_pages((unsigned long)page_address(pt),
		   get_order(max_t(u32, LPI_PENDBASE_SZ, SZ_64K)));
}

<<<<<<< HEAD
static int __init allocate_lpi_tables(void)
{
	int err, cpu;

=======
static u64 its_clear_vpend_valid(void __iomem *vlpi_base)
{
	u32 count = 1000000;	/* 1s! */
	bool clean;
	u64 val;

	val = gits_read_vpendbaser(vlpi_base + GICR_VPENDBASER);
	val &= ~GICR_VPENDBASER_Valid;
	gits_write_vpendbaser(val, vlpi_base + GICR_VPENDBASER);

	do {
		val = gits_read_vpendbaser(vlpi_base + GICR_VPENDBASER);
		clean = !(val & GICR_VPENDBASER_Dirty);
		if (!clean) {
			count--;
			cpu_relax();
			udelay(1);
		}
	} while (!clean && count);

	return val;
}

static int __init allocate_lpi_tables(void)
{
	int err, cpu;

>>>>>>> 5591021e
	err = its_alloc_lpi_prop_table();
	if (err)
		return err;

	/*
	 * We allocate all the pending tables anyway, as we may have a
	 * mix of RDs that have had LPIs enabled, and some that
	 * don't. We'll free the unused ones as each CPU comes online.
	 */
	for_each_possible_cpu(cpu) {
		struct page *pend_page;

		pend_page = its_allocate_pending_table(GFP_NOWAIT);
		if (!pend_page) {
			pr_err("Failed to allocate PENDBASE for CPU%d\n", cpu);
			return -ENOMEM;
		}

		gic_data_rdist_cpu(cpu)->pend_page = pend_page;
	}

	return 0;
}

static void its_cpu_init_lpis(void)
{
	void __iomem *rbase = gic_data_rdist_rd_base();
	struct page *pend_page;
	phys_addr_t paddr;
	u64 val, tmp;

	if (gic_data_rdist()->lpi_enabled)
		return;

	pend_page = gic_data_rdist()->pend_page;
	paddr = page_to_phys(pend_page);

	/* set PROPBASE */
	val = (page_to_phys(gic_rdists->prop_page) |
	       GICR_PROPBASER_InnerShareable |
	       GICR_PROPBASER_RaWaWb |
	       ((LPI_NRBITS - 1) & GICR_PROPBASER_IDBITS_MASK));

	gicr_write_propbaser(val, rbase + GICR_PROPBASER);
	tmp = gicr_read_propbaser(rbase + GICR_PROPBASER);

	if ((tmp ^ val) & GICR_PROPBASER_SHAREABILITY_MASK) {
		if (!(tmp & GICR_PROPBASER_SHAREABILITY_MASK)) {
			/*
			 * The HW reports non-shareable, we must
			 * remove the cacheability attributes as
			 * well.
			 */
			val &= ~(GICR_PROPBASER_SHAREABILITY_MASK |
				 GICR_PROPBASER_CACHEABILITY_MASK);
			val |= GICR_PROPBASER_nC;
			gicr_write_propbaser(val, rbase + GICR_PROPBASER);
		}
		pr_info_once("GIC: using cache flushing for LPI property table\n");
		gic_rdists->flags |= RDIST_FLAGS_PROPBASE_NEEDS_FLUSHING;
	}

	/* set PENDBASE */
	val = (page_to_phys(pend_page) |
	       GICR_PENDBASER_InnerShareable |
	       GICR_PENDBASER_RaWaWb);

	gicr_write_pendbaser(val, rbase + GICR_PENDBASER);
	tmp = gicr_read_pendbaser(rbase + GICR_PENDBASER);

	if (!(tmp & GICR_PENDBASER_SHAREABILITY_MASK)) {
		/*
		 * The HW reports non-shareable, we must remove the
		 * cacheability attributes as well.
		 */
		val &= ~(GICR_PENDBASER_SHAREABILITY_MASK |
			 GICR_PENDBASER_CACHEABILITY_MASK);
		val |= GICR_PENDBASER_nC;
		gicr_write_pendbaser(val, rbase + GICR_PENDBASER);
	}

	/* Enable LPIs */
	val = readl_relaxed(rbase + GICR_CTLR);
	val |= GICR_CTLR_ENABLE_LPIS;
	writel_relaxed(val, rbase + GICR_CTLR);

	if (gic_rdists->has_vlpis) {
		void __iomem *vlpi_base = gic_data_rdist_vlpi_base();

		/*
		 * It's possible for CPU to receive VLPIs before it is
		 * sheduled as a vPE, especially for the first CPU, and the
		 * VLPI with INTID larger than 2^(IDbits+1) will be considered
		 * as out of range and dropped by GIC.
		 * So we initialize IDbits to known value to avoid VLPI drop.
		 */
		val = (LPI_NRBITS - 1) & GICR_VPROPBASER_IDBITS_MASK;
		pr_debug("GICv4: CPU%d: Init IDbits to 0x%llx for GICR_VPROPBASER\n",
			smp_processor_id(), val);
		gits_write_vpropbaser(val, vlpi_base + GICR_VPROPBASER);

		/*
		 * Also clear Valid bit of GICR_VPENDBASER, in case some
		 * ancient programming gets left in and has possibility of
		 * corrupting memory.
		 */
		val = its_clear_vpend_valid(vlpi_base);
		WARN_ON(val & GICR_VPENDBASER_Dirty);
	}

	/* Make sure the GIC has seen the above */
	dsb(sy);
	gic_data_rdist()->lpi_enabled = true;
	pr_info("GICv3: CPU%d: using LPI pending table @%pa\n",
		smp_processor_id(),
		&paddr);
}

static void its_cpu_init_collection(struct its_node *its)
{
	int cpu = smp_processor_id();
	u64 target;

	/* avoid cross node collections and its mapping */
	if (its->flags & ITS_FLAGS_WORKAROUND_CAVIUM_23144) {
		struct device_node *cpu_node;

		cpu_node = of_get_cpu_node(cpu, NULL);
		if (its->numa_node != NUMA_NO_NODE &&
			its->numa_node != of_node_to_nid(cpu_node))
			return;
	}

	/*
	 * We now have to bind each collection to its target
	 * redistributor.
	 */
	if (gic_read_typer(its->base + GITS_TYPER) & GITS_TYPER_PTA) {
		/*
		 * This ITS wants the physical address of the
		 * redistributor.
		 */
		target = gic_data_rdist()->phys_base;
	} else {
		/* This ITS wants a linear CPU number. */
		target = gic_read_typer(gic_data_rdist_rd_base() + GICR_TYPER);
		target = GICR_TYPER_CPU_NUMBER(target) << 16;
	}

	/* Perform collection mapping */
	its->collections[cpu].target_address = target;
	its->collections[cpu].col_id = cpu;

	its_send_mapc(its, &its->collections[cpu], 1);
	its_send_invall(its, &its->collections[cpu]);
}

static void its_cpu_init_collections(void)
{
	struct its_node *its;

	raw_spin_lock(&its_lock);

	list_for_each_entry(its, &its_nodes, entry)
		its_cpu_init_collection(its);

	raw_spin_unlock(&its_lock);
}

static struct its_device *its_find_device(struct its_node *its, u32 dev_id)
{
	struct its_device *its_dev = NULL, *tmp;
	unsigned long flags;

	raw_spin_lock_irqsave(&its->lock, flags);

	list_for_each_entry(tmp, &its->its_device_list, entry) {
		if (tmp->device_id == dev_id) {
			its_dev = tmp;
			break;
		}
	}

	raw_spin_unlock_irqrestore(&its->lock, flags);

	return its_dev;
}

static struct its_baser *its_get_baser(struct its_node *its, u32 type)
{
	int i;

	for (i = 0; i < GITS_BASER_NR_REGS; i++) {
		if (GITS_BASER_TYPE(its->tables[i].val) == type)
			return &its->tables[i];
	}

	return NULL;
}

static bool its_alloc_table_entry(struct its_baser *baser, u32 id)
{
	struct page *page;
	u32 esz, idx;
	__le64 *table;

	/* Don't allow device id that exceeds single, flat table limit */
	esz = GITS_BASER_ENTRY_SIZE(baser->val);
	if (!(baser->val & GITS_BASER_INDIRECT))
		return (id < (PAGE_ORDER_TO_SIZE(baser->order) / esz));

	/* Compute 1st level table index & check if that exceeds table limit */
	idx = id >> ilog2(baser->psz / esz);
	if (idx >= (PAGE_ORDER_TO_SIZE(baser->order) / GITS_LVL1_ENTRY_SIZE))
		return false;

	table = baser->base;

	/* Allocate memory for 2nd level table */
	if (!table[idx]) {
		page = alloc_pages(GFP_KERNEL | __GFP_ZERO, get_order(baser->psz));
		if (!page)
			return false;

		/* Flush Lvl2 table to PoC if hw doesn't support coherency */
		if (!(baser->val & GITS_BASER_SHAREABILITY_MASK))
			gic_flush_dcache_to_poc(page_address(page), baser->psz);

		table[idx] = cpu_to_le64(page_to_phys(page) | GITS_BASER_VALID);

		/* Flush Lvl1 entry to PoC if hw doesn't support coherency */
		if (!(baser->val & GITS_BASER_SHAREABILITY_MASK))
			gic_flush_dcache_to_poc(table + idx, GITS_LVL1_ENTRY_SIZE);

		/* Ensure updated table contents are visible to ITS hardware */
		dsb(sy);
	}

	return true;
}

static bool its_alloc_device_table(struct its_node *its, u32 dev_id)
{
	struct its_baser *baser;

	baser = its_get_baser(its, GITS_BASER_TYPE_DEVICE);

	/* Don't allow device id that exceeds ITS hardware limit */
	if (!baser)
		return (ilog2(dev_id) < its->device_ids);

	return its_alloc_table_entry(baser, dev_id);
}

static bool its_alloc_vpe_table(u32 vpe_id)
{
	struct its_node *its;

	/*
	 * Make sure the L2 tables are allocated on *all* v4 ITSs. We
	 * could try and only do it on ITSs corresponding to devices
	 * that have interrupts targeted at this VPE, but the
	 * complexity becomes crazy (and you have tons of memory
	 * anyway, right?).
	 */
	list_for_each_entry(its, &its_nodes, entry) {
		struct its_baser *baser;

		if (!its->is_v4)
			continue;

		baser = its_get_baser(its, GITS_BASER_TYPE_VCPU);
		if (!baser)
			return false;

		if (!its_alloc_table_entry(baser, vpe_id))
			return false;
	}

	return true;
}

static struct its_device *its_create_device(struct its_node *its, u32 dev_id,
					    int nvecs, bool alloc_lpis)
{
	struct its_device *dev;
	unsigned long *lpi_map = NULL;
	unsigned long flags;
	u16 *col_map = NULL;
	void *itt;
	int lpi_base;
	int nr_lpis;
	int nr_ites;
	int sz;

	if (!its_alloc_device_table(its, dev_id))
		return NULL;

	if (WARN_ON(!is_power_of_2(nvecs)))
		nvecs = roundup_pow_of_two(nvecs);

	dev = kzalloc(sizeof(*dev), GFP_KERNEL);
	/*
	 * Even if the device wants a single LPI, the ITT must be
	 * sized as a power of two (and you need at least one bit...).
	 */
	nr_ites = max(2, nvecs);
	sz = nr_ites * its->ite_size;
	sz = max(sz, ITS_ITT_ALIGN) + ITS_ITT_ALIGN - 1;
	itt = kzalloc(sz, GFP_KERNEL);
	if (alloc_lpis) {
		lpi_map = its_lpi_alloc(nvecs, &lpi_base, &nr_lpis);
		if (lpi_map)
			col_map = kcalloc(nr_lpis, sizeof(*col_map),
					  GFP_KERNEL);
	} else {
		col_map = kcalloc(nr_ites, sizeof(*col_map), GFP_KERNEL);
		nr_lpis = 0;
		lpi_base = 0;
	}

	if (!dev || !itt ||  !col_map || (!lpi_map && alloc_lpis)) {
		kfree(dev);
		kfree(itt);
		kfree(lpi_map);
		kfree(col_map);
		return NULL;
	}

	gic_flush_dcache_to_poc(itt, sz);

	dev->its = its;
	dev->itt = itt;
	dev->nr_ites = nr_ites;
	dev->event_map.lpi_map = lpi_map;
	dev->event_map.col_map = col_map;
	dev->event_map.lpi_base = lpi_base;
	dev->event_map.nr_lpis = nr_lpis;
	mutex_init(&dev->event_map.vlpi_lock);
	dev->device_id = dev_id;
	INIT_LIST_HEAD(&dev->entry);

	raw_spin_lock_irqsave(&its->lock, flags);
	list_add(&dev->entry, &its->its_device_list);
	raw_spin_unlock_irqrestore(&its->lock, flags);

	/* Map device to its ITT */
	its_send_mapd(dev, 1);

	return dev;
}

static void its_free_device(struct its_device *its_dev)
{
	unsigned long flags;

	raw_spin_lock_irqsave(&its_dev->its->lock, flags);
	list_del(&its_dev->entry);
	raw_spin_unlock_irqrestore(&its_dev->its->lock, flags);
	kfree(its_dev->itt);
	kfree(its_dev);
}

static int its_alloc_device_irq(struct its_device *dev, int nvecs, irq_hw_number_t *hwirq)
{
	int idx;

	idx = bitmap_find_free_region(dev->event_map.lpi_map,
				      dev->event_map.nr_lpis,
				      get_count_order(nvecs));
	if (idx < 0)
		return -ENOSPC;

	*hwirq = dev->event_map.lpi_base + idx;
	set_bit(idx, dev->event_map.lpi_map);

	return 0;
}

static int its_msi_prepare(struct irq_domain *domain, struct device *dev,
			   int nvec, msi_alloc_info_t *info)
{
	struct its_node *its;
	struct its_device *its_dev;
	struct msi_domain_info *msi_info;
	u32 dev_id;
	int err = 0;

	/*
	 * We ignore "dev" entierely, and rely on the dev_id that has
	 * been passed via the scratchpad. This limits this domain's
	 * usefulness to upper layers that definitely know that they
	 * are built on top of the ITS.
	 */
	dev_id = info->scratchpad[0].ul;

	msi_info = msi_get_domain_info(domain);
	its = msi_info->data;

	if (!gic_rdists->has_direct_lpi &&
	    vpe_proxy.dev &&
	    vpe_proxy.dev->its == its &&
	    dev_id == vpe_proxy.dev->device_id) {
		/* Bad luck. Get yourself a better implementation */
		WARN_ONCE(1, "DevId %x clashes with GICv4 VPE proxy device\n",
			  dev_id);
		return -EINVAL;
	}

	mutex_lock(&its->dev_alloc_lock);
	its_dev = its_find_device(its, dev_id);
	if (its_dev) {
		/*
		 * We already have seen this ID, probably through
		 * another alias (PCI bridge of some sort). No need to
		 * create the device.
		 */
		its_dev->shared = true;
		pr_debug("Reusing ITT for devID %x\n", dev_id);
		goto out;
	}

	its_dev = its_create_device(its, dev_id, nvec, true);
	if (!its_dev) {
		err = -ENOMEM;
		goto out;
	}

	pr_debug("ITT %d entries, %d bits\n", nvec, ilog2(nvec));
out:
	mutex_unlock(&its->dev_alloc_lock);
	info->scratchpad[0].ptr = its_dev;
	return err;
}

static struct msi_domain_ops its_msi_domain_ops = {
	.msi_prepare	= its_msi_prepare,
};

static int its_irq_gic_domain_alloc(struct irq_domain *domain,
				    unsigned int virq,
				    irq_hw_number_t hwirq)
{
	struct irq_fwspec fwspec;

	if (irq_domain_get_of_node(domain->parent)) {
		fwspec.fwnode = domain->parent->fwnode;
		fwspec.param_count = 3;
		fwspec.param[0] = GIC_IRQ_TYPE_LPI;
		fwspec.param[1] = hwirq;
		fwspec.param[2] = IRQ_TYPE_EDGE_RISING;
	} else if (is_fwnode_irqchip(domain->parent->fwnode)) {
		fwspec.fwnode = domain->parent->fwnode;
		fwspec.param_count = 2;
		fwspec.param[0] = hwirq;
		fwspec.param[1] = IRQ_TYPE_EDGE_RISING;
	} else {
		return -EINVAL;
	}

	return irq_domain_alloc_irqs_parent(domain, virq, 1, &fwspec);
}

static int its_irq_domain_alloc(struct irq_domain *domain, unsigned int virq,
				unsigned int nr_irqs, void *args)
{
	msi_alloc_info_t *info = args;
	struct its_device *its_dev = info->scratchpad[0].ptr;
	irq_hw_number_t hwirq;
	int err;
	int i;

	err = its_alloc_device_irq(its_dev, nr_irqs, &hwirq);
	if (err)
		return err;

	for (i = 0; i < nr_irqs; i++) {
		err = its_irq_gic_domain_alloc(domain, virq + i, hwirq + i);
		if (err)
			return err;

		irq_domain_set_hwirq_and_chip(domain, virq + i,
					      hwirq + i, &its_irq_chip, its_dev);
		irqd_set_single_target(irq_desc_get_irq_data(irq_to_desc(virq + i)));
		pr_debug("ID:%d pID:%d vID:%d\n",
			 (int)(hwirq + i - its_dev->event_map.lpi_base),
			 (int)(hwirq + i), virq + i);
	}

	return 0;
}

static int its_irq_domain_activate(struct irq_domain *domain,
				   struct irq_data *d, bool reserve)
{
	struct its_device *its_dev = irq_data_get_irq_chip_data(d);
	u32 event = its_get_event_id(d);
	const struct cpumask *cpu_mask = cpu_online_mask;
	int cpu;

	/* get the cpu_mask of local node */
	if (its_dev->its->numa_node >= 0)
		cpu_mask = cpumask_of_node(its_dev->its->numa_node);

	/* Bind the LPI to the first possible CPU */
	cpu = cpumask_first_and(cpu_mask, cpu_online_mask);
	if (cpu >= nr_cpu_ids) {
		if (its_dev->its->flags & ITS_FLAGS_WORKAROUND_CAVIUM_23144)
			return -EINVAL;

		cpu = cpumask_first(cpu_online_mask);
	}

	its_dev->event_map.col_map[event] = cpu;
	irq_data_update_effective_affinity(d, cpumask_of(cpu));

	/* Map the GIC IRQ and event to the device */
	its_send_mapti(its_dev, d->hwirq, event);
	return 0;
}

static void its_irq_domain_deactivate(struct irq_domain *domain,
				      struct irq_data *d)
{
	struct its_device *its_dev = irq_data_get_irq_chip_data(d);
	u32 event = its_get_event_id(d);

	/* Stop the delivery of interrupts */
	its_send_discard(its_dev, event);
}

static void its_irq_domain_free(struct irq_domain *domain, unsigned int virq,
				unsigned int nr_irqs)
{
	struct irq_data *d = irq_domain_get_irq_data(domain, virq);
	struct its_device *its_dev = irq_data_get_irq_chip_data(d);
	struct its_node *its = its_dev->its;
	int i;

	for (i = 0; i < nr_irqs; i++) {
		struct irq_data *data = irq_domain_get_irq_data(domain,
								virq + i);
		u32 event = its_get_event_id(data);

		/* Mark interrupt index as unused */
		clear_bit(event, its_dev->event_map.lpi_map);

		/* Nuke the entry in the domain */
		irq_domain_reset_irq_data(data);
	}

	mutex_lock(&its->dev_alloc_lock);

	/*
	 * If all interrupts have been freed, start mopping the
	 * floor. This is conditionned on the device not being shared.
	 */
	if (!its_dev->shared &&
	    bitmap_empty(its_dev->event_map.lpi_map,
			 its_dev->event_map.nr_lpis)) {
		its_lpi_free(its_dev->event_map.lpi_map,
			     its_dev->event_map.lpi_base,
			     its_dev->event_map.nr_lpis);
		kfree(its_dev->event_map.col_map);

		/* Unmap device/itt */
		its_send_mapd(its_dev, 0);
		its_free_device(its_dev);
	}

	mutex_unlock(&its->dev_alloc_lock);

	irq_domain_free_irqs_parent(domain, virq, nr_irqs);
}

static const struct irq_domain_ops its_domain_ops = {
	.alloc			= its_irq_domain_alloc,
	.free			= its_irq_domain_free,
	.activate		= its_irq_domain_activate,
	.deactivate		= its_irq_domain_deactivate,
};

/*
 * This is insane.
 *
 * If a GICv4 doesn't implement Direct LPIs (which is extremely
 * likely), the only way to perform an invalidate is to use a fake
 * device to issue an INV command, implying that the LPI has first
 * been mapped to some event on that device. Since this is not exactly
 * cheap, we try to keep that mapping around as long as possible, and
 * only issue an UNMAP if we're short on available slots.
 *
 * Broken by design(tm).
 */
static void its_vpe_db_proxy_unmap_locked(struct its_vpe *vpe)
{
	/* Already unmapped? */
	if (vpe->vpe_proxy_event == -1)
		return;

	its_send_discard(vpe_proxy.dev, vpe->vpe_proxy_event);
	vpe_proxy.vpes[vpe->vpe_proxy_event] = NULL;

	/*
	 * We don't track empty slots at all, so let's move the
	 * next_victim pointer if we can quickly reuse that slot
	 * instead of nuking an existing entry. Not clear that this is
	 * always a win though, and this might just generate a ripple
	 * effect... Let's just hope VPEs don't migrate too often.
	 */
	if (vpe_proxy.vpes[vpe_proxy.next_victim])
		vpe_proxy.next_victim = vpe->vpe_proxy_event;

	vpe->vpe_proxy_event = -1;
}

static void its_vpe_db_proxy_unmap(struct its_vpe *vpe)
{
	if (!gic_rdists->has_direct_lpi) {
		unsigned long flags;

		raw_spin_lock_irqsave(&vpe_proxy.lock, flags);
		its_vpe_db_proxy_unmap_locked(vpe);
		raw_spin_unlock_irqrestore(&vpe_proxy.lock, flags);
	}
}

static void its_vpe_db_proxy_map_locked(struct its_vpe *vpe)
{
	/* Already mapped? */
	if (vpe->vpe_proxy_event != -1)
		return;

	/* This slot was already allocated. Kick the other VPE out. */
	if (vpe_proxy.vpes[vpe_proxy.next_victim])
		its_vpe_db_proxy_unmap_locked(vpe_proxy.vpes[vpe_proxy.next_victim]);

	/* Map the new VPE instead */
	vpe_proxy.vpes[vpe_proxy.next_victim] = vpe;
	vpe->vpe_proxy_event = vpe_proxy.next_victim;
	vpe_proxy.next_victim = (vpe_proxy.next_victim + 1) % vpe_proxy.dev->nr_ites;

	vpe_proxy.dev->event_map.col_map[vpe->vpe_proxy_event] = vpe->col_idx;
	its_send_mapti(vpe_proxy.dev, vpe->vpe_db_lpi, vpe->vpe_proxy_event);
}

static void its_vpe_db_proxy_move(struct its_vpe *vpe, int from, int to)
{
	unsigned long flags;
	struct its_collection *target_col;

	if (gic_rdists->has_direct_lpi) {
		void __iomem *rdbase;

		rdbase = per_cpu_ptr(gic_rdists->rdist, from)->rd_base;
		gic_write_lpir(vpe->vpe_db_lpi, rdbase + GICR_CLRLPIR);
		while (gic_read_lpir(rdbase + GICR_SYNCR) & 1)
			cpu_relax();

		return;
	}

	raw_spin_lock_irqsave(&vpe_proxy.lock, flags);

	its_vpe_db_proxy_map_locked(vpe);

	target_col = &vpe_proxy.dev->its->collections[to];
	its_send_movi(vpe_proxy.dev, target_col, vpe->vpe_proxy_event);
	vpe_proxy.dev->event_map.col_map[vpe->vpe_proxy_event] = to;

	raw_spin_unlock_irqrestore(&vpe_proxy.lock, flags);
}

static int its_vpe_set_affinity(struct irq_data *d,
				const struct cpumask *mask_val,
				bool force)
{
	struct its_vpe *vpe = irq_data_get_irq_chip_data(d);
	int cpu = cpumask_first(mask_val);

	/*
	 * Changing affinity is mega expensive, so let's be as lazy as
	 * we can and only do it if we really have to. Also, if mapped
	 * into the proxy device, we need to move the doorbell
	 * interrupt to its new location.
	 */
	if (vpe->col_idx != cpu) {
		int from = vpe->col_idx;

		vpe->col_idx = cpu;
		its_send_vmovp(vpe);
		its_vpe_db_proxy_move(vpe, from, cpu);
	}

	irq_data_update_effective_affinity(d, cpumask_of(cpu));

	return IRQ_SET_MASK_OK_DONE;
}

static void its_vpe_schedule(struct its_vpe *vpe)
{
	void __iomem *vlpi_base = gic_data_rdist_vlpi_base();
	u64 val;

	/* Schedule the VPE */
	val  = virt_to_phys(page_address(vpe->its_vm->vprop_page)) &
		GENMASK_ULL(51, 12);
	val |= (LPI_NRBITS - 1) & GICR_VPROPBASER_IDBITS_MASK;
	val |= GICR_VPROPBASER_RaWb;
	val |= GICR_VPROPBASER_InnerShareable;
	gits_write_vpropbaser(val, vlpi_base + GICR_VPROPBASER);

	val  = virt_to_phys(page_address(vpe->vpt_page)) &
		GENMASK_ULL(51, 16);
	val |= GICR_VPENDBASER_RaWaWb;
	val |= GICR_VPENDBASER_NonShareable;
	/*
	 * There is no good way of finding out if the pending table is
	 * empty as we can race against the doorbell interrupt very
	 * easily. So in the end, vpe->pending_last is only an
	 * indication that the vcpu has something pending, not one
	 * that the pending table is empty. A good implementation
	 * would be able to read its coarse map pretty quickly anyway,
	 * making this a tolerable issue.
	 */
	val |= GICR_VPENDBASER_PendingLast;
	val |= vpe->idai ? GICR_VPENDBASER_IDAI : 0;
	val |= GICR_VPENDBASER_Valid;
	gits_write_vpendbaser(val, vlpi_base + GICR_VPENDBASER);
}

static void its_vpe_deschedule(struct its_vpe *vpe)
{
	void __iomem *vlpi_base = gic_data_rdist_vlpi_base();
	u64 val;

	val = its_clear_vpend_valid(vlpi_base);

	if (unlikely(val & GICR_VPENDBASER_Dirty)) {
		pr_err_ratelimited("ITS virtual pending table not cleaning\n");
		vpe->idai = false;
		vpe->pending_last = true;
	} else {
		vpe->idai = !!(val & GICR_VPENDBASER_IDAI);
		vpe->pending_last = !!(val & GICR_VPENDBASER_PendingLast);
	}
}

static void its_vpe_invall(struct its_vpe *vpe)
{
	struct its_node *its;

	list_for_each_entry(its, &its_nodes, entry) {
		if (!its->is_v4)
			continue;

		if (its_list_map && !vpe->its_vm->vlpi_count[its->list_nr])
			continue;

		/*
		 * Sending a VINVALL to a single ITS is enough, as all
		 * we need is to reach the redistributors.
		 */
		its_send_vinvall(its, vpe);
		return;
	}
}

static int its_vpe_set_vcpu_affinity(struct irq_data *d, void *vcpu_info)
{
	struct its_vpe *vpe = irq_data_get_irq_chip_data(d);
	struct its_cmd_info *info = vcpu_info;

	switch (info->cmd_type) {
	case SCHEDULE_VPE:
		its_vpe_schedule(vpe);
		return 0;

	case DESCHEDULE_VPE:
		its_vpe_deschedule(vpe);
		return 0;

	case INVALL_VPE:
		its_vpe_invall(vpe);
		return 0;

	default:
		return -EINVAL;
	}
}

static void its_vpe_send_cmd(struct its_vpe *vpe,
			     void (*cmd)(struct its_device *, u32))
{
	unsigned long flags;

	raw_spin_lock_irqsave(&vpe_proxy.lock, flags);

	its_vpe_db_proxy_map_locked(vpe);
	cmd(vpe_proxy.dev, vpe->vpe_proxy_event);

	raw_spin_unlock_irqrestore(&vpe_proxy.lock, flags);
}

static void its_vpe_send_inv(struct irq_data *d)
{
	struct its_vpe *vpe = irq_data_get_irq_chip_data(d);

	if (gic_rdists->has_direct_lpi) {
		void __iomem *rdbase;

		rdbase = per_cpu_ptr(gic_rdists->rdist, vpe->col_idx)->rd_base;
		gic_write_lpir(vpe->vpe_db_lpi, rdbase + GICR_INVLPIR);
		while (gic_read_lpir(rdbase + GICR_SYNCR) & 1)
			cpu_relax();
	} else {
		its_vpe_send_cmd(vpe, its_send_inv);
	}
}

static void its_vpe_mask_irq(struct irq_data *d)
{
	/*
	 * We need to unmask the LPI, which is described by the parent
	 * irq_data. Instead of calling into the parent (which won't
	 * exactly do the right thing, let's simply use the
	 * parent_data pointer. Yes, I'm naughty.
	 */
	lpi_write_config(d->parent_data, LPI_PROP_ENABLED, 0);
	its_vpe_send_inv(d);
}

static void its_vpe_unmask_irq(struct irq_data *d)
{
	/* Same hack as above... */
	lpi_write_config(d->parent_data, 0, LPI_PROP_ENABLED);
	its_vpe_send_inv(d);
}

static int its_vpe_set_irqchip_state(struct irq_data *d,
				     enum irqchip_irq_state which,
				     bool state)
{
	struct its_vpe *vpe = irq_data_get_irq_chip_data(d);

	if (which != IRQCHIP_STATE_PENDING)
		return -EINVAL;

	if (gic_rdists->has_direct_lpi) {
		void __iomem *rdbase;

		rdbase = per_cpu_ptr(gic_rdists->rdist, vpe->col_idx)->rd_base;
		if (state) {
			gic_write_lpir(vpe->vpe_db_lpi, rdbase + GICR_SETLPIR);
		} else {
			gic_write_lpir(vpe->vpe_db_lpi, rdbase + GICR_CLRLPIR);
			while (gic_read_lpir(rdbase + GICR_SYNCR) & 1)
				cpu_relax();
		}
	} else {
		if (state)
			its_vpe_send_cmd(vpe, its_send_int);
		else
			its_vpe_send_cmd(vpe, its_send_clear);
	}

	return 0;
}

static struct irq_chip its_vpe_irq_chip = {
	.name			= "GICv4-vpe",
	.irq_mask		= its_vpe_mask_irq,
	.irq_unmask		= its_vpe_unmask_irq,
	.irq_eoi		= irq_chip_eoi_parent,
	.irq_set_affinity	= its_vpe_set_affinity,
	.irq_set_irqchip_state	= its_vpe_set_irqchip_state,
	.irq_set_vcpu_affinity	= its_vpe_set_vcpu_affinity,
};

static int its_vpe_id_alloc(void)
{
	return ida_simple_get(&its_vpeid_ida, 0, ITS_MAX_VPEID, GFP_KERNEL);
}

static void its_vpe_id_free(u16 id)
{
	ida_simple_remove(&its_vpeid_ida, id);
}

static int its_vpe_init(struct its_vpe *vpe)
{
	struct page *vpt_page;
	int vpe_id;

	/* Allocate vpe_id */
	vpe_id = its_vpe_id_alloc();
	if (vpe_id < 0)
		return vpe_id;

	/* Allocate VPT */
	vpt_page = its_allocate_pending_table(GFP_KERNEL);
	if (!vpt_page) {
		its_vpe_id_free(vpe_id);
		return -ENOMEM;
	}

	if (!its_alloc_vpe_table(vpe_id)) {
		its_vpe_id_free(vpe_id);
		its_free_pending_table(vpe->vpt_page);
		return -ENOMEM;
	}

	vpe->vpe_id = vpe_id;
	vpe->vpt_page = vpt_page;
	vpe->vpe_proxy_event = -1;

	return 0;
}

static void its_vpe_teardown(struct its_vpe *vpe)
{
	its_vpe_db_proxy_unmap(vpe);
	its_vpe_id_free(vpe->vpe_id);
	its_free_pending_table(vpe->vpt_page);
}

static void its_vpe_irq_domain_free(struct irq_domain *domain,
				    unsigned int virq,
				    unsigned int nr_irqs)
{
	struct its_vm *vm = domain->host_data;
	int i;

	irq_domain_free_irqs_parent(domain, virq, nr_irqs);

	for (i = 0; i < nr_irqs; i++) {
		struct irq_data *data = irq_domain_get_irq_data(domain,
								virq + i);
		struct its_vpe *vpe = irq_data_get_irq_chip_data(data);

		BUG_ON(vm != vpe->its_vm);

		clear_bit(data->hwirq, vm->db_bitmap);
		its_vpe_teardown(vpe);
		irq_domain_reset_irq_data(data);
	}

	if (bitmap_empty(vm->db_bitmap, vm->nr_db_lpis)) {
		its_lpi_free(vm->db_bitmap, vm->db_lpi_base, vm->nr_db_lpis);
		its_free_prop_table(vm->vprop_page);
	}
}

static int its_vpe_irq_domain_alloc(struct irq_domain *domain, unsigned int virq,
				    unsigned int nr_irqs, void *args)
{
	struct its_vm *vm = args;
	unsigned long *bitmap;
	struct page *vprop_page;
	int base, nr_ids, i, err = 0;

	BUG_ON(!vm);

	bitmap = its_lpi_alloc(roundup_pow_of_two(nr_irqs), &base, &nr_ids);
	if (!bitmap)
		return -ENOMEM;

	if (nr_ids < nr_irqs) {
		its_lpi_free(bitmap, base, nr_ids);
		return -ENOMEM;
	}

	vprop_page = its_allocate_prop_table(GFP_KERNEL);
	if (!vprop_page) {
		its_lpi_free(bitmap, base, nr_ids);
		return -ENOMEM;
	}

	vm->db_bitmap = bitmap;
	vm->db_lpi_base = base;
	vm->nr_db_lpis = nr_ids;
	vm->vprop_page = vprop_page;

	for (i = 0; i < nr_irqs; i++) {
		vm->vpes[i]->vpe_db_lpi = base + i;
		err = its_vpe_init(vm->vpes[i]);
		if (err)
			break;
		err = its_irq_gic_domain_alloc(domain, virq + i,
					       vm->vpes[i]->vpe_db_lpi);
		if (err)
			break;
		irq_domain_set_hwirq_and_chip(domain, virq + i, i,
					      &its_vpe_irq_chip, vm->vpes[i]);
		set_bit(i, bitmap);
	}

	if (err) {
		if (i > 0)
			its_vpe_irq_domain_free(domain, virq, i - 1);

		its_lpi_free(bitmap, base, nr_ids);
		its_free_prop_table(vprop_page);
	}

	return err;
}

static int its_vpe_irq_domain_activate(struct irq_domain *domain,
				       struct irq_data *d, bool reserve)
{
	struct its_vpe *vpe = irq_data_get_irq_chip_data(d);
	struct its_node *its;

	/* If we use the list map, we issue VMAPP on demand... */
	if (its_list_map)
		return 0;

	/* Map the VPE to the first possible CPU */
	vpe->col_idx = cpumask_first(cpu_online_mask);

	list_for_each_entry(its, &its_nodes, entry) {
		if (!its->is_v4)
			continue;

		its_send_vmapp(its, vpe, true);
		its_send_vinvall(its, vpe);
	}

	irq_data_update_effective_affinity(d, cpumask_of(vpe->col_idx));

	return 0;
}

static void its_vpe_irq_domain_deactivate(struct irq_domain *domain,
					  struct irq_data *d)
{
	struct its_vpe *vpe = irq_data_get_irq_chip_data(d);
	struct its_node *its;

	/*
	 * If we use the list map, we unmap the VPE once no VLPIs are
	 * associated with the VM.
	 */
	if (its_list_map)
		return;

	list_for_each_entry(its, &its_nodes, entry) {
		if (!its->is_v4)
			continue;

		its_send_vmapp(its, vpe, false);
	}
}

static const struct irq_domain_ops its_vpe_domain_ops = {
	.alloc			= its_vpe_irq_domain_alloc,
	.free			= its_vpe_irq_domain_free,
	.activate		= its_vpe_irq_domain_activate,
	.deactivate		= its_vpe_irq_domain_deactivate,
};

static int its_force_quiescent(void __iomem *base)
{
	u32 count = 1000000;	/* 1s */
	u32 val;

	val = readl_relaxed(base + GITS_CTLR);
	/*
	 * GIC architecture specification requires the ITS to be both
	 * disabled and quiescent for writes to GITS_BASER<n> or
	 * GITS_CBASER to not have UNPREDICTABLE results.
	 */
	if ((val & GITS_CTLR_QUIESCENT) && !(val & GITS_CTLR_ENABLE))
		return 0;

	/* Disable the generation of all interrupts to this ITS */
	val &= ~(GITS_CTLR_ENABLE | GITS_CTLR_ImDe);
	writel_relaxed(val, base + GITS_CTLR);

	/* Poll GITS_CTLR and wait until ITS becomes quiescent */
	while (1) {
		val = readl_relaxed(base + GITS_CTLR);
		if (val & GITS_CTLR_QUIESCENT)
			return 0;

		count--;
		if (!count)
			return -EBUSY;

		cpu_relax();
		udelay(1);
	}
}

static bool __maybe_unused its_enable_quirk_cavium_22375(void *data)
{
	struct its_node *its = data;

	/* erratum 22375: only alloc 8MB table size */
	its->device_ids = 0x14;		/* 20 bits, 8MB */
	its->flags |= ITS_FLAGS_WORKAROUND_CAVIUM_22375;

	return true;
}

static bool __maybe_unused its_enable_quirk_cavium_23144(void *data)
{
	struct its_node *its = data;

	its->flags |= ITS_FLAGS_WORKAROUND_CAVIUM_23144;

	return true;
}

static bool __maybe_unused its_enable_quirk_qdf2400_e0065(void *data)
{
	struct its_node *its = data;

	/* On QDF2400, the size of the ITE is 16Bytes */
	its->ite_size = 16;

	return true;
}

static u64 its_irq_get_msi_base_pre_its(struct its_device *its_dev)
{
	struct its_node *its = its_dev->its;

	/*
	 * The Socionext Synquacer SoC has a so-called 'pre-ITS',
	 * which maps 32-bit writes targeted at a separate window of
	 * size '4 << device_id_bits' onto writes to GITS_TRANSLATER
	 * with device ID taken from bits [device_id_bits + 1:2] of
	 * the window offset.
	 */
	return its->pre_its_base + (its_dev->device_id << 2);
}

static bool __maybe_unused its_enable_quirk_socionext_synquacer(void *data)
{
	struct its_node *its = data;
	u32 pre_its_window[2];
	u32 ids;

	if (!fwnode_property_read_u32_array(its->fwnode_handle,
					   "socionext,synquacer-pre-its",
					   pre_its_window,
					   ARRAY_SIZE(pre_its_window))) {

		its->pre_its_base = pre_its_window[0];
		its->get_msi_base = its_irq_get_msi_base_pre_its;

		ids = ilog2(pre_its_window[1]) - 2;
		if (its->device_ids > ids)
			its->device_ids = ids;

		/* the pre-ITS breaks isolation, so disable MSI remapping */
		its->msi_domain_flags &= ~IRQ_DOMAIN_FLAG_MSI_REMAP;
		return true;
	}
	return false;
}

static bool __maybe_unused its_enable_quirk_hip07_161600802(void *data)
{
	struct its_node *its = data;

	/*
	 * Hip07 insists on using the wrong address for the VLPI
	 * page. Trick it into doing the right thing...
	 */
	its->vlpi_redist_offset = SZ_128K;
	return true;
}

static const struct gic_quirk its_quirks[] = {
#ifdef CONFIG_CAVIUM_ERRATUM_22375
	{
		.desc	= "ITS: Cavium errata 22375, 24313",
		.iidr	= 0xa100034c,	/* ThunderX pass 1.x */
		.mask	= 0xffff0fff,
		.init	= its_enable_quirk_cavium_22375,
	},
#endif
#ifdef CONFIG_CAVIUM_ERRATUM_23144
	{
		.desc	= "ITS: Cavium erratum 23144",
		.iidr	= 0xa100034c,	/* ThunderX pass 1.x */
		.mask	= 0xffff0fff,
		.init	= its_enable_quirk_cavium_23144,
	},
#endif
#ifdef CONFIG_QCOM_QDF2400_ERRATUM_0065
	{
		.desc	= "ITS: QDF2400 erratum 0065",
		.iidr	= 0x00001070, /* QDF2400 ITS rev 1.x */
		.mask	= 0xffffffff,
		.init	= its_enable_quirk_qdf2400_e0065,
	},
#endif
#ifdef CONFIG_SOCIONEXT_SYNQUACER_PREITS
	{
		/*
		 * The Socionext Synquacer SoC incorporates ARM's own GIC-500
		 * implementation, but with a 'pre-ITS' added that requires
		 * special handling in software.
		 */
		.desc	= "ITS: Socionext Synquacer pre-ITS",
		.iidr	= 0x0001143b,
		.mask	= 0xffffffff,
		.init	= its_enable_quirk_socionext_synquacer,
	},
#endif
#ifdef CONFIG_HISILICON_ERRATUM_161600802
	{
		.desc	= "ITS: Hip07 erratum 161600802",
		.iidr	= 0x00000004,
		.mask	= 0xffffffff,
		.init	= its_enable_quirk_hip07_161600802,
	},
#endif
	{
	}
};

static void its_enable_quirks(struct its_node *its)
{
	u32 iidr = readl_relaxed(its->base + GITS_IIDR);

	gic_enable_quirks(iidr, its_quirks, its);
}

static int its_save_disable(void)
{
	struct its_node *its;
	int err = 0;

	raw_spin_lock(&its_lock);
	list_for_each_entry(its, &its_nodes, entry) {
		void __iomem *base;

		if (!(its->flags & ITS_FLAGS_SAVE_SUSPEND_STATE))
			continue;

		base = its->base;
		its->ctlr_save = readl_relaxed(base + GITS_CTLR);
		err = its_force_quiescent(base);
		if (err) {
			pr_err("ITS@%pa: failed to quiesce: %d\n",
			       &its->phys_base, err);
			writel_relaxed(its->ctlr_save, base + GITS_CTLR);
			goto err;
		}

		its->cbaser_save = gits_read_cbaser(base + GITS_CBASER);
	}

err:
	if (err) {
		list_for_each_entry_continue_reverse(its, &its_nodes, entry) {
			void __iomem *base;

			if (!(its->flags & ITS_FLAGS_SAVE_SUSPEND_STATE))
				continue;

			base = its->base;
			writel_relaxed(its->ctlr_save, base + GITS_CTLR);
		}
	}
	raw_spin_unlock(&its_lock);

	return err;
}

static void its_restore_enable(void)
{
	struct its_node *its;
	int ret;

	raw_spin_lock(&its_lock);
	list_for_each_entry(its, &its_nodes, entry) {
		void __iomem *base;
		int i;

		if (!(its->flags & ITS_FLAGS_SAVE_SUSPEND_STATE))
			continue;

		base = its->base;

		/*
		 * Make sure that the ITS is disabled. If it fails to quiesce,
		 * don't restore it since writing to CBASER or BASER<n>
		 * registers is undefined according to the GIC v3 ITS
		 * Specification.
		 */
		ret = its_force_quiescent(base);
		if (ret) {
			pr_err("ITS@%pa: failed to quiesce on resume: %d\n",
			       &its->phys_base, ret);
			continue;
		}

		gits_write_cbaser(its->cbaser_save, base + GITS_CBASER);

		/*
		 * Writing CBASER resets CREADR to 0, so make CWRITER and
		 * cmd_write line up with it.
		 */
		its->cmd_write = its->cmd_base;
		gits_write_cwriter(0, base + GITS_CWRITER);

		/* Restore GITS_BASER from the value cache. */
		for (i = 0; i < GITS_BASER_NR_REGS; i++) {
			struct its_baser *baser = &its->tables[i];

			if (!(baser->val & GITS_BASER_VALID))
				continue;

			its_write_baser(its, baser, baser->val);
		}
		writel_relaxed(its->ctlr_save, base + GITS_CTLR);

		/*
		 * Reinit the collection if it's stored in the ITS. This is
		 * indicated by the col_id being less than the HCC field.
		 * CID < HCC as specified in the GIC v3 Documentation.
		 */
		if (its->collections[smp_processor_id()].col_id <
		    GITS_TYPER_HCC(gic_read_typer(base + GITS_TYPER)))
			its_cpu_init_collection(its);
	}
	raw_spin_unlock(&its_lock);
}

static struct syscore_ops its_syscore_ops = {
	.suspend = its_save_disable,
	.resume = its_restore_enable,
};

static int its_init_domain(struct fwnode_handle *handle, struct its_node *its)
{
	struct irq_domain *inner_domain;
	struct msi_domain_info *info;

	info = kzalloc(sizeof(*info), GFP_KERNEL);
	if (!info)
		return -ENOMEM;

	inner_domain = irq_domain_create_tree(handle, &its_domain_ops, its);
	if (!inner_domain) {
		kfree(info);
		return -ENOMEM;
	}

	inner_domain->parent = its_parent;
	irq_domain_update_bus_token(inner_domain, DOMAIN_BUS_NEXUS);
	inner_domain->flags |= its->msi_domain_flags;
	info->ops = &its_msi_domain_ops;
	info->data = its;
	inner_domain->host_data = info;

	return 0;
}

static int its_init_vpe_domain(void)
{
	struct its_node *its;
	u32 devid;
	int entries;

	if (gic_rdists->has_direct_lpi) {
		pr_info("ITS: Using DirectLPI for VPE invalidation\n");
		return 0;
	}

	/* Any ITS will do, even if not v4 */
	its = list_first_entry(&its_nodes, struct its_node, entry);

	entries = roundup_pow_of_two(nr_cpu_ids);
	vpe_proxy.vpes = kcalloc(entries, sizeof(*vpe_proxy.vpes),
				 GFP_KERNEL);
	if (!vpe_proxy.vpes) {
		pr_err("ITS: Can't allocate GICv4 proxy device array\n");
		return -ENOMEM;
	}

	/* Use the last possible DevID */
	devid = GENMASK(its->device_ids - 1, 0);
	vpe_proxy.dev = its_create_device(its, devid, entries, false);
	if (!vpe_proxy.dev) {
		kfree(vpe_proxy.vpes);
		pr_err("ITS: Can't allocate GICv4 proxy device\n");
		return -ENOMEM;
	}

	BUG_ON(entries > vpe_proxy.dev->nr_ites);

	raw_spin_lock_init(&vpe_proxy.lock);
	vpe_proxy.next_victim = 0;
	pr_info("ITS: Allocated DevID %x as GICv4 proxy device (%d slots)\n",
		devid, vpe_proxy.dev->nr_ites);

	return 0;
}

static int __init its_compute_its_list_map(struct resource *res,
					   void __iomem *its_base)
{
	int its_number;
	u32 ctlr;

	/*
	 * This is assumed to be done early enough that we're
	 * guaranteed to be single-threaded, hence no
	 * locking. Should this change, we should address
	 * this.
	 */
	its_number = find_first_zero_bit(&its_list_map, GICv4_ITS_LIST_MAX);
	if (its_number >= GICv4_ITS_LIST_MAX) {
		pr_err("ITS@%pa: No ITSList entry available!\n",
		       &res->start);
		return -EINVAL;
	}

	ctlr = readl_relaxed(its_base + GITS_CTLR);
	ctlr &= ~GITS_CTLR_ITS_NUMBER;
	ctlr |= its_number << GITS_CTLR_ITS_NUMBER_SHIFT;
	writel_relaxed(ctlr, its_base + GITS_CTLR);
	ctlr = readl_relaxed(its_base + GITS_CTLR);
	if ((ctlr & GITS_CTLR_ITS_NUMBER) != (its_number << GITS_CTLR_ITS_NUMBER_SHIFT)) {
		its_number = ctlr & GITS_CTLR_ITS_NUMBER;
		its_number >>= GITS_CTLR_ITS_NUMBER_SHIFT;
	}

	if (test_and_set_bit(its_number, &its_list_map)) {
		pr_err("ITS@%pa: Duplicate ITSList entry %d\n",
		       &res->start, its_number);
		return -EINVAL;
	}

	return its_number;
}

static int __init its_probe_one(struct resource *res,
				struct fwnode_handle *handle, int numa_node)
{
	struct its_node *its;
	void __iomem *its_base;
	u32 val, ctlr;
	u64 baser, tmp, typer;
	int err;

	its_base = ioremap(res->start, resource_size(res));
	if (!its_base) {
		pr_warn("ITS@%pa: Unable to map ITS registers\n", &res->start);
		return -ENOMEM;
	}

	val = readl_relaxed(its_base + GITS_PIDR2) & GIC_PIDR2_ARCH_MASK;
	if (val != 0x30 && val != 0x40) {
		pr_warn("ITS@%pa: No ITS detected, giving up\n", &res->start);
		err = -ENODEV;
		goto out_unmap;
	}

	err = its_force_quiescent(its_base);
	if (err) {
		pr_warn("ITS@%pa: Failed to quiesce, giving up\n", &res->start);
		goto out_unmap;
	}

	pr_info("ITS %pR\n", res);

	its = kzalloc(sizeof(*its), GFP_KERNEL);
	if (!its) {
		err = -ENOMEM;
		goto out_unmap;
	}

	raw_spin_lock_init(&its->lock);
	mutex_init(&its->dev_alloc_lock);
	INIT_LIST_HEAD(&its->entry);
	INIT_LIST_HEAD(&its->its_device_list);
	typer = gic_read_typer(its_base + GITS_TYPER);
	its->base = its_base;
	its->phys_base = res->start;
	its->ite_size = GITS_TYPER_ITT_ENTRY_SIZE(typer);
	its->device_ids = GITS_TYPER_DEVBITS(typer);
	its->is_v4 = !!(typer & GITS_TYPER_VLPIS);
	if (its->is_v4) {
		if (!(typer & GITS_TYPER_VMOVP)) {
			err = its_compute_its_list_map(res, its_base);
			if (err < 0)
				goto out_free_its;

			its->list_nr = err;

			pr_info("ITS@%pa: Using ITS number %d\n",
				&res->start, err);
		} else {
			pr_info("ITS@%pa: Single VMOVP capable\n", &res->start);
		}
	}

	its->numa_node = numa_node;

	its->cmd_base = (void *)__get_free_pages(GFP_KERNEL | __GFP_ZERO,
						get_order(ITS_CMD_QUEUE_SZ));
	if (!its->cmd_base) {
		err = -ENOMEM;
		goto out_free_its;
	}
	its->cmd_write = its->cmd_base;
	its->fwnode_handle = handle;
	its->get_msi_base = its_irq_get_msi_base;
	its->msi_domain_flags = IRQ_DOMAIN_FLAG_MSI_REMAP;

	its_enable_quirks(its);

	err = its_alloc_tables(its);
	if (err)
		goto out_free_cmd;

	err = its_alloc_collections(its);
	if (err)
		goto out_free_tables;

	baser = (virt_to_phys(its->cmd_base)	|
		 GITS_CBASER_RaWaWb		|
		 GITS_CBASER_InnerShareable	|
		 (ITS_CMD_QUEUE_SZ / SZ_4K - 1)	|
		 GITS_CBASER_VALID);

	gits_write_cbaser(baser, its->base + GITS_CBASER);
	tmp = gits_read_cbaser(its->base + GITS_CBASER);

	if ((tmp ^ baser) & GITS_CBASER_SHAREABILITY_MASK) {
		if (!(tmp & GITS_CBASER_SHAREABILITY_MASK)) {
			/*
			 * The HW reports non-shareable, we must
			 * remove the cacheability attributes as
			 * well.
			 */
			baser &= ~(GITS_CBASER_SHAREABILITY_MASK |
				   GITS_CBASER_CACHEABILITY_MASK);
			baser |= GITS_CBASER_nC;
			gits_write_cbaser(baser, its->base + GITS_CBASER);
		}
		pr_info("ITS: using cache flushing for cmd queue\n");
		its->flags |= ITS_FLAGS_CMDQ_NEEDS_FLUSHING;
	}

	gits_write_cwriter(0, its->base + GITS_CWRITER);
	ctlr = readl_relaxed(its->base + GITS_CTLR);
	ctlr |= GITS_CTLR_ENABLE;
	if (its->is_v4)
		ctlr |= GITS_CTLR_ImDe;
	writel_relaxed(ctlr, its->base + GITS_CTLR);

	if (GITS_TYPER_HCC(typer))
		its->flags |= ITS_FLAGS_SAVE_SUSPEND_STATE;

	err = its_init_domain(handle, its);
	if (err)
		goto out_free_tables;

	raw_spin_lock(&its_lock);
	list_add(&its->entry, &its_nodes);
	raw_spin_unlock(&its_lock);

	return 0;

out_free_tables:
	its_free_tables(its);
out_free_cmd:
	free_pages((unsigned long)its->cmd_base, get_order(ITS_CMD_QUEUE_SZ));
out_free_its:
	kfree(its);
out_unmap:
	iounmap(its_base);
	pr_err("ITS@%pa: failed probing (%d)\n", &res->start, err);
	return err;
}

static bool gic_rdists_supports_plpis(void)
{
	return !!(gic_read_typer(gic_data_rdist_rd_base() + GICR_TYPER) & GICR_TYPER_PLPIS);
}

static int redist_disable_lpis(void)
{
	void __iomem *rbase = gic_data_rdist_rd_base();
	u64 timeout = USEC_PER_SEC;
	u64 val;

	if (!gic_rdists_supports_plpis()) {
		pr_info("CPU%d: LPIs not supported\n", smp_processor_id());
		return -ENXIO;
	}

	val = readl_relaxed(rbase + GICR_CTLR);
	if (!(val & GICR_CTLR_ENABLE_LPIS))
		return 0;

	/*
	 * If coming via a CPU hotplug event, we don't need to disable
	 * LPIs before trying to re-enable them. They are already
	 * configured and all is well in the world.
	 */
	if (gic_data_rdist()->lpi_enabled)
		return 0;

	/*
	 * From that point on, we only try to do some damage control.
	 */
	pr_warn("GICv3: CPU%d: Booted with LPIs enabled, memory probably corrupted\n",
		smp_processor_id());
	add_taint(TAINT_CRAP, LOCKDEP_STILL_OK);

	/* Disable LPIs */
	val &= ~GICR_CTLR_ENABLE_LPIS;
	writel_relaxed(val, rbase + GICR_CTLR);

	/* Make sure any change to GICR_CTLR is observable by the GIC */
	dsb(sy);

	/*
	 * Software must observe RWP==0 after clearing GICR_CTLR.EnableLPIs
	 * from 1 to 0 before programming GICR_PEND{PROP}BASER registers.
	 * Error out if we time out waiting for RWP to clear.
	 */
	while (readl_relaxed(rbase + GICR_CTLR) & GICR_CTLR_RWP) {
		if (!timeout) {
			pr_err("CPU%d: Timeout while disabling LPIs\n",
			       smp_processor_id());
			return -ETIMEDOUT;
		}
		udelay(1);
		timeout--;
	}

	/*
	 * After it has been written to 1, it is IMPLEMENTATION
	 * DEFINED whether GICR_CTLR.EnableLPI becomes RES1 or can be
	 * cleared to 0. Error out if clearing the bit failed.
	 */
	if (readl_relaxed(rbase + GICR_CTLR) & GICR_CTLR_ENABLE_LPIS) {
		pr_err("CPU%d: Failed to disable LPIs\n", smp_processor_id());
		return -EBUSY;
	}

	return 0;
}

int its_cpu_init(void)
{
	if (!list_empty(&its_nodes)) {
		int ret;

		ret = redist_disable_lpis();
		if (ret)
			return ret;

		its_cpu_init_lpis();
		its_cpu_init_collections();
	}

	return 0;
}

static const struct of_device_id its_device_id[] = {
	{	.compatible	= "arm,gic-v3-its",	},
	{},
};

static int __init its_of_probe(struct device_node *node)
{
	struct device_node *np;
	struct resource res;

	for (np = of_find_matching_node(node, its_device_id); np;
	     np = of_find_matching_node(np, its_device_id)) {
		if (!of_device_is_available(np))
			continue;
		if (!of_property_read_bool(np, "msi-controller")) {
			pr_warn("%pOF: no msi-controller property, ITS ignored\n",
				np);
			continue;
		}

		if (of_address_to_resource(np, 0, &res)) {
			pr_warn("%pOF: no regs?\n", np);
			continue;
		}

		its_probe_one(&res, &np->fwnode, of_node_to_nid(np));
	}
	return 0;
}

#ifdef CONFIG_ACPI

#define ACPI_GICV3_ITS_MEM_SIZE (SZ_128K)

#ifdef CONFIG_ACPI_NUMA
struct its_srat_map {
	/* numa node id */
	u32	numa_node;
	/* GIC ITS ID */
	u32	its_id;
};

static struct its_srat_map *its_srat_maps __initdata;
static int its_in_srat __initdata;

static int __init acpi_get_its_numa_node(u32 its_id)
{
	int i;

	for (i = 0; i < its_in_srat; i++) {
		if (its_id == its_srat_maps[i].its_id)
			return its_srat_maps[i].numa_node;
	}
	return NUMA_NO_NODE;
}

static int __init gic_acpi_match_srat_its(struct acpi_subtable_header *header,
					  const unsigned long end)
{
	return 0;
}

static int __init gic_acpi_parse_srat_its(struct acpi_subtable_header *header,
			 const unsigned long end)
{
	int node;
	struct acpi_srat_gic_its_affinity *its_affinity;

	its_affinity = (struct acpi_srat_gic_its_affinity *)header;
	if (!its_affinity)
		return -EINVAL;

	if (its_affinity->header.length < sizeof(*its_affinity)) {
		pr_err("SRAT: Invalid header length %d in ITS affinity\n",
			its_affinity->header.length);
		return -EINVAL;
	}

	node = acpi_map_pxm_to_node(its_affinity->proximity_domain);

	if (node == NUMA_NO_NODE || node >= MAX_NUMNODES) {
		pr_err("SRAT: Invalid NUMA node %d in ITS affinity\n", node);
		return 0;
	}

	its_srat_maps[its_in_srat].numa_node = node;
	its_srat_maps[its_in_srat].its_id = its_affinity->its_id;
	its_in_srat++;
	pr_info("SRAT: PXM %d -> ITS %d -> Node %d\n",
		its_affinity->proximity_domain, its_affinity->its_id, node);

	return 0;
}

static void __init acpi_table_parse_srat_its(void)
{
	int count;

	count = acpi_table_parse_entries(ACPI_SIG_SRAT,
			sizeof(struct acpi_table_srat),
			ACPI_SRAT_TYPE_GIC_ITS_AFFINITY,
			gic_acpi_match_srat_its, 0);
	if (count <= 0)
		return;

	its_srat_maps = kmalloc_array(count, sizeof(struct its_srat_map),
				      GFP_KERNEL);
	if (!its_srat_maps) {
		pr_warn("SRAT: Failed to allocate memory for its_srat_maps!\n");
		return;
	}

	acpi_table_parse_entries(ACPI_SIG_SRAT,
			sizeof(struct acpi_table_srat),
			ACPI_SRAT_TYPE_GIC_ITS_AFFINITY,
			gic_acpi_parse_srat_its, 0);
}

/* free the its_srat_maps after ITS probing */
static void __init acpi_its_srat_maps_free(void)
{
	kfree(its_srat_maps);
}
#else
static void __init acpi_table_parse_srat_its(void)	{ }
static int __init acpi_get_its_numa_node(u32 its_id) { return NUMA_NO_NODE; }
static void __init acpi_its_srat_maps_free(void) { }
#endif

static int __init gic_acpi_parse_madt_its(struct acpi_subtable_header *header,
					  const unsigned long end)
{
	struct acpi_madt_generic_translator *its_entry;
	struct fwnode_handle *dom_handle;
	struct resource res;
	int err;

	its_entry = (struct acpi_madt_generic_translator *)header;
	memset(&res, 0, sizeof(res));
	res.start = its_entry->base_address;
	res.end = its_entry->base_address + ACPI_GICV3_ITS_MEM_SIZE - 1;
	res.flags = IORESOURCE_MEM;

	dom_handle = irq_domain_alloc_fwnode((void *)its_entry->base_address);
	if (!dom_handle) {
		pr_err("ITS@%pa: Unable to allocate GICv3 ITS domain token\n",
		       &res.start);
		return -ENOMEM;
	}

	err = iort_register_domain_token(its_entry->translation_id, res.start,
					 dom_handle);
	if (err) {
		pr_err("ITS@%pa: Unable to register GICv3 ITS domain token (ITS ID %d) to IORT\n",
		       &res.start, its_entry->translation_id);
		goto dom_err;
	}

	err = its_probe_one(&res, dom_handle,
			acpi_get_its_numa_node(its_entry->translation_id));
	if (!err)
		return 0;

	iort_deregister_domain_token(its_entry->translation_id);
dom_err:
	irq_domain_free_fwnode(dom_handle);
	return err;
}

static void __init its_acpi_probe(void)
{
	acpi_table_parse_srat_its();
	acpi_table_parse_madt(ACPI_MADT_TYPE_GENERIC_TRANSLATOR,
			      gic_acpi_parse_madt_its, 0);
	acpi_its_srat_maps_free();
}
#else
static void __init its_acpi_probe(void) { }
#endif

int __init its_init(struct fwnode_handle *handle, struct rdists *rdists,
		    struct irq_domain *parent_domain)
{
	struct device_node *of_node;
	struct its_node *its;
	bool has_v4 = false;
	int err;

	its_parent = parent_domain;
	of_node = to_of_node(handle);
	if (of_node)
		its_of_probe(of_node);
	else
		its_acpi_probe();

	if (list_empty(&its_nodes)) {
		pr_warn("ITS: No ITS available, not enabling LPIs\n");
		return -ENXIO;
	}

	gic_rdists = rdists;

	err = allocate_lpi_tables();
	if (err)
		return err;

	list_for_each_entry(its, &its_nodes, entry)
		has_v4 |= its->is_v4;

	if (has_v4 & rdists->has_vlpis) {
		if (its_init_vpe_domain() ||
		    its_init_v4(parent_domain, &its_vpe_domain_ops)) {
			rdists->has_vlpis = false;
			pr_err("ITS: Disabling GICv4 support\n");
		}
	}

	register_syscore_ops(&its_syscore_ops);

	return 0;
}<|MERGE_RESOLUTION|>--- conflicted
+++ resolved
@@ -1957,12 +1957,6 @@
 		   get_order(max_t(u32, LPI_PENDBASE_SZ, SZ_64K)));
 }
 
-<<<<<<< HEAD
-static int __init allocate_lpi_tables(void)
-{
-	int err, cpu;
-
-=======
 static u64 its_clear_vpend_valid(void __iomem *vlpi_base)
 {
 	u32 count = 1000000;	/* 1s! */
@@ -1990,7 +1984,6 @@
 {
 	int err, cpu;
 
->>>>>>> 5591021e
 	err = its_alloc_lpi_prop_table();
 	if (err)
 		return err;
